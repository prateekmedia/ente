--- conflicted
+++ resolved
@@ -1,11 +1,7 @@
 {
     "name": "ente",
     "productName": "ente",
-<<<<<<< HEAD
     "version": "1.6.32-alpha.3",
-=======
-    "version": "1.6.32-alpha.1",
->>>>>>> 593356c4
     "private": true,
     "description": "Desktop client for ente.io",
     "main": "app/main.js",
