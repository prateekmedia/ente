import 'package:flutter/foundation.dart';
import 'package:intl/intl.dart';

const Set<int> monthWith31Days = {1, 3, 5, 7, 8, 10, 12};
const Set<int> monthWith30Days = {4, 6, 9, 11};
Map<int, String> _months = {
  1: "Jan",
  2: "Feb",
  3: "Mar",
  4: "Apr",
  5: "May",
  6: "Jun",
  7: "Jul",
  8: "Aug",
  9: "Sep",
  10: "Oct",
  11: "Nov",
  12: "Dec",
};

Map<int, String> _fullMonths = {
  1: "January",
  2: "February",
  3: "March",
  4: "April",
  5: "May",
  6: "June",
  7: "July",
  8: "August",
  9: "September",
  10: "October",
  11: "November",
  12: "December",
};

Map<int, String> _days = {
  1: "Mon",
  2: "Tue",
  3: "Wed",
  4: "Thu",
  5: "Fri",
  6: "Sat",
  7: "Sun",
};

final currentYear = DateTime.now().year;
const searchStartYear = 1970;

//Jun 2022
String getMonthAndYear(DateTime dateTime) {
  return _months[dateTime.month]! + " " + dateTime.year.toString();
}

int daysBetween(DateTime from, DateTime to) {
  from = DateTime(from.year, from.month, from.day);
  to = DateTime(to.year, to.month, to.day);
  return (to.difference(from).inHours / 24).round();
}

bool areFromSameDay(int firstCreationTime, int secondCreationTime) {
  final firstDate = DateTime.fromMicrosecondsSinceEpoch(firstCreationTime);
  final secondDate = DateTime.fromMicrosecondsSinceEpoch(secondCreationTime);
  return firstDate.year == secondDate.year &&
      firstDate.month == secondDate.month &&
      firstDate.day == secondDate.day;
}

// Create link default names:
// Same day: "Dec 19, 2022"
// Same month: "Dec 19 - 22, 2022"
// Base case: "Dec 19, 2022 - Jan 7, 2023"
String getNameForDateRange(int firstCreationTime, int secondCreationTime) {
  final startTime = DateTime.fromMicrosecondsSinceEpoch(firstCreationTime);
  final endTime = DateTime.fromMicrosecondsSinceEpoch(secondCreationTime);
  // different year
  if (startTime.year != endTime.year) {
    return "${_months[startTime.month]!} ${startTime.day}, ${startTime.year} - "
        "${_months[endTime.month]!} ${endTime.day}, ${endTime.year}";
  }
  // same year, diff month
  if (startTime.month != endTime.month) {
    return "${_months[startTime.month]!} ${startTime.day} - "
        "${_months[endTime.month]!} ${endTime.day}, ${endTime.year}";
  }
  // same month and year, diff day
  if (startTime.day != endTime.day) {
    return "${_months[startTime.month]!} ${startTime.day} - "
        "${_months[endTime.month]!} ${endTime.day}, ${endTime.year}";
  }
  // same day
  return "${_months[endTime.month]!} ${endTime.day}, ${endTime.year}";
}

String getDay(DateTime dateTime) {
  return _days[dateTime.weekday]!;
}

String getMonth(DateTime dateTime) {
  return _months[dateTime.month]!;
}

String getFullMonth(DateTime dateTime) {
  return _fullMonths[dateTime.month]!;
}

String getAbbreviationOfYear(DateTime dateTime) {
  return (dateTime.year % 100).toString();
}

//14:32
String getTime(DateTime dateTime) {
  final hours = dateTime.hour > 9
      ? dateTime.hour.toString()
      : "0" + dateTime.hour.toString();
  final minutes = dateTime.minute > 9
      ? dateTime.minute.toString()
      : "0" + dateTime.minute.toString();
  return hours + ":" + minutes;
}

//11:22 AM
String getTimeIn12hrFormat(DateTime dateTime) {
  return DateFormat.jm().format(dateTime);
}

//Thu, Jun 30, 2022 - 14:32
String getFormattedTime(DateTime dateTime) {
  return getDay(dateTime) +
      ", " +
      getMonth(dateTime) +
      " " +
      dateTime.day.toString() +
      ", " +
      dateTime.year.toString() +
      " - " +
      getTime(dateTime);
}

//30 Jun'22
String getFormattedDate(DateTime dateTime) {
  return dateTime.day.toString() +
      " " +
      getMonth(dateTime) +
      "'" +
      getAbbreviationOfYear(dateTime);
}

String daysLeft(int futureTime) {
  final int daysLeft = ((futureTime - DateTime.now().microsecondsSinceEpoch) /
          Duration.microsecondsPerDay)
      .ceil();
  return '$daysLeft day' + (daysLeft <= 1 ? "" : "s");
}

String formatDuration(Duration position) {
  final ms = position.inMilliseconds;

  int seconds = ms ~/ 1000;
  final int hours = seconds ~/ 3600;
  seconds = seconds % 3600;
  final minutes = seconds ~/ 60;
  seconds = seconds % 60;

  final hoursString = hours >= 10
      ? '$hours'
      : hours == 0
          ? '00'
          : '0$hours';

  final minutesString = minutes >= 10
      ? '$minutes'
      : minutes == 0
          ? '00'
          : '0$minutes';

  final secondsString = seconds >= 10
      ? '$seconds'
      : seconds == 0
          ? '00'
          : '0$seconds';

  final formattedTime =
      '${hoursString == '00' ? '' : hoursString + ':'}$minutesString:$secondsString';

  return formattedTime;
}

bool isLeapYear(DateTime dateTime) {
  final year = dateTime.year;
  if (year % 4 == 0) {
    if (year % 100 == 0) {
      if (year % 400 == 0) {
        return true;
      } else {
        return false;
      }
    } else {
      return true;
    }
  } else {
    return false;
  }
}

<<<<<<< HEAD
class DayWidget extends StatelessWidget {
  final int timestamp;
  final int photoGridSize;
  const DayWidget({
    required this.timestamp,
    required this.photoGridSize,
    super.key,
  });

  @override
  Widget build(BuildContext context) {
    final colorScheme = getEnteColorScheme(context);
    final textTheme = getEnteTextTheme(context);
    final textStyle =
        photoGridSize < photoGridSizeMax ? textTheme.body : textTheme.small;
    final double horizontalPadding =
        photoGridSize < photoGridSizeMax ? 12.0 : 8.0;
    final double verticalPadding =
        photoGridSize < photoGridSizeMax ? 12.0 : 14.0;
    return Padding(
      padding: EdgeInsets.symmetric(
        horizontal: horizontalPadding,
        vertical: verticalPadding,
      ),
      child: Container(
        alignment: Alignment.centerLeft,
        child: Text(
          getDayTitle(timestamp),
          style: (getDayTitle(timestamp) == "Today")
              ? textStyle
              : textStyle.copyWith(color: colorScheme.textMuted),
        ),
      ),
    );
  }
}

String getDayTitle(int timestamp) {
  final date = DateTime.fromMicrosecondsSinceEpoch(timestamp);
  final now = DateTime.now();
  var title = getDayAndMonth(date);
  if (date.year == now.year && date.month == now.month) {
    if (date.day == now.day) {
      title = "Today";
    } else if (date.day == now.day - 1) {
      title = "Yesterday";
    }
  }
  if (date.year != DateTime.now().year) {
    title += " " + date.year.toString();
  }
  return title;
}

=======
>>>>>>> 79d10333
String secondsToHHMMSS(int value) {
  int h, m, s;
  h = value ~/ 3600;
  m = ((value - h * 3600)) ~/ 60;
  s = value - (h * 3600) - (m * 60);
  final String hourLeft =
      h.toString().length < 2 ? "0" + h.toString() : h.toString();

  final String minuteLeft =
      m.toString().length < 2 ? "0" + m.toString() : m.toString();

  final String secondsLeft =
      s.toString().length < 2 ? "0" + s.toString() : s.toString();

  final String result = "$hourLeft:$minuteLeft:$secondsLeft";

  return result;
}

bool isValidDate({
  required int day,
  required int month,
  required int year,
}) {
  if (day < 0 || day > 31 || month < 0 || month > 12 || year < 0) {
    return false;
  }
  if (monthWith30Days.contains(month) && day > 30) {
    return false;
  }
  if (month == 2) {
    if (day > 29) {
      return false;
    }
    if (day == 29 && year % 4 != 0) {
      return false;
    }
  }
  return true;
}

final RegExp exp = RegExp('[\\.A-Za-z]*');

DateTime? parseDateTimeFromFileNameV2(
  String fileName, {
  /* to avoid parsing incorrect date time from the filename, the max and min
    year limits the chances of parsing incorrect date times
    */
  int minYear = 1990,
  int? maxYear,
}) {
  // add next year to avoid corner cases for 31st Dec
  maxYear ??= currentYear + 1;
  String val = fileName.replaceAll(exp, '');
  if (val.isNotEmpty && !isNumeric(val[0])) {
    val = val.substring(1, val.length);
  }
  if (val.isNotEmpty && !isNumeric(val[val.length - 1])) {
    val = val.substring(0, val.length - 1);
  }
  final int countOfHyphen = val.split("-").length - 1;
  final int countUnderScore = val.split("_").length - 1;
  String valForParser = val;
  if (countOfHyphen == 1) {
    valForParser = val.replaceAll("-", "T");
  } else if (countUnderScore == 1 || countUnderScore == 2) {
    valForParser = val.replaceFirst("_", "T");
    if (countUnderScore == 2) {
      valForParser = valForParser.split("_")[0];
    }
  } else if (countOfHyphen == 2) {
    valForParser = val.replaceAll(".", ":");
  } else if (countOfHyphen == 6) {
    final splits = val.split("-");
    valForParser =
        "${splits[0]}${splits[1]}${splits[2]}T${splits[3]}${splits[4]}${splits[5]}";
  }
  final result = DateTime.tryParse(valForParser);
  if (kDebugMode && result == null) {
    debugPrint("Failed to parse $fileName dateTime from $valForParser");
  }
  if (result != null && result.year >= minYear && result.year <= maxYear) {
    return result;
  }
  return null;
}

bool isNumeric(String? s) {
  if (s == null) {
    return false;
  }
  return double.tryParse(s) != null;
}<|MERGE_RESOLUTION|>--- conflicted
+++ resolved
@@ -202,63 +202,6 @@
   }
 }
 
-<<<<<<< HEAD
-class DayWidget extends StatelessWidget {
-  final int timestamp;
-  final int photoGridSize;
-  const DayWidget({
-    required this.timestamp,
-    required this.photoGridSize,
-    super.key,
-  });
-
-  @override
-  Widget build(BuildContext context) {
-    final colorScheme = getEnteColorScheme(context);
-    final textTheme = getEnteTextTheme(context);
-    final textStyle =
-        photoGridSize < photoGridSizeMax ? textTheme.body : textTheme.small;
-    final double horizontalPadding =
-        photoGridSize < photoGridSizeMax ? 12.0 : 8.0;
-    final double verticalPadding =
-        photoGridSize < photoGridSizeMax ? 12.0 : 14.0;
-    return Padding(
-      padding: EdgeInsets.symmetric(
-        horizontal: horizontalPadding,
-        vertical: verticalPadding,
-      ),
-      child: Container(
-        alignment: Alignment.centerLeft,
-        child: Text(
-          getDayTitle(timestamp),
-          style: (getDayTitle(timestamp) == "Today")
-              ? textStyle
-              : textStyle.copyWith(color: colorScheme.textMuted),
-        ),
-      ),
-    );
-  }
-}
-
-String getDayTitle(int timestamp) {
-  final date = DateTime.fromMicrosecondsSinceEpoch(timestamp);
-  final now = DateTime.now();
-  var title = getDayAndMonth(date);
-  if (date.year == now.year && date.month == now.month) {
-    if (date.day == now.day) {
-      title = "Today";
-    } else if (date.day == now.day - 1) {
-      title = "Yesterday";
-    }
-  }
-  if (date.year != DateTime.now().year) {
-    title += " " + date.year.toString();
-  }
-  return title;
-}
-
-=======
->>>>>>> 79d10333
 String secondsToHHMMSS(int value) {
   int h, m, s;
   h = value ~/ 3600;
