// GENERATED CODE - DO NOT MODIFY BY HAND
import 'package:flutter/material.dart';
import 'package:intl/intl.dart';
import 'intl/messages_all.dart';

// **************************************************************************
// Generator: Flutter Intl IDE plugin
// Made by Localizely
// **************************************************************************

// ignore_for_file: non_constant_identifier_names, lines_longer_than_80_chars
// ignore_for_file: join_return_with_assignment, prefer_final_in_for_each
// ignore_for_file: avoid_redundant_argument_values, avoid_escaping_inner_quotes

class S {
  S();

  static S? _current;

  static S get current {
    assert(_current != null,
        'No instance of S was loaded. Try to initialize the S delegate before accessing S.current.');
    return _current!;
  }

  static const AppLocalizationDelegate delegate = AppLocalizationDelegate();

  static Future<S> load(Locale locale) {
    final name = (locale.countryCode?.isEmpty ?? false)
        ? locale.languageCode
        : locale.toString();
    final localeName = Intl.canonicalizedLocale(name);
    return initializeMessages(localeName).then((_) {
      Intl.defaultLocale = localeName;
      final instance = S();
      S._current = instance;

      return instance;
    });
  }

  static S of(BuildContext context) {
    final instance = S.maybeOf(context);
    assert(instance != null,
        'No instance of S present in the widget tree. Did you add S.delegate in localizationsDelegates?');
    return instance!;
  }

  static S? maybeOf(BuildContext context) {
    return Localizations.of<S>(context, S);
  }

  /// `Enter your email address`
  String get enterYourEmailAddress {
    return Intl.message(
      'Enter your email address',
      name: 'enterYourEmailAddress',
      desc: '',
      args: [],
    );
  }

  /// `Welcome back!`
  String get accountWelcomeBack {
    return Intl.message(
      'Welcome back!',
      name: 'accountWelcomeBack',
      desc: '',
      args: [],
    );
  }

  /// `Email`
  String get email {
    return Intl.message(
      'Email',
      name: 'email',
      desc: '',
      args: [],
    );
  }

  /// `Cancel`
  String get cancel {
    return Intl.message(
      'Cancel',
      name: 'cancel',
      desc: '',
      args: [],
    );
  }

  /// `Verify`
  String get verify {
    return Intl.message(
      'Verify',
      name: 'verify',
      desc: '',
      args: [],
    );
  }

  /// `Invalid email address`
  String get invalidEmailAddress {
    return Intl.message(
      'Invalid email address',
      name: 'invalidEmailAddress',
      desc: '',
      args: [],
    );
  }

  /// `Please enter a valid email address.`
  String get enterValidEmail {
    return Intl.message(
      'Please enter a valid email address.',
      name: 'enterValidEmail',
      desc: '',
      args: [],
    );
  }

  /// `Delete account`
  String get deleteAccount {
    return Intl.message(
      'Delete account',
      name: 'deleteAccount',
      desc: '',
      args: [],
    );
  }

  /// `What is the main reason you are deleting your account?`
  String get askDeleteReason {
    return Intl.message(
      'What is the main reason you are deleting your account?',
      name: 'askDeleteReason',
      desc: '',
      args: [],
    );
  }

  /// `We are sorry to see you go. Please share your feedback to help us improve.`
  String get deleteAccountFeedbackPrompt {
    return Intl.message(
      'We are sorry to see you go. Please share your feedback to help us improve.',
      name: 'deleteAccountFeedbackPrompt',
      desc: '',
      args: [],
    );
  }

  /// `Feedback`
  String get feedback {
    return Intl.message(
      'Feedback',
      name: 'feedback',
      desc: '',
      args: [],
    );
  }

  /// `Kindly help us with this information`
  String get kindlyHelpUsWithThisInformation {
    return Intl.message(
      'Kindly help us with this information',
      name: 'kindlyHelpUsWithThisInformation',
      desc: '',
      args: [],
    );
  }

  /// `Yes, I want to permanently delete this account and all its data.`
  String get confirmDeletePrompt {
    return Intl.message(
      'Yes, I want to permanently delete this account and all its data.',
      name: 'confirmDeletePrompt',
      desc: '',
      args: [],
    );
  }

  /// `Confirm Account Deletion`
  String get confirmAccountDeletion {
    return Intl.message(
      'Confirm Account Deletion',
      name: 'confirmAccountDeletion',
      desc: '',
      args: [],
    );
  }

  /// `You are about to permanently delete your account and all its data.\nThis action is irreversible.`
  String get deleteConfirmDialogBody {
    return Intl.message(
      'You are about to permanently delete your account and all its data.\nThis action is irreversible.',
      name: 'deleteConfirmDialogBody',
      desc: '',
      args: [],
    );
  }

  /// `Delete Account Permanently`
  String get deleteAccountPermanentlyButton {
    return Intl.message(
      'Delete Account Permanently',
      name: 'deleteAccountPermanentlyButton',
      desc: '',
      args: [],
    );
  }

  /// `Your account has been deleted`
  String get yourAccountHasBeenDeleted {
    return Intl.message(
      'Your account has been deleted',
      name: 'yourAccountHasBeenDeleted',
      desc: '',
      args: [],
    );
  }

  /// `Select reason`
  String get selectReason {
    return Intl.message(
      'Select reason',
      name: 'selectReason',
      desc: '',
      args: [],
    );
  }

  /// `It’s missing a key feature that I need`
  String get deleteReason1 {
    return Intl.message(
      'It’s missing a key feature that I need',
      name: 'deleteReason1',
      desc: '',
      args: [],
    );
  }

  /// `The app or a certain feature does not behave as I think it should`
  String get deleteReason2 {
    return Intl.message(
      'The app or a certain feature does not behave as I think it should',
      name: 'deleteReason2',
      desc: '',
      args: [],
    );
  }

  /// `I found another service that I like better`
  String get deleteReason3 {
    return Intl.message(
      'I found another service that I like better',
      name: 'deleteReason3',
      desc: '',
      args: [],
    );
  }

  /// `My reason isn’t listed`
  String get deleteReason4 {
    return Intl.message(
      'My reason isn’t listed',
      name: 'deleteReason4',
      desc: '',
      args: [],
    );
  }

  /// `Send email`
  String get sendEmail {
    return Intl.message(
      'Send email',
      name: 'sendEmail',
      desc: '',
      args: [],
    );
  }

  /// `Your request will be processed within 72 hours.`
  String get deleteRequestSLAText {
    return Intl.message(
      'Your request will be processed within 72 hours.',
      name: 'deleteRequestSLAText',
      desc: '',
      args: [],
    );
  }

  /// `Please send an email to <warning>account-deletion@ente.io</warning> from your registered email address.`
  String get deleteEmailRequest {
    return Intl.message(
      'Please send an email to <warning>account-deletion@ente.io</warning> from your registered email address.',
      name: 'deleteEmailRequest',
      desc: '',
      args: [],
    );
  }

  /// `ente <i>needs permission to</i> preserve your photos`
  String get entePhotosPerm {
    return Intl.message(
      'ente <i>needs permission to</i> preserve your photos',
      name: 'entePhotosPerm',
      desc: '',
      args: [],
    );
  }

  /// `Ok`
  String get ok {
    return Intl.message(
      'Ok',
      name: 'ok',
      desc: '',
      args: [],
    );
  }

  /// `Create account`
  String get createAccount {
    return Intl.message(
      'Create account',
      name: 'createAccount',
      desc: '',
      args: [],
    );
  }

  /// `Create new account`
  String get createNewAccount {
    return Intl.message(
      'Create new account',
      name: 'createNewAccount',
      desc: '',
      args: [],
    );
  }

  /// `Password`
  String get password {
    return Intl.message(
      'Password',
      name: 'password',
      desc: '',
      args: [],
    );
  }

  /// `Confirm password`
  String get confirmPassword {
    return Intl.message(
      'Confirm password',
      name: 'confirmPassword',
      desc: '',
      args: [],
    );
  }

  /// `Active sessions`
  String get activeSessions {
    return Intl.message(
      'Active sessions',
      name: 'activeSessions',
      desc: '',
      args: [],
    );
  }

  /// `Oops`
  String get oops {
    return Intl.message(
      'Oops',
      name: 'oops',
      desc: '',
      args: [],
    );
  }

  /// `Something went wrong, please try again`
  String get somethingWentWrongPleaseTryAgain {
    return Intl.message(
      'Something went wrong, please try again',
      name: 'somethingWentWrongPleaseTryAgain',
      desc: '',
      args: [],
    );
  }

  /// `This will log you out of this device!`
  String get thisWillLogYouOutOfThisDevice {
    return Intl.message(
      'This will log you out of this device!',
      name: 'thisWillLogYouOutOfThisDevice',
      desc: '',
      args: [],
    );
  }

  /// `This will log you out of the following device:`
  String get thisWillLogYouOutOfTheFollowingDevice {
    return Intl.message(
      'This will log you out of the following device:',
      name: 'thisWillLogYouOutOfTheFollowingDevice',
      desc: '',
      args: [],
    );
  }

  /// `Terminate session?`
  String get terminateSession {
    return Intl.message(
      'Terminate session?',
      name: 'terminateSession',
      desc: '',
      args: [],
    );
  }

  /// `Terminate`
  String get terminate {
    return Intl.message(
      'Terminate',
      name: 'terminate',
      desc: '',
      args: [],
    );
  }

  /// `This device`
  String get thisDevice {
    return Intl.message(
      'This device',
      name: 'thisDevice',
      desc: '',
      args: [],
    );
  }

  /// `Recover`
  String get recoverButton {
    return Intl.message(
      'Recover',
      name: 'recoverButton',
      desc: '',
      args: [],
    );
  }

  /// `Recovery successful!`
  String get recoverySuccessful {
    return Intl.message(
      'Recovery successful!',
      name: 'recoverySuccessful',
      desc: '',
      args: [],
    );
  }

  /// `Decrypting...`
  String get decrypting {
    return Intl.message(
      'Decrypting...',
      name: 'decrypting',
      desc: '',
      args: [],
    );
  }

  /// `Incorrect recovery key`
  String get incorrectRecoveryKeyTitle {
    return Intl.message(
      'Incorrect recovery key',
      name: 'incorrectRecoveryKeyTitle',
      desc: '',
      args: [],
    );
  }

  /// `The recovery key you entered is incorrect`
  String get incorrectRecoveryKeyBody {
    return Intl.message(
      'The recovery key you entered is incorrect',
      name: 'incorrectRecoveryKeyBody',
      desc: '',
      args: [],
    );
  }

  /// `Forgot password`
  String get forgotPassword {
    return Intl.message(
      'Forgot password',
      name: 'forgotPassword',
      desc: '',
      args: [],
    );
  }

  /// `Enter your recovery key`
  String get enterYourRecoveryKey {
    return Intl.message(
      'Enter your recovery key',
      name: 'enterYourRecoveryKey',
      desc: '',
      args: [],
    );
  }

  /// `No recovery key?`
  String get noRecoveryKey {
    return Intl.message(
      'No recovery key?',
      name: 'noRecoveryKey',
      desc: '',
      args: [],
    );
  }

  /// `Sorry`
  String get sorry {
    return Intl.message(
      'Sorry',
      name: 'sorry',
      desc: '',
      args: [],
    );
  }

  /// `Due to the nature of our end-to-end encryption protocol, your data cannot be decrypted without your password or recovery key`
  String get noRecoveryKeyNoDecryption {
    return Intl.message(
      'Due to the nature of our end-to-end encryption protocol, your data cannot be decrypted without your password or recovery key',
      name: 'noRecoveryKeyNoDecryption',
      desc: '',
      args: [],
    );
  }

  /// `Verify email`
  String get verifyEmail {
    return Intl.message(
      'Verify email',
      name: 'verifyEmail',
      desc: '',
      args: [],
    );
  }

  /// `Please check your inbox (and spam) to complete verification`
  String get checkInboxAndSpamFolder {
    return Intl.message(
      'Please check your inbox (and spam) to complete verification',
      name: 'checkInboxAndSpamFolder',
      desc: '',
      args: [],
    );
  }

  /// `Tap to enter code`
  String get tapToEnterCode {
    return Intl.message(
      'Tap to enter code',
      name: 'tapToEnterCode',
      desc: '',
      args: [],
    );
  }

  /// `Resend email`
  String get resendEmail {
    return Intl.message(
      'Resend email',
      name: 'resendEmail',
      desc: '',
      args: [],
    );
  }

  /// `We have sent a mail to <green>{email}</green>`
  String weHaveSendEmailTo(String email) {
    return Intl.message(
      'We have sent a mail to <green>$email</green>',
      name: 'weHaveSendEmailTo',
      desc: 'Text to indicate that we have sent a mail to the user',
      args: [email],
    );
  }

  /// `Set password`
  String get setPasswordTitle {
    return Intl.message(
      'Set password',
      name: 'setPasswordTitle',
      desc: '',
      args: [],
    );
  }

  /// `Change password`
  String get changePasswordTitle {
    return Intl.message(
      'Change password',
      name: 'changePasswordTitle',
      desc: '',
      args: [],
    );
  }

  /// `Reset password`
  String get resetPasswordTitle {
    return Intl.message(
      'Reset password',
      name: 'resetPasswordTitle',
      desc: '',
      args: [],
    );
  }

  /// `Encryption keys`
  String get encryptionKeys {
    return Intl.message(
      'Encryption keys',
      name: 'encryptionKeys',
      desc: '',
      args: [],
    );
  }

  /// `We don't store this password, so if you forget, <underline>we cannot decrypt your data</underline>`
  String get passwordWarning {
    return Intl.message(
      'We don\'t store this password, so if you forget, <underline>we cannot decrypt your data</underline>',
      name: 'passwordWarning',
      desc: '',
      args: [],
    );
  }

  /// `Enter a password we can use to encrypt your data`
  String get enterPasswordToEncrypt {
    return Intl.message(
      'Enter a password we can use to encrypt your data',
      name: 'enterPasswordToEncrypt',
      desc: '',
      args: [],
    );
  }

  /// `Enter a new password we can use to encrypt your data`
  String get enterNewPasswordToEncrypt {
    return Intl.message(
      'Enter a new password we can use to encrypt your data',
      name: 'enterNewPasswordToEncrypt',
      desc: '',
      args: [],
    );
  }

  /// `Weak`
  String get weakStrength {
    return Intl.message(
      'Weak',
      name: 'weakStrength',
      desc: '',
      args: [],
    );
  }

  /// `Strong`
  String get strongStrength {
    return Intl.message(
      'Strong',
      name: 'strongStrength',
      desc: '',
      args: [],
    );
  }

  /// `Moderate`
  String get moderateStrength {
    return Intl.message(
      'Moderate',
      name: 'moderateStrength',
      desc: '',
      args: [],
    );
  }

  /// `Password strength: {passwordStrengthValue}`
  String passwordStrength(String passwordStrengthValue) {
    return Intl.message(
      'Password strength: $passwordStrengthValue',
      name: 'passwordStrength',
      desc: 'Text to indicate the password strength',
      args: [passwordStrengthValue],
    );
  }

  /// `Password changed successfully`
  String get passwordChangedSuccessfully {
    return Intl.message(
      'Password changed successfully',
      name: 'passwordChangedSuccessfully',
      desc: '',
      args: [],
    );
  }

  /// `Generating encryption keys...`
  String get generatingEncryptionKeys {
    return Intl.message(
      'Generating encryption keys...',
      name: 'generatingEncryptionKeys',
      desc: '',
      args: [],
    );
  }

  /// `Please wait...`
  String get pleaseWait {
    return Intl.message(
      'Please wait...',
      name: 'pleaseWait',
      desc: '',
      args: [],
    );
  }

  /// `Continue`
  String get continueLabel {
    return Intl.message(
      'Continue',
      name: 'continueLabel',
      desc: '',
      args: [],
    );
  }

  /// `Insecure device`
  String get insecureDevice {
    return Intl.message(
      'Insecure device',
      name: 'insecureDevice',
      desc: '',
      args: [],
    );
  }

  /// `Sorry, we could not generate secure keys on this device.\n\nplease sign up from a different device.`
  String get sorryWeCouldNotGenerateSecureKeysOnThisDevicennplease {
    return Intl.message(
      'Sorry, we could not generate secure keys on this device.\n\nplease sign up from a different device.',
      name: 'sorryWeCouldNotGenerateSecureKeysOnThisDevicennplease',
      desc: '',
      args: [],
    );
  }

  /// `How it works`
  String get howItWorks {
    return Intl.message(
      'How it works',
      name: 'howItWorks',
      desc: '',
      args: [],
    );
  }

  /// `Encryption`
  String get encryption {
    return Intl.message(
      'Encryption',
      name: 'encryption',
      desc: '',
      args: [],
    );
  }

  /// `I understand that if I lose my password, I may lose my data since my data is <underline>end-to-end encrypted</underline>.`
  String get ackPasswordLostWarning {
    return Intl.message(
      'I understand that if I lose my password, I may lose my data since my data is <underline>end-to-end encrypted</underline>.',
      name: 'ackPasswordLostWarning',
      desc: '',
      args: [],
    );
  }

  /// `Privacy Policy`
  String get privacyPolicyTitle {
    return Intl.message(
      'Privacy Policy',
      name: 'privacyPolicyTitle',
      desc: '',
      args: [],
    );
  }

  /// `Terms`
  String get termsOfServicesTitle {
    return Intl.message(
      'Terms',
      name: 'termsOfServicesTitle',
      desc: '',
      args: [],
    );
  }

  /// `I agree to the <u-terms>terms of service</u-terms> and <u-policy>privacy policy</u-policy>`
  String get signUpTerms {
    return Intl.message(
      'I agree to the <u-terms>terms of service</u-terms> and <u-policy>privacy policy</u-policy>',
      name: 'signUpTerms',
      desc: '',
      args: [],
    );
  }

  /// `Log in`
  String get logInLabel {
    return Intl.message(
      'Log in',
      name: 'logInLabel',
      desc: '',
      args: [],
    );
  }

  /// `By clicking log in, I agree to the <u-terms>terms of service</u-terms> and <u-policy>privacy policy</u-policy>`
  String get loginTerms {
    return Intl.message(
      'By clicking log in, I agree to the <u-terms>terms of service</u-terms> and <u-policy>privacy policy</u-policy>',
      name: 'loginTerms',
      desc: '',
      args: [],
    );
  }

  /// `Change email`
  String get changeEmail {
    return Intl.message(
      'Change email',
      name: 'changeEmail',
      desc: '',
      args: [],
    );
  }

  /// `Enter your password`
  String get enterYourPassword {
    return Intl.message(
      'Enter your password',
      name: 'enterYourPassword',
      desc: '',
      args: [],
    );
  }

  /// `Welcome back!`
  String get welcomeBack {
    return Intl.message(
      'Welcome back!',
      name: 'welcomeBack',
      desc: '',
      args: [],
    );
  }

  /// `Contact support`
  String get contactSupport {
    return Intl.message(
      'Contact support',
      name: 'contactSupport',
      desc: '',
      args: [],
    );
  }

  /// `Incorrect password`
  String get incorrectPasswordTitle {
    return Intl.message(
      'Incorrect password',
      name: 'incorrectPasswordTitle',
      desc: '',
      args: [],
    );
  }

  /// `Please try again`
  String get pleaseTryAgain {
    return Intl.message(
      'Please try again',
      name: 'pleaseTryAgain',
      desc: '',
      args: [],
    );
  }

  /// `Recreate password`
  String get recreatePasswordTitle {
    return Intl.message(
      'Recreate password',
      name: 'recreatePasswordTitle',
      desc: '',
      args: [],
    );
  }

  /// `Use recovery key`
  String get useRecoveryKey {
    return Intl.message(
      'Use recovery key',
      name: 'useRecoveryKey',
      desc: '',
      args: [],
    );
  }

  /// `The current device is not powerful enough to verify your password, but we can regenerate in a way that works with all devices.\n\nPlease login using your recovery key and regenerate your password (you can use the same one again if you wish).`
  String get recreatePasswordBody {
    return Intl.message(
      'The current device is not powerful enough to verify your password, but we can regenerate in a way that works with all devices.\n\nPlease login using your recovery key and regenerate your password (you can use the same one again if you wish).',
      name: 'recreatePasswordBody',
      desc: '',
      args: [],
    );
  }

  /// `Verify password`
  String get verifyPassword {
    return Intl.message(
      'Verify password',
      name: 'verifyPassword',
      desc: '',
      args: [],
    );
  }

  /// `Recovery key`
  String get recoveryKey {
    return Intl.message(
      'Recovery key',
      name: 'recoveryKey',
      desc: '',
      args: [],
    );
  }

  /// `If you forget your password, the only way you can recover your data is with this key.`
  String get recoveryKeyOnForgotPassword {
    return Intl.message(
      'If you forget your password, the only way you can recover your data is with this key.',
      name: 'recoveryKeyOnForgotPassword',
      desc: '',
      args: [],
    );
  }

  /// `We don't store this key, please save this 24 word key in a safe place.`
  String get recoveryKeySaveDescription {
    return Intl.message(
      'We don\'t store this key, please save this 24 word key in a safe place.',
      name: 'recoveryKeySaveDescription',
      desc: '',
      args: [],
    );
  }

  /// `Do this later`
  String get doThisLater {
    return Intl.message(
      'Do this later',
      name: 'doThisLater',
      desc: '',
      args: [],
    );
  }

  /// `Save key`
  String get saveKey {
    return Intl.message(
      'Save key',
      name: 'saveKey',
      desc: '',
      args: [],
    );
  }

  /// `Recovery key copied to clipboard`
  String get recoveryKeyCopiedToClipboard {
    return Intl.message(
      'Recovery key copied to clipboard',
      name: 'recoveryKeyCopiedToClipboard',
      desc: '',
      args: [],
    );
  }

  /// `Recover account`
  String get recoverAccount {
    return Intl.message(
      'Recover account',
      name: 'recoverAccount',
      desc: '',
      args: [],
    );
  }

  /// `Recover`
  String get recover {
    return Intl.message(
      'Recover',
      name: 'recover',
      desc: '',
      args: [],
    );
  }

  /// `Please drop an email to {supportEmail} from your registered email address`
  String dropSupportEmail(String supportEmail) {
    return Intl.message(
      'Please drop an email to $supportEmail from your registered email address',
      name: 'dropSupportEmail',
      desc: '',
      args: [supportEmail],
    );
  }

  /// `Two-factor setup`
  String get twofactorSetup {
    return Intl.message(
      'Two-factor setup',
      name: 'twofactorSetup',
      desc: '',
      args: [],
    );
  }

  /// `Enter code`
  String get enterCode {
    return Intl.message(
      'Enter code',
      name: 'enterCode',
      desc: '',
      args: [],
    );
  }

  /// `Scan code`
  String get scanCode {
    return Intl.message(
      'Scan code',
      name: 'scanCode',
      desc: '',
      args: [],
    );
  }

  /// `Code copied to clipboard`
  String get codeCopiedToClipboard {
    return Intl.message(
      'Code copied to clipboard',
      name: 'codeCopiedToClipboard',
      desc: '',
      args: [],
    );
  }

  /// `Copy-paste this code\nto your authenticator app`
  String get copypasteThisCodentoYourAuthenticatorApp {
    return Intl.message(
      'Copy-paste this code\nto your authenticator app',
      name: 'copypasteThisCodentoYourAuthenticatorApp',
      desc: '',
      args: [],
    );
  }

  /// `tap to copy`
  String get tapToCopy {
    return Intl.message(
      'tap to copy',
      name: 'tapToCopy',
      desc: '',
      args: [],
    );
  }

  /// `Scan this barcode with\nyour authenticator app`
  String get scanThisBarcodeWithnyourAuthenticatorApp {
    return Intl.message(
      'Scan this barcode with\nyour authenticator app',
      name: 'scanThisBarcodeWithnyourAuthenticatorApp',
      desc: '',
      args: [],
    );
  }

  /// `Enter the 6-digit code from\nyour authenticator app`
  String get enterThe6digitCodeFromnyourAuthenticatorApp {
    return Intl.message(
      'Enter the 6-digit code from\nyour authenticator app',
      name: 'enterThe6digitCodeFromnyourAuthenticatorApp',
      desc: '',
      args: [],
    );
  }

  /// `Confirm`
  String get confirm {
    return Intl.message(
      'Confirm',
      name: 'confirm',
      desc: '',
      args: [],
    );
  }

  /// `Setup complete`
  String get setupComplete {
    return Intl.message(
      'Setup complete',
      name: 'setupComplete',
      desc: '',
      args: [],
    );
  }

  /// `Save your recovery key if you haven't already`
  String get saveYourRecoveryKeyIfYouHaventAlready {
    return Intl.message(
      'Save your recovery key if you haven\'t already',
      name: 'saveYourRecoveryKeyIfYouHaventAlready',
      desc: '',
      args: [],
    );
  }

  /// `This can be used to recover your account if you lose your second factor`
  String get thisCanBeUsedToRecoverYourAccountIfYou {
    return Intl.message(
      'This can be used to recover your account if you lose your second factor',
      name: 'thisCanBeUsedToRecoverYourAccountIfYou',
      desc: '',
      args: [],
    );
  }

  /// `Two-factor authentication`
  String get twofactorAuthenticationPageTitle {
    return Intl.message(
      'Two-factor authentication',
      name: 'twofactorAuthenticationPageTitle',
      desc: '',
      args: [],
    );
  }

  /// `Lost device?`
  String get lostDevice {
    return Intl.message(
      'Lost device?',
      name: 'lostDevice',
      desc: '',
      args: [],
    );
  }

  /// `Verifying recovery key...`
  String get verifyingRecoveryKey {
    return Intl.message(
      'Verifying recovery key...',
      name: 'verifyingRecoveryKey',
      desc: '',
      args: [],
    );
  }

  /// `Recovery key verified`
  String get recoveryKeyVerified {
    return Intl.message(
      'Recovery key verified',
      name: 'recoveryKeyVerified',
      desc: '',
      args: [],
    );
  }

  /// `Great! Your recovery key is valid. Thank you for verifying.\n\nPlease remember to keep your recovery key safely backed up.`
  String get recoveryKeySuccessBody {
    return Intl.message(
      'Great! Your recovery key is valid. Thank you for verifying.\n\nPlease remember to keep your recovery key safely backed up.',
      name: 'recoveryKeySuccessBody',
      desc: '',
      args: [],
    );
  }

  /// `The recovery key you entered is not valid. Please make sure it contains 24 words, and check the spelling of each.\n\nIf you entered an older recovery code, make sure it is 64 characters long, and check each of them.`
  String get invalidRecoveryKey {
    return Intl.message(
      'The recovery key you entered is not valid. Please make sure it contains 24 words, and check the spelling of each.\n\nIf you entered an older recovery code, make sure it is 64 characters long, and check each of them.',
      name: 'invalidRecoveryKey',
      desc: '',
      args: [],
    );
  }

  /// `Invalid key`
  String get invalidKey {
    return Intl.message(
      'Invalid key',
      name: 'invalidKey',
      desc: '',
      args: [],
    );
  }

  /// `Try again`
  String get tryAgain {
    return Intl.message(
      'Try again',
      name: 'tryAgain',
      desc: '',
      args: [],
    );
  }

  /// `View recovery key`
  String get viewRecoveryKey {
    return Intl.message(
      'View recovery key',
      name: 'viewRecoveryKey',
      desc: '',
      args: [],
    );
  }

  /// `Confirm recovery key`
  String get confirmRecoveryKey {
    return Intl.message(
      'Confirm recovery key',
      name: 'confirmRecoveryKey',
      desc: '',
      args: [],
    );
  }

  /// `Your recovery key is the only way to recover your photos if you forget your password. You can find your recovery key in Settings > Security.\n\nPlease enter your recovery key here to verify that you have saved it correctly.`
  String get recoveryKeyVerifyReason {
    return Intl.message(
      'Your recovery key is the only way to recover your photos if you forget your password. You can find your recovery key in Settings > Security.\n\nPlease enter your recovery key here to verify that you have saved it correctly.',
      name: 'recoveryKeyVerifyReason',
      desc: '',
      args: [],
    );
  }

  /// `Confirm your recovery key`
  String get confirmYourRecoveryKey {
    return Intl.message(
      'Confirm your recovery key',
      name: 'confirmYourRecoveryKey',
      desc: '',
      args: [],
    );
  }

  /// `Add viewer`
  String get addViewer {
    return Intl.message(
      'Add viewer',
      name: 'addViewer',
      desc: '',
      args: [],
    );
  }

  /// `Add collaborator`
  String get addCollaborator {
    return Intl.message(
      'Add collaborator',
      name: 'addCollaborator',
      desc: '',
      args: [],
    );
  }

  /// `Add a new email`
  String get addANewEmail {
    return Intl.message(
      'Add a new email',
      name: 'addANewEmail',
      desc: '',
      args: [],
    );
  }

  /// `Or pick an existing one`
  String get orPickAnExistingOne {
    return Intl.message(
      'Or pick an existing one',
      name: 'orPickAnExistingOne',
      desc: '',
      args: [],
    );
  }

  /// `Collaborators can add photos and videos to the shared album.`
  String get collaboratorsCanAddPhotosAndVideosToTheSharedAlbum {
    return Intl.message(
      'Collaborators can add photos and videos to the shared album.',
      name: 'collaboratorsCanAddPhotosAndVideosToTheSharedAlbum',
      desc: '',
      args: [],
    );
  }

  /// `Enter email`
  String get enterEmail {
    return Intl.message(
      'Enter email',
      name: 'enterEmail',
      desc: '',
      args: [],
    );
  }

  /// `Owner`
  String get albumOwner {
    return Intl.message(
      'Owner',
      name: 'albumOwner',
      desc: 'Role of the album owner',
      args: [],
    );
  }

  /// `You`
  String get you {
    return Intl.message(
      'You',
      name: 'you',
      desc: '',
      args: [],
    );
  }

  /// `Collaborator`
  String get collaborator {
    return Intl.message(
      'Collaborator',
      name: 'collaborator',
      desc: '',
      args: [],
    );
  }

  /// `Add more`
  String get addMore {
    return Intl.message(
      'Add more',
      name: 'addMore',
      desc: 'Button text to add more collaborators/viewers',
      args: [],
    );
  }

  /// `Viewer`
  String get viewer {
    return Intl.message(
      'Viewer',
      name: 'viewer',
      desc: '',
      args: [],
    );
  }

  /// `Remove`
  String get remove {
    return Intl.message(
      'Remove',
      name: 'remove',
      desc: '',
      args: [],
    );
  }

  /// `Remove participant`
  String get removeParticipant {
    return Intl.message(
      'Remove participant',
      name: 'removeParticipant',
      desc: 'menuSectionTitle for removing a participant',
      args: [],
    );
  }

  /// `Manage`
  String get manage {
    return Intl.message(
      'Manage',
      name: 'manage',
      desc: '',
      args: [],
    );
  }

  /// `Added as`
  String get addedAs {
    return Intl.message(
      'Added as',
      name: 'addedAs',
      desc: '',
      args: [],
    );
  }

  /// `Change permissions?`
  String get changePermissions {
    return Intl.message(
      'Change permissions?',
      name: 'changePermissions',
      desc: '',
      args: [],
    );
  }

  /// `Yes, convert to viewer`
  String get yesConvertToViewer {
    return Intl.message(
      'Yes, convert to viewer',
      name: 'yesConvertToViewer',
      desc: '',
      args: [],
    );
  }

  /// `{user} will not be able to add more photos to this album\n\nThey will still be able to remove existing photos added by them`
  String cannotAddMorePhotosAfterBecomingViewer(Object user) {
    return Intl.message(
      '$user will not be able to add more photos to this album\n\nThey will still be able to remove existing photos added by them',
      name: 'cannotAddMorePhotosAfterBecomingViewer',
      desc: '',
      args: [user],
    );
  }

  /// `Allow adding photos`
  String get allowAddingPhotos {
    return Intl.message(
      'Allow adding photos',
      name: 'allowAddingPhotos',
      desc: 'Switch button to enable uploading photos to a public link',
      args: [],
    );
  }

  /// `Allow people with the link to also add photos to the shared album.`
  String get allowAddPhotosDescription {
    return Intl.message(
      'Allow people with the link to also add photos to the shared album.',
      name: 'allowAddPhotosDescription',
      desc: '',
      args: [],
    );
  }

  /// `Password lock`
  String get passwordLock {
    return Intl.message(
      'Password lock',
      name: 'passwordLock',
      desc: '',
      args: [],
    );
  }

  /// `Please note`
  String get disableDownloadWarningTitle {
    return Intl.message(
      'Please note',
      name: 'disableDownloadWarningTitle',
      desc: '',
      args: [],
    );
  }

  /// `Viewers can still take screenshots or save a copy of your photos using external tools`
  String get disableDownloadWarningBody {
    return Intl.message(
      'Viewers can still take screenshots or save a copy of your photos using external tools',
      name: 'disableDownloadWarningBody',
      desc: '',
      args: [],
    );
  }

  /// `Allow downloads`
  String get allowDownloads {
    return Intl.message(
      'Allow downloads',
      name: 'allowDownloads',
      desc: '',
      args: [],
    );
  }

  /// `Device limit`
  String get linkDeviceLimit {
    return Intl.message(
      'Device limit',
      name: 'linkDeviceLimit',
      desc: '',
      args: [],
    );
  }

  /// `Link expiry`
  String get linkExpiry {
    return Intl.message(
      'Link expiry',
      name: 'linkExpiry',
      desc: '',
      args: [],
    );
  }

  /// `Expired`
  String get linkExpired {
    return Intl.message(
      'Expired',
      name: 'linkExpired',
      desc: '',
      args: [],
    );
  }

  /// `Enabled`
  String get linkEnabled {
    return Intl.message(
      'Enabled',
      name: 'linkEnabled',
      desc: '',
      args: [],
    );
  }

  /// `Never`
  String get linkNeverExpires {
    return Intl.message(
      'Never',
      name: 'linkNeverExpires',
      desc: '',
      args: [],
    );
  }

  /// `This link has expired. Please select a new expiry time or disable link expiry.`
  String get expiredLinkInfo {
    return Intl.message(
      'This link has expired. Please select a new expiry time or disable link expiry.',
      name: 'expiredLinkInfo',
      desc: '',
      args: [],
    );
  }

  /// `Set a password`
  String get setAPassword {
    return Intl.message(
      'Set a password',
      name: 'setAPassword',
      desc: '',
      args: [],
    );
  }

  /// `Lock`
  String get lockButtonLabel {
    return Intl.message(
      'Lock',
      name: 'lockButtonLabel',
      desc: '',
      args: [],
    );
  }

  /// `Enter password`
  String get enterPassword {
    return Intl.message(
      'Enter password',
      name: 'enterPassword',
      desc: '',
      args: [],
    );
  }

  /// `Remove link`
  String get removeLink {
    return Intl.message(
      'Remove link',
      name: 'removeLink',
      desc: '',
      args: [],
    );
  }

  /// `Manage link`
  String get manageLink {
    return Intl.message(
      'Manage link',
      name: 'manageLink',
      desc: '',
      args: [],
    );
  }

  /// `Link will expire on {expiryTime}`
  String linkExpiresOn(Object expiryTime) {
    return Intl.message(
      'Link will expire on $expiryTime',
      name: 'linkExpiresOn',
      desc: '',
      args: [expiryTime],
    );
  }

  /// `Album updated`
  String get albumUpdated {
    return Intl.message(
      'Album updated',
      name: 'albumUpdated',
      desc: '',
      args: [],
    );
  }

  /// `When set to the maximum ({maxValue}), the device limit will be relaxed to allow for temporary spikes of large number of viewers.`
  String maxDeviceLimitSpikeHandling(int maxValue) {
    return Intl.message(
      'When set to the maximum ($maxValue), the device limit will be relaxed to allow for temporary spikes of large number of viewers.',
      name: 'maxDeviceLimitSpikeHandling',
      desc: '',
      args: [maxValue],
    );
  }

  /// `Never`
  String get never {
    return Intl.message(
      'Never',
      name: 'never',
      desc: '',
      args: [],
    );
  }

  /// `Custom`
  String get custom {
    return Intl.message(
      'Custom',
      name: 'custom',
      desc: 'Label for setting custom value for link expiry',
      args: [],
    );
  }

  /// `After 1 hour`
  String get after1Hour {
    return Intl.message(
      'After 1 hour',
      name: 'after1Hour',
      desc: '',
      args: [],
    );
  }

  /// `After 1 day`
  String get after1Day {
    return Intl.message(
      'After 1 day',
      name: 'after1Day',
      desc: '',
      args: [],
    );
  }

  /// `After 1 week`
  String get after1Week {
    return Intl.message(
      'After 1 week',
      name: 'after1Week',
      desc: '',
      args: [],
    );
  }

  /// `After 1 month`
  String get after1Month {
    return Intl.message(
      'After 1 month',
      name: 'after1Month',
      desc: '',
      args: [],
    );
  }

  /// `After 1 year`
  String get after1Year {
    return Intl.message(
      'After 1 year',
      name: 'after1Year',
      desc: '',
      args: [],
    );
  }

  /// `Manage`
  String get manageParticipants {
    return Intl.message(
      'Manage',
      name: 'manageParticipants',
      desc: '',
      args: [],
    );
  }

  /// `{count, plural, =0 {No Participants} =1 {1 Participant} other {{count} Participants}}`
  String albumParticipantsCount(int count) {
    return Intl.plural(
      count,
      zero: 'No Participants',
      one: '1 Participant',
      other: '$count Participants',
      name: 'albumParticipantsCount',
      desc: 'Number of participants in an album, including the album owner.',
      args: [count],
    );
  }

  /// `Create a link to allow people to add and view photos in your shared album without needing an ente app or account. Great for collecting event photos.`
  String get collabLinkSectionDescription {
    return Intl.message(
      'Create a link to allow people to add and view photos in your shared album without needing an ente app or account. Great for collecting event photos.',
      name: 'collabLinkSectionDescription',
      desc: '',
      args: [],
    );
  }

  /// `Collect photos`
  String get collectPhotos {
    return Intl.message(
      'Collect photos',
      name: 'collectPhotos',
      desc: '',
      args: [],
    );
  }

  /// `Collaborative link`
  String get collaborativeLink {
    return Intl.message(
      'Collaborative link',
      name: 'collaborativeLink',
      desc: '',
      args: [],
    );
  }

  /// `Share with non-ente users`
  String get shareWithNonenteUsers {
    return Intl.message(
      'Share with non-ente users',
      name: 'shareWithNonenteUsers',
      desc: '',
      args: [],
    );
  }

  /// `Create public link`
  String get createPublicLink {
    return Intl.message(
      'Create public link',
      name: 'createPublicLink',
      desc: '',
      args: [],
    );
  }

  /// `Send link`
  String get sendLink {
    return Intl.message(
      'Send link',
      name: 'sendLink',
      desc: '',
      args: [],
    );
  }

  /// `Copy link`
  String get copyLink {
    return Intl.message(
      'Copy link',
      name: 'copyLink',
      desc: '',
      args: [],
    );
  }

  /// `Link has expired`
  String get linkHasExpired {
    return Intl.message(
      'Link has expired',
      name: 'linkHasExpired',
      desc: '',
      args: [],
    );
  }

  /// `Public link enabled`
  String get publicLinkEnabled {
    return Intl.message(
      'Public link enabled',
      name: 'publicLinkEnabled',
      desc: '',
      args: [],
    );
  }

  /// `Share a link`
  String get shareALink {
    return Intl.message(
      'Share a link',
      name: 'shareALink',
      desc: '',
      args: [],
    );
  }

  /// `Create shared and collaborative albums with other ente users, including users on free plans.`
  String get sharedAlbumSectionDescription {
    return Intl.message(
      'Create shared and collaborative albums with other ente users, including users on free plans.',
      name: 'sharedAlbumSectionDescription',
      desc: '',
      args: [],
    );
  }

  /// `{numberOfPeople, plural, =0 {Share with specific people} =1 {Shared with 1 person} other {Shared with {numberOfPeople} people}}`
  String shareWithPeopleSectionTitle(int numberOfPeople) {
    return Intl.plural(
      numberOfPeople,
      zero: 'Share with specific people',
      one: 'Shared with 1 person',
      other: 'Shared with $numberOfPeople people',
      name: 'shareWithPeopleSectionTitle',
      desc: '',
      args: [numberOfPeople],
    );
  }

  /// `This is your Verification ID`
  String get thisIsYourVerificationId {
    return Intl.message(
      'This is your Verification ID',
      name: 'thisIsYourVerificationId',
      desc: '',
      args: [],
    );
  }

  /// `Someone sharing albums with you should see the same ID on their device.`
  String get someoneSharingAlbumsWithYouShouldSeeTheSameId {
    return Intl.message(
      'Someone sharing albums with you should see the same ID on their device.',
      name: 'someoneSharingAlbumsWithYouShouldSeeTheSameId',
      desc: '',
      args: [],
    );
  }

  /// `Please ask them to long-press their email address on the settings screen, and verify that the IDs on both devices match.`
  String get howToViewShareeVerificationID {
    return Intl.message(
      'Please ask them to long-press their email address on the settings screen, and verify that the IDs on both devices match.',
      name: 'howToViewShareeVerificationID',
      desc: '',
      args: [],
    );
  }

  /// `This is {email}'s Verification ID`
  String thisIsPersonVerificationId(String email) {
    return Intl.message(
      'This is $email\'s Verification ID',
      name: 'thisIsPersonVerificationId',
      desc: '',
      args: [email],
    );
  }

  /// `Verification ID`
  String get verificationId {
    return Intl.message(
      'Verification ID',
      name: 'verificationId',
      desc: '',
      args: [],
    );
  }

  /// `Verify {email}`
  String verifyEmailID(Object email) {
    return Intl.message(
      'Verify $email',
      name: 'verifyEmailID',
      desc: '',
      args: [email],
    );
  }

  /// `{email} does not have an ente account.\n\nSend them an invite to share photos.`
  String emailNoEnteAccount(Object email) {
    return Intl.message(
      '$email does not have an ente account.\n\nSend them an invite to share photos.',
      name: 'emailNoEnteAccount',
      desc: '',
      args: [email],
    );
  }

  /// `Here's my verification ID: {verificationID} for ente.io.`
  String shareMyVerificationID(Object verificationID) {
    return Intl.message(
      'Here\'s my verification ID: $verificationID for ente.io.',
      name: 'shareMyVerificationID',
      desc: '',
      args: [verificationID],
    );
  }

  /// `Hey, can you confirm that this is your ente.io verification ID: {verificationID}`
  String shareTextConfirmOthersVerificationID(Object verificationID) {
    return Intl.message(
      'Hey, can you confirm that this is your ente.io verification ID: $verificationID',
      name: 'shareTextConfirmOthersVerificationID',
      desc: '',
      args: [verificationID],
    );
  }

  /// `Something went wrong`
  String get somethingWentWrong {
    return Intl.message(
      'Something went wrong',
      name: 'somethingWentWrong',
      desc: '',
      args: [],
    );
  }

  /// `Send invite`
  String get sendInvite {
    return Intl.message(
      'Send invite',
      name: 'sendInvite',
      desc: '',
      args: [],
    );
  }

  /// `Download ente so we can easily share original quality photos and videos\n\nhttps://ente.io`
  String get shareTextRecommendUsingEnte {
    return Intl.message(
      'Download ente so we can easily share original quality photos and videos\n\nhttps://ente.io',
      name: 'shareTextRecommendUsingEnte',
      desc: '',
      args: [],
    );
  }

  /// `Done`
  String get done {
    return Intl.message(
      'Done',
      name: 'done',
      desc: '',
      args: [],
    );
  }

  /// `Apply code`
  String get applyCodeTitle {
    return Intl.message(
      'Apply code',
      name: 'applyCodeTitle',
      desc: '',
      args: [],
    );
  }

  /// `Enter the code provided by your friend to claim free storage for both of you`
  String get enterCodeDescription {
    return Intl.message(
      'Enter the code provided by your friend to claim free storage for both of you',
      name: 'enterCodeDescription',
      desc: '',
      args: [],
    );
  }

  /// `Apply`
  String get apply {
    return Intl.message(
      'Apply',
      name: 'apply',
      desc: '',
      args: [],
    );
  }

  /// `Failed to apply code`
  String get failedToApplyCode {
    return Intl.message(
      'Failed to apply code',
      name: 'failedToApplyCode',
      desc: '',
      args: [],
    );
  }

  /// `Enter referral code`
  String get enterReferralCode {
    return Intl.message(
      'Enter referral code',
      name: 'enterReferralCode',
      desc: '',
      args: [],
    );
  }

  /// `Code applied`
  String get codeAppliedPageTitle {
    return Intl.message(
      'Code applied',
      name: 'codeAppliedPageTitle',
      desc: '',
      args: [],
    );
  }

  /// `{storageAmountInGB} GB`
  String storageInGB(Object storageAmountInGB) {
    return Intl.message(
      '$storageAmountInGB GB',
      name: 'storageInGB',
      desc: '',
      args: [storageAmountInGB],
    );
  }

  /// `Claimed`
  String get claimed {
    return Intl.message(
      'Claimed',
      name: 'claimed',
      desc: 'Used to indicate storage claimed, like 10GB Claimed',
      args: [],
    );
  }

  /// `Details`
  String get details {
    return Intl.message(
      'Details',
      name: 'details',
      desc: '',
      args: [],
    );
  }

  /// `Claim more!`
  String get claimMore {
    return Intl.message(
      'Claim more!',
      name: 'claimMore',
      desc: '',
      args: [],
    );
  }

  /// `They also get {storageAmountInGB} GB`
  String theyAlsoGetXGb(Object storageAmountInGB) {
    return Intl.message(
      'They also get $storageAmountInGB GB',
      name: 'theyAlsoGetXGb',
      desc: '',
      args: [storageAmountInGB],
    );
  }

  /// `{storageAmountInGB} GB each time someone signs up for a paid plan and applies your code`
  String freeStorageOnReferralSuccess(Object storageAmountInGB) {
    return Intl.message(
      '$storageAmountInGB GB each time someone signs up for a paid plan and applies your code',
      name: 'freeStorageOnReferralSuccess',
      desc: '',
      args: [storageAmountInGB],
    );
  }

  /// `ente referral code: {referralCode} \n\nApply it in Settings → General → Referrals to get {referralStorageInGB} GB free after you signup for a paid plan\n\nhttps://ente.io`
  String shareTextReferralCode(
      Object referralCode, Object referralStorageInGB) {
    return Intl.message(
      'ente referral code: $referralCode \n\nApply it in Settings → General → Referrals to get $referralStorageInGB GB free after you signup for a paid plan\n\nhttps://ente.io',
      name: 'shareTextReferralCode',
      desc: '',
      args: [referralCode, referralStorageInGB],
    );
  }

  /// `Claim free storage`
  String get claimFreeStorage {
    return Intl.message(
      'Claim free storage',
      name: 'claimFreeStorage',
      desc: '',
      args: [],
    );
  }

  /// `Invite your friends`
  String get inviteYourFriends {
    return Intl.message(
      'Invite your friends',
      name: 'inviteYourFriends',
      desc: '',
      args: [],
    );
  }

  /// `Unable to fetch referral details. Please try again later.`
  String get failedToFetchReferralDetails {
    return Intl.message(
      'Unable to fetch referral details. Please try again later.',
      name: 'failedToFetchReferralDetails',
      desc: '',
      args: [],
    );
  }

  /// `1. Give this code to your friends`
  String get referralStep1 {
    return Intl.message(
      '1. Give this code to your friends',
      name: 'referralStep1',
      desc: '',
      args: [],
    );
  }

  /// `2. They sign up for a paid plan`
  String get referralStep2 {
    return Intl.message(
      '2. They sign up for a paid plan',
      name: 'referralStep2',
      desc: '',
      args: [],
    );
  }

  /// `3. Both of you get {storageInGB} GB* free`
  String referralStep3(Object storageInGB) {
    return Intl.message(
      '3. Both of you get $storageInGB GB* free',
      name: 'referralStep3',
      desc: '',
      args: [storageInGB],
    );
  }

  /// `Referrals are currently paused`
  String get referralsAreCurrentlyPaused {
    return Intl.message(
      'Referrals are currently paused',
      name: 'referralsAreCurrentlyPaused',
      desc: '',
      args: [],
    );
  }

  /// `* You can at max double your storage`
  String get youCanAtMaxDoubleYourStorage {
    return Intl.message(
      '* You can at max double your storage',
      name: 'youCanAtMaxDoubleYourStorage',
      desc: '',
      args: [],
    );
  }

  /// `{isFamilyMember, select, true {Your family has claimed {storageAmountInGb} GB so far} false {You have claimed {storageAmountInGb} GB so far} other {You have claimed {storageAmountInGb} GB so far!}}`
  String claimedStorageSoFar(String isFamilyMember, int storageAmountInGb) {
    return Intl.select(
      isFamilyMember,
      {
        'true': 'Your family has claimed $storageAmountInGb GB so far',
        'false': 'You have claimed $storageAmountInGb GB so far',
        'other': 'You have claimed $storageAmountInGb GB so far!',
      },
      name: 'claimedStorageSoFar',
      desc: '',
      args: [isFamilyMember, storageAmountInGb],
    );
  }

  /// `FAQ`
  String get faq {
    return Intl.message(
      'FAQ',
      name: 'faq',
      desc: '',
      args: [],
    );
  }

  /// `Oops, something went wrong`
  String get oopsSomethingWentWrong {
    return Intl.message(
      'Oops, something went wrong',
      name: 'oopsSomethingWentWrong',
      desc: '',
      args: [],
    );
  }

  /// `People using your code`
  String get peopleUsingYourCode {
    return Intl.message(
      'People using your code',
      name: 'peopleUsingYourCode',
      desc: '',
      args: [],
    );
  }

  /// `eligible`
  String get eligible {
    return Intl.message(
      'eligible',
      name: 'eligible',
      desc: '',
      args: [],
    );
  }

  /// `total`
  String get total {
    return Intl.message(
      'total',
      name: 'total',
      desc: '',
      args: [],
    );
  }

  /// `Code used by you`
  String get codeUsedByYou {
    return Intl.message(
      'Code used by you',
      name: 'codeUsedByYou',
      desc: '',
      args: [],
    );
  }

  /// `Free storage claimed`
  String get freeStorageClaimed {
    return Intl.message(
      'Free storage claimed',
      name: 'freeStorageClaimed',
      desc: '',
      args: [],
    );
  }

  /// `Free storage usable`
  String get freeStorageUsable {
    return Intl.message(
      'Free storage usable',
      name: 'freeStorageUsable',
      desc: '',
      args: [],
    );
  }

  /// `Usable storage is limited by your current plan. Excess claimed storage will automatically become usable when you upgrade your plan.`
  String get usableReferralStorageInfo {
    return Intl.message(
      'Usable storage is limited by your current plan. Excess claimed storage will automatically become usable when you upgrade your plan.',
      name: 'usableReferralStorageInfo',
      desc: '',
      args: [],
    );
  }

  /// `Remove from album?`
  String get removeFromAlbumTitle {
    return Intl.message(
      'Remove from album?',
      name: 'removeFromAlbumTitle',
      desc: '',
      args: [],
    );
  }

  /// `Remove from album`
  String get removeFromAlbum {
    return Intl.message(
      'Remove from album',
      name: 'removeFromAlbum',
      desc: '',
      args: [],
    );
  }

  /// `Selected items will be removed from this album`
  String get itemsWillBeRemovedFromAlbum {
    return Intl.message(
      'Selected items will be removed from this album',
      name: 'itemsWillBeRemovedFromAlbum',
      desc: '',
      args: [],
    );
  }

  /// `Some of the items you are removing were added by other people, and you will lose access to them`
  String get removeShareItemsWarning {
    return Intl.message(
      'Some of the items you are removing were added by other people, and you will lose access to them',
      name: 'removeShareItemsWarning',
      desc: '',
      args: [],
    );
  }

  /// `Adding to favorites...`
  String get addingToFavorites {
    return Intl.message(
      'Adding to favorites...',
      name: 'addingToFavorites',
      desc: '',
      args: [],
    );
  }

  /// `Removing from favorites...`
  String get removingFromFavorites {
    return Intl.message(
      'Removing from favorites...',
      name: 'removingFromFavorites',
      desc: '',
      args: [],
    );
  }

  /// `Sorry, could not add to favorites!`
  String get sorryCouldNotAddToFavorites {
    return Intl.message(
      'Sorry, could not add to favorites!',
      name: 'sorryCouldNotAddToFavorites',
      desc: '',
      args: [],
    );
  }

  /// `Sorry, could not remove from favorites!`
  String get sorryCouldNotRemoveFromFavorites {
    return Intl.message(
      'Sorry, could not remove from favorites!',
      name: 'sorryCouldNotRemoveFromFavorites',
      desc: '',
      args: [],
    );
  }

  /// `Looks like your subscription has expired. Please subscribe to enable sharing.`
  String get subscribeToEnableSharing {
    return Intl.message(
      'Looks like your subscription has expired. Please subscribe to enable sharing.',
      name: 'subscribeToEnableSharing',
      desc: '',
      args: [],
    );
  }

  /// `Subscribe`
  String get subscribe {
    return Intl.message(
      'Subscribe',
      name: 'subscribe',
      desc: '',
      args: [],
    );
  }

  /// `Can only remove files owned by you`
  String get canOnlyRemoveFilesOwnedByYou {
    return Intl.message(
      'Can only remove files owned by you',
      name: 'canOnlyRemoveFilesOwnedByYou',
      desc: '',
      args: [],
    );
  }

  /// `Delete shared album?`
  String get deleteSharedAlbum {
    return Intl.message(
      'Delete shared album?',
      name: 'deleteSharedAlbum',
      desc: '',
      args: [],
    );
  }

  /// `Delete album`
  String get deleteAlbum {
    return Intl.message(
      'Delete album',
      name: 'deleteAlbum',
      desc: '',
      args: [],
    );
  }

  /// `Also delete the photos (and videos) present in this album from <bold>all</bold> other albums they are part of?`
  String get deleteAlbumDialog {
    return Intl.message(
      'Also delete the photos (and videos) present in this album from <bold>all</bold> other albums they are part of?',
      name: 'deleteAlbumDialog',
      desc: '',
      args: [],
    );
  }

  /// `The album will be deleted for everyone\n\nYou will lose access to shared photos in this album that are owned by others`
  String get deleteSharedAlbumDialogBody {
    return Intl.message(
      'The album will be deleted for everyone\n\nYou will lose access to shared photos in this album that are owned by others',
      name: 'deleteSharedAlbumDialogBody',
      desc: '',
      args: [],
    );
  }

  /// `Yes, remove`
  String get yesRemove {
    return Intl.message(
      'Yes, remove',
      name: 'yesRemove',
      desc: '',
      args: [],
    );
  }

  /// `Creating link...`
  String get creatingLink {
    return Intl.message(
      'Creating link...',
      name: 'creatingLink',
      desc: '',
      args: [],
    );
  }

  /// `Remove?`
  String get removeWithQuestionMark {
    return Intl.message(
      'Remove?',
      name: 'removeWithQuestionMark',
      desc: '',
      args: [],
    );
  }

  /// `{userEmail} will be removed from this shared album\n\nAny photos added by them will also be removed from the album`
  String removeParticipantBody(Object userEmail) {
    return Intl.message(
      '$userEmail will be removed from this shared album\n\nAny photos added by them will also be removed from the album',
      name: 'removeParticipantBody',
      desc: '',
      args: [userEmail],
    );
  }

  /// `Keep Photos`
  String get keepPhotos {
    return Intl.message(
      'Keep Photos',
      name: 'keepPhotos',
      desc: '',
      args: [],
    );
  }

  /// `Delete photos`
  String get deletePhotos {
    return Intl.message(
      'Delete photos',
      name: 'deletePhotos',
      desc: '',
      args: [],
    );
  }

  /// `Invite to ente`
  String get inviteToEnte {
    return Intl.message(
      'Invite to ente',
      name: 'inviteToEnte',
      desc: '',
      args: [],
    );
  }

  /// `Remove public link`
  String get removePublicLink {
    return Intl.message(
      'Remove public link',
      name: 'removePublicLink',
      desc: '',
      args: [],
    );
  }

  /// `This will remove the public link for accessing "{albumName}".`
  String disableLinkMessage(Object albumName) {
    return Intl.message(
      'This will remove the public link for accessing "$albumName".',
      name: 'disableLinkMessage',
      desc: '',
      args: [albumName],
    );
  }

  /// `Sharing...`
  String get sharing {
    return Intl.message(
      'Sharing...',
      name: 'sharing',
      desc: '',
      args: [],
    );
  }

  /// `You cannot share with yourself`
  String get youCannotShareWithYourself {
    return Intl.message(
      'You cannot share with yourself',
      name: 'youCannotShareWithYourself',
      desc: '',
      args: [],
    );
  }

  /// `Archive`
  String get archive {
    return Intl.message(
      'Archive',
      name: 'archive',
      desc: '',
      args: [],
    );
  }

  /// `Long press to select photos and click + to create an album`
  String get createAlbumActionHint {
    return Intl.message(
      'Long press to select photos and click + to create an album',
      name: 'createAlbumActionHint',
      desc: '',
      args: [],
    );
  }

  /// `Importing....`
  String get importing {
    return Intl.message(
      'Importing....',
      name: 'importing',
      desc: '',
      args: [],
    );
  }

  /// `Failed to load albums`
  String get failedToLoadAlbums {
    return Intl.message(
      'Failed to load albums',
      name: 'failedToLoadAlbums',
      desc: '',
      args: [],
    );
  }

  /// `Hidden`
  String get hidden {
    return Intl.message(
      'Hidden',
      name: 'hidden',
      desc: '',
      args: [],
    );
  }

  /// `Please authenticate to view your hidden files`
  String get authToViewYourHiddenFiles {
    return Intl.message(
      'Please authenticate to view your hidden files',
      name: 'authToViewYourHiddenFiles',
      desc: '',
      args: [],
    );
  }

  /// `Trash`
  String get trash {
    return Intl.message(
      'Trash',
      name: 'trash',
      desc: '',
      args: [],
    );
  }

  /// `Uncategorized`
  String get uncategorized {
    return Intl.message(
      'Uncategorized',
      name: 'uncategorized',
      desc: '',
      args: [],
    );
  }

  /// `video`
  String get videoSmallCase {
    return Intl.message(
      'video',
      name: 'videoSmallCase',
      desc: '',
      args: [],
    );
  }

  /// `photo`
  String get photoSmallCase {
    return Intl.message(
      'photo',
      name: 'photoSmallCase',
      desc: '',
      args: [],
    );
  }

  /// `It will be deleted from all albums.`
  String get singleFileDeleteHighlight {
    return Intl.message(
      'It will be deleted from all albums.',
      name: 'singleFileDeleteHighlight',
      desc: '',
      args: [],
    );
  }

  /// `This {fileType} is in both ente and your device.`
  String singleFileInBothLocalAndRemote(Object fileType) {
    return Intl.message(
      'This $fileType is in both ente and your device.',
      name: 'singleFileInBothLocalAndRemote',
      desc: '',
      args: [fileType],
    );
  }

  /// `This {fileType} will be deleted from ente.`
  String singleFileInRemoteOnly(Object fileType) {
    return Intl.message(
      'This $fileType will be deleted from ente.',
      name: 'singleFileInRemoteOnly',
      desc: '',
      args: [fileType],
    );
  }

  /// `This {fileType} will be deleted from your device.`
  String singleFileDeleteFromDevice(Object fileType) {
    return Intl.message(
      'This $fileType will be deleted from your device.',
      name: 'singleFileDeleteFromDevice',
      desc: '',
      args: [fileType],
    );
  }

  /// `Delete from ente`
  String get deleteFromEnte {
    return Intl.message(
      'Delete from ente',
      name: 'deleteFromEnte',
      desc: '',
      args: [],
    );
  }

  /// `Yes, delete`
  String get yesDelete {
    return Intl.message(
      'Yes, delete',
      name: 'yesDelete',
      desc: '',
      args: [],
    );
  }

  /// `Moved to trash`
  String get movedToTrash {
    return Intl.message(
      'Moved to trash',
      name: 'movedToTrash',
      desc: '',
      args: [],
    );
  }

  /// `Delete from device`
  String get deleteFromDevice {
    return Intl.message(
      'Delete from device',
      name: 'deleteFromDevice',
      desc: '',
      args: [],
    );
  }

  /// `Delete from both`
  String get deleteFromBoth {
    return Intl.message(
      'Delete from both',
      name: 'deleteFromBoth',
      desc: '',
      args: [],
    );
  }

  /// `New album`
  String get newAlbum {
    return Intl.message(
      'New album',
      name: 'newAlbum',
      desc: '',
      args: [],
    );
  }

  /// `Albums`
  String get albums {
    return Intl.message(
      'Albums',
      name: 'albums',
      desc: '',
      args: [],
    );
  }

  /// `{count, plural, zero{no memories} one{{formattedCount} memory} other{{formattedCount} memories}}`
  String memoryCount(int count, String formattedCount) {
    return Intl.plural(
      count,
      zero: 'no memories',
      one: '$formattedCount memory',
      other: '$formattedCount memories',
      name: 'memoryCount',
      desc: 'The text to display the number of memories',
      args: [count, formattedCount],
    );
  }

  /// `{count} selected`
  String selectedPhotos(int count) {
    return Intl.message(
      '$count selected',
      name: 'selectedPhotos',
      desc: 'Display the number of selected photos',
      args: [count],
    );
  }

  /// `{count} selected ({yourCount} yours)`
  String selectedPhotosWithYours(int count, int yourCount) {
    return Intl.message(
      '$count selected ($yourCount yours)',
      name: 'selectedPhotosWithYours',
      desc:
          'Display the number of selected photos, including the number of selected photos owned by the user',
      args: [count, yourCount],
    );
  }

  /// `Advanced`
  String get advancedSettings {
    return Intl.message(
      'Advanced',
      name: 'advancedSettings',
      desc: 'The text to display in the advanced settings section',
      args: [],
    );
  }

  /// `Photo grid size`
  String get photoGridSize {
    return Intl.message(
      'Photo grid size',
      name: 'photoGridSize',
      desc: '',
      args: [],
    );
  }

  /// `Manage device storage`
  String get manageDeviceStorage {
    return Intl.message(
      'Manage device storage',
      name: 'manageDeviceStorage',
      desc: '',
      args: [],
    );
  }

  /// `Select folders for backup`
  String get selectFoldersForBackup {
    return Intl.message(
      'Select folders for backup',
      name: 'selectFoldersForBackup',
      desc: '',
      args: [],
    );
  }

  /// `Selected folders will be encrypted and backed up`
  String get selectedFoldersWillBeEncryptedAndBackedUp {
    return Intl.message(
      'Selected folders will be encrypted and backed up',
      name: 'selectedFoldersWillBeEncryptedAndBackedUp',
      desc: '',
      args: [],
    );
  }

  /// `Unselect all`
  String get unselectAll {
    return Intl.message(
      'Unselect all',
      name: 'unselectAll',
      desc: '',
      args: [],
    );
  }

  /// `Select all`
  String get selectAll {
    return Intl.message(
      'Select all',
      name: 'selectAll',
      desc: '',
      args: [],
    );
  }

  /// `Skip`
  String get skip {
    return Intl.message(
      'Skip',
      name: 'skip',
      desc: '',
      args: [],
    );
  }

  /// `Updating folder selection...`
  String get updatingFolderSelection {
    return Intl.message(
      'Updating folder selection...',
      name: 'updatingFolderSelection',
      desc: '',
      args: [],
    );
  }

  /// `{count, plural, one{{count} item} other{{count} items}}`
  String itemCount(num count) {
    return Intl.plural(
      count,
      one: '$count item',
      other: '$count items',
      name: 'itemCount',
      desc: '',
      args: [count],
    );
  }

  /// `{count, plural, =1 {Delete {count} item} other {Delete {count} items}}`
  String deleteItemCount(num count) {
    return Intl.plural(
      count,
      one: 'Delete $count item',
      other: 'Delete $count items',
      name: 'deleteItemCount',
      desc: '',
      args: [count],
    );
  }

  /// `{count} files, {formattedSize} each`
  String duplicateItemsGroup(int count, String formattedSize) {
    return Intl.message(
      '$count files, $formattedSize each',
      name: 'duplicateItemsGroup',
      desc: 'Display the number of duplicate files and their size',
      args: [count, formattedSize],
    );
  }

  /// `{count, plural, one{{count} year ago} other{{count} years ago}}`
  String yearsAgo(num count) {
    return Intl.plural(
      count,
      one: '$count year ago',
      other: '$count years ago',
      name: 'yearsAgo',
      desc: '',
      args: [count],
    );
  }

  /// `Backup settings`
  String get backupSettings {
    return Intl.message(
      'Backup settings',
      name: 'backupSettings',
      desc: '',
      args: [],
    );
  }

  /// `Backup over mobile data`
  String get backupOverMobileData {
    return Intl.message(
      'Backup over mobile data',
      name: 'backupOverMobileData',
      desc: '',
      args: [],
    );
  }

  /// `Backup videos`
  String get backupVideos {
    return Intl.message(
      'Backup videos',
      name: 'backupVideos',
      desc: '',
      args: [],
    );
  }

  /// `Disable auto lock`
  String get disableAutoLock {
    return Intl.message(
      'Disable auto lock',
      name: 'disableAutoLock',
      desc: '',
      args: [],
    );
  }

  /// `Disable the device screen lock when ente is in the foreground and there is a backup in progress. This is normally not needed, but may help big uploads and initial imports of large libraries complete faster.`
  String get deviceLockExplanation {
    return Intl.message(
      'Disable the device screen lock when ente is in the foreground and there is a backup in progress. This is normally not needed, but may help big uploads and initial imports of large libraries complete faster.',
      name: 'deviceLockExplanation',
      desc: '',
      args: [],
    );
  }

  /// `About`
  String get about {
    return Intl.message(
      'About',
      name: 'about',
      desc: '',
      args: [],
    );
  }

  /// `We are open source!`
  String get weAreOpenSource {
    return Intl.message(
      'We are open source!',
      name: 'weAreOpenSource',
      desc: '',
      args: [],
    );
  }

  /// `Privacy`
  String get privacy {
    return Intl.message(
      'Privacy',
      name: 'privacy',
      desc: '',
      args: [],
    );
  }

  /// `Terms`
  String get terms {
    return Intl.message(
      'Terms',
      name: 'terms',
      desc: '',
      args: [],
    );
  }

  /// `Check for updates`
  String get checkForUpdates {
    return Intl.message(
      'Check for updates',
      name: 'checkForUpdates',
      desc: '',
      args: [],
    );
  }

  /// `Checking...`
  String get checking {
    return Intl.message(
      'Checking...',
      name: 'checking',
      desc: '',
      args: [],
    );
  }

  /// `You are on the latest version`
  String get youAreOnTheLatestVersion {
    return Intl.message(
      'You are on the latest version',
      name: 'youAreOnTheLatestVersion',
      desc: '',
      args: [],
    );
  }

  /// `Account`
  String get account {
    return Intl.message(
      'Account',
      name: 'account',
      desc: '',
      args: [],
    );
  }

  /// `Manage subscription`
  String get manageSubscription {
    return Intl.message(
      'Manage subscription',
      name: 'manageSubscription',
      desc: '',
      args: [],
    );
  }

  /// `Please authenticate to change your email`
  String get authToChangeYourEmail {
    return Intl.message(
      'Please authenticate to change your email',
      name: 'authToChangeYourEmail',
      desc: '',
      args: [],
    );
  }

  /// `Change password`
  String get changePassword {
    return Intl.message(
      'Change password',
      name: 'changePassword',
      desc: '',
      args: [],
    );
  }

  /// `Please authenticate to change your password`
  String get authToChangeYourPassword {
    return Intl.message(
      'Please authenticate to change your password',
      name: 'authToChangeYourPassword',
      desc: '',
      args: [],
    );
  }

  /// `Export your data`
  String get exportYourData {
    return Intl.message(
      'Export your data',
      name: 'exportYourData',
      desc: '',
      args: [],
    );
  }

  /// `Logout`
  String get logout {
    return Intl.message(
      'Logout',
      name: 'logout',
      desc: '',
      args: [],
    );
  }

  /// `Please authenticate to initiate account deletion`
  String get authToInitiateAccountDeletion {
    return Intl.message(
      'Please authenticate to initiate account deletion',
      name: 'authToInitiateAccountDeletion',
      desc: '',
      args: [],
    );
  }

  /// `Are you sure you want to logout?`
  String get areYouSureYouWantToLogout {
    return Intl.message(
      'Are you sure you want to logout?',
      name: 'areYouSureYouWantToLogout',
      desc: '',
      args: [],
    );
  }

  /// `Yes, logout`
  String get yesLogout {
    return Intl.message(
      'Yes, logout',
      name: 'yesLogout',
      desc: '',
      args: [],
    );
  }

  /// `A new version of ente is available.`
  String get aNewVersionOfEnteIsAvailable {
    return Intl.message(
      'A new version of ente is available.',
      name: 'aNewVersionOfEnteIsAvailable',
      desc: '',
      args: [],
    );
  }

  /// `Update`
  String get update {
    return Intl.message(
      'Update',
      name: 'update',
      desc: '',
      args: [],
    );
  }

  /// `Install manually`
  String get installManually {
    return Intl.message(
      'Install manually',
      name: 'installManually',
      desc: '',
      args: [],
    );
  }

  /// `Critical update available`
  String get criticalUpdateAvailable {
    return Intl.message(
      'Critical update available',
      name: 'criticalUpdateAvailable',
      desc: '',
      args: [],
    );
  }

  /// `Update available`
  String get updateAvailable {
    return Intl.message(
      'Update available',
      name: 'updateAvailable',
      desc: '',
      args: [],
    );
  }

  /// `Ignore`
  String get ignoreUpdate {
    return Intl.message(
      'Ignore',
      name: 'ignoreUpdate',
      desc: '',
      args: [],
    );
  }

  /// `Downloading...`
  String get downloading {
    return Intl.message(
      'Downloading...',
      name: 'downloading',
      desc: '',
      args: [],
    );
  }

  /// `The download could not be completed`
  String get theDownloadCouldNotBeCompleted {
    return Intl.message(
      'The download could not be completed',
      name: 'theDownloadCouldNotBeCompleted',
      desc: '',
      args: [],
    );
  }

  /// `Retry`
  String get retry {
    return Intl.message(
      'Retry',
      name: 'retry',
      desc: '',
      args: [],
    );
  }

  /// `Backed up folders`
  String get backedUpFolders {
    return Intl.message(
      'Backed up folders',
      name: 'backedUpFolders',
      desc: '',
      args: [],
    );
  }

  /// `Backup`
  String get backup {
    return Intl.message(
      'Backup',
      name: 'backup',
      desc: '',
      args: [],
    );
  }

  /// `Free up device space`
  String get freeUpDeviceSpace {
    return Intl.message(
      'Free up device space',
      name: 'freeUpDeviceSpace',
      desc: '',
      args: [],
    );
  }

  /// `✨ All clear`
  String get allClear {
    return Intl.message(
      '✨ All clear',
      name: 'allClear',
      desc: '',
      args: [],
    );
  }

  /// `You've no files on this device that can be deleted`
  String get noDeviceThatCanBeDeleted {
    return Intl.message(
      'You\'ve no files on this device that can be deleted',
      name: 'noDeviceThatCanBeDeleted',
      desc: '',
      args: [],
    );
  }

  /// `Remove duplicates`
  String get removeDuplicates {
    return Intl.message(
      'Remove duplicates',
      name: 'removeDuplicates',
      desc: '',
      args: [],
    );
  }

  /// `✨ No duplicates`
  String get noDuplicates {
    return Intl.message(
      '✨ No duplicates',
      name: 'noDuplicates',
      desc: '',
      args: [],
    );
  }

  /// `You've no duplicate files that can be cleared`
  String get youveNoDuplicateFilesThatCanBeCleared {
    return Intl.message(
      'You\'ve no duplicate files that can be cleared',
      name: 'youveNoDuplicateFilesThatCanBeCleared',
      desc: '',
      args: [],
    );
  }

  /// `Success`
  String get success {
    return Intl.message(
      'Success',
      name: 'success',
      desc: '',
      args: [],
    );
  }

  /// `Rate us`
  String get rateUs {
    return Intl.message(
      'Rate us',
      name: 'rateUs',
      desc: '',
      args: [],
    );
  }

  /// `Also empty "Recently Deleted" from "Settings" -> "Storage" to claim the freed space`
  String get remindToEmptyDeviceTrash {
    return Intl.message(
      'Also empty "Recently Deleted" from "Settings" -> "Storage" to claim the freed space',
      name: 'remindToEmptyDeviceTrash',
      desc: '',
      args: [],
    );
  }

  /// `You have successfully freed up {storageSaved}!`
  String youHaveSuccessfullyFreedUp(String storageSaved) {
    return Intl.message(
      'You have successfully freed up $storageSaved!',
      name: 'youHaveSuccessfullyFreedUp',
      desc:
          'The text to display when the user has successfully freed up storage',
      args: [storageSaved],
    );
  }

  /// `Also empty your "Trash" to claim the freed up space`
  String get remindToEmptyEnteTrash {
    return Intl.message(
      'Also empty your "Trash" to claim the freed up space',
      name: 'remindToEmptyEnteTrash',
      desc: '',
      args: [],
    );
  }

  /// `✨ Success`
  String get sparkleSuccess {
    return Intl.message(
      '✨ Success',
      name: 'sparkleSuccess',
      desc: '',
      args: [],
    );
  }

  /// `Your have cleaned up {count, plural, one{{count} duplicate file} other{{count} duplicate files}}, saving ({storageSaved}!)`
  String duplicateFileCountWithStorageSaved(int count, String storageSaved) {
    return Intl.message(
      'Your have cleaned up ${Intl.plural(count, one: '$count duplicate file', other: '$count duplicate files')}, saving ($storageSaved!)',
      name: 'duplicateFileCountWithStorageSaved',
      desc:
          'The text to display when the user has successfully cleaned up duplicate files',
      args: [count, storageSaved],
    );
  }

  /// `Family plans`
  String get familyPlans {
    return Intl.message(
      'Family plans',
      name: 'familyPlans',
      desc: '',
      args: [],
    );
  }

  /// `Referrals`
  String get referrals {
    return Intl.message(
      'Referrals',
      name: 'referrals',
      desc: '',
      args: [],
    );
  }

  /// `Notifications`
  String get notifications {
    return Intl.message(
      'Notifications',
      name: 'notifications',
      desc: '',
      args: [],
    );
  }

  /// `New shared photos`
  String get sharedPhotoNotifications {
    return Intl.message(
      'New shared photos',
      name: 'sharedPhotoNotifications',
      desc: '',
      args: [],
    );
  }

  /// `Receive notifications when someone adds a photo to a shared album that you're a part of`
  String get sharedPhotoNotificationsExplanation {
    return Intl.message(
      'Receive notifications when someone adds a photo to a shared album that you\'re a part of',
      name: 'sharedPhotoNotificationsExplanation',
      desc: '',
      args: [],
    );
  }

  /// `Advanced`
  String get advanced {
    return Intl.message(
      'Advanced',
      name: 'advanced',
      desc: '',
      args: [],
    );
  }

  /// `General`
  String get general {
    return Intl.message(
      'General',
      name: 'general',
      desc: '',
      args: [],
    );
  }

  /// `Security`
  String get security {
    return Intl.message(
      'Security',
      name: 'security',
      desc: '',
      args: [],
    );
  }

  /// `Please authenticate to view your recovery key`
  String get authToViewYourRecoveryKey {
    return Intl.message(
      'Please authenticate to view your recovery key',
      name: 'authToViewYourRecoveryKey',
      desc: '',
      args: [],
    );
  }

  /// `Two-factor`
  String get twofactor {
    return Intl.message(
      'Two-factor',
      name: 'twofactor',
      desc: '',
      args: [],
    );
  }

  /// `Please authenticate to configure two-factor authentication`
  String get authToConfigureTwofactorAuthentication {
    return Intl.message(
      'Please authenticate to configure two-factor authentication',
      name: 'authToConfigureTwofactorAuthentication',
      desc: '',
      args: [],
    );
  }

  /// `Lockscreen`
  String get lockscreen {
    return Intl.message(
      'Lockscreen',
      name: 'lockscreen',
      desc: '',
      args: [],
    );
  }

  /// `Please authenticate to change lockscreen setting`
  String get authToChangeLockscreenSetting {
    return Intl.message(
      'Please authenticate to change lockscreen setting',
      name: 'authToChangeLockscreenSetting',
      desc: '',
      args: [],
    );
  }

  /// `To enable lockscreen, please setup device passcode or screen lock in your system settings.`
  String get lockScreenEnablePreSteps {
    return Intl.message(
      'To enable lockscreen, please setup device passcode or screen lock in your system settings.',
      name: 'lockScreenEnablePreSteps',
      desc: '',
      args: [],
    );
  }

  /// `View active sessions`
  String get viewActiveSessions {
    return Intl.message(
      'View active sessions',
      name: 'viewActiveSessions',
      desc: '',
      args: [],
    );
  }

  /// `Please authenticate to view your active sessions`
  String get authToViewYourActiveSessions {
    return Intl.message(
      'Please authenticate to view your active sessions',
      name: 'authToViewYourActiveSessions',
      desc: '',
      args: [],
    );
  }

  /// `Disable two-factor`
  String get disableTwofactor {
    return Intl.message(
      'Disable two-factor',
      name: 'disableTwofactor',
      desc: '',
      args: [],
    );
  }

  /// `Are you sure you want to disable two-factor authentication?`
  String get confirm2FADisable {
    return Intl.message(
      'Are you sure you want to disable two-factor authentication?',
      name: 'confirm2FADisable',
      desc: '',
      args: [],
    );
  }

  /// `No`
  String get no {
    return Intl.message(
      'No',
      name: 'no',
      desc: '',
      args: [],
    );
  }

  /// `Yes`
  String get yes {
    return Intl.message(
      'Yes',
      name: 'yes',
      desc: '',
      args: [],
    );
  }

  /// `Social`
  String get social {
    return Intl.message(
      'Social',
      name: 'social',
      desc: '',
      args: [],
    );
  }

  /// `Rate us on {storeName}`
  String rateUsOnStore(Object storeName) {
    return Intl.message(
      'Rate us on $storeName',
      name: 'rateUsOnStore',
      desc: '',
      args: [storeName],
    );
  }

  /// `Blog`
  String get blog {
    return Intl.message(
      'Blog',
      name: 'blog',
      desc: '',
      args: [],
    );
  }

  /// `Merchandise`
  String get merchandise {
    return Intl.message(
      'Merchandise',
      name: 'merchandise',
      desc: '',
      args: [],
    );
  }

  /// `Twitter`
  String get twitter {
    return Intl.message(
      'Twitter',
      name: 'twitter',
      desc: '',
      args: [],
    );
  }

  /// `Mastodon`
  String get mastodon {
    return Intl.message(
      'Mastodon',
      name: 'mastodon',
      desc: '',
      args: [],
    );
  }

  /// `Matrix`
  String get matrix {
    return Intl.message(
      'Matrix',
      name: 'matrix',
      desc: '',
      args: [],
    );
  }

  /// `Discord`
  String get discord {
    return Intl.message(
      'Discord',
      name: 'discord',
      desc: '',
      args: [],
    );
  }

  /// `Reddit`
  String get reddit {
    return Intl.message(
      'Reddit',
      name: 'reddit',
      desc: '',
      args: [],
    );
  }

  /// `Your storage details could not be fetched`
  String get yourStorageDetailsCouldNotBeFetched {
    return Intl.message(
      'Your storage details could not be fetched',
      name: 'yourStorageDetailsCouldNotBeFetched',
      desc: '',
      args: [],
    );
  }

  /// `Report a bug`
  String get reportABug {
    return Intl.message(
      'Report a bug',
      name: 'reportABug',
      desc: '',
      args: [],
    );
  }

  /// `Report bug`
  String get reportBug {
    return Intl.message(
      'Report bug',
      name: 'reportBug',
      desc: '',
      args: [],
    );
  }

  /// `Suggest features`
  String get suggestFeatures {
    return Intl.message(
      'Suggest features',
      name: 'suggestFeatures',
      desc: '',
      args: [],
    );
  }

  /// `Support`
  String get support {
    return Intl.message(
      'Support',
      name: 'support',
      desc: '',
      args: [],
    );
  }

  /// `Theme`
  String get theme {
    return Intl.message(
      'Theme',
      name: 'theme',
      desc: '',
      args: [],
    );
  }

  /// `Light`
  String get lightTheme {
    return Intl.message(
      'Light',
      name: 'lightTheme',
      desc: '',
      args: [],
    );
  }

  /// `Dark`
  String get darkTheme {
    return Intl.message(
      'Dark',
      name: 'darkTheme',
      desc: '',
      args: [],
    );
  }

  /// `System`
  String get systemTheme {
    return Intl.message(
      'System',
      name: 'systemTheme',
      desc: '',
      args: [],
    );
  }

  /// `Free trial`
  String get freeTrial {
    return Intl.message(
      'Free trial',
      name: 'freeTrial',
      desc: '',
      args: [],
    );
  }

  /// `Select your plan`
  String get selectYourPlan {
    return Intl.message(
      'Select your plan',
      name: 'selectYourPlan',
      desc: '',
      args: [],
    );
  }

  /// `ente preserves your memories, so they're always available to you, even if you lose your device.`
  String get enteSubscriptionPitch {
    return Intl.message(
      'ente preserves your memories, so they\'re always available to you, even if you lose your device.',
      name: 'enteSubscriptionPitch',
      desc: '',
      args: [],
    );
  }

  /// `Your family can be added to your plan as well.`
  String get enteSubscriptionShareWithFamily {
    return Intl.message(
      'Your family can be added to your plan as well.',
      name: 'enteSubscriptionShareWithFamily',
      desc: '',
      args: [],
    );
  }

  /// `Current usage is `
  String get currentUsageIs {
    return Intl.message(
      'Current usage is ',
      name: 'currentUsageIs',
      desc: 'This text is followed by storage usaged',
      args: [],
    );
  }

  /// `FAQs`
  String get faqs {
    return Intl.message(
      'FAQs',
      name: 'faqs',
      desc: '',
      args: [],
    );
  }

  /// `Renews on {endDate}`
  String renewsOn(Object endDate) {
    return Intl.message(
      'Renews on $endDate',
      name: 'renewsOn',
      desc: '',
      args: [endDate],
    );
  }

  /// `Free trial valid till {endDate}`
  String freeTrialValidTill(Object endDate) {
    return Intl.message(
      'Free trial valid till $endDate',
      name: 'freeTrialValidTill',
      desc: '',
      args: [endDate],
    );
  }

  /// `Free trial valid till {endDate}.\nYou can choose a paid plan afterwards.`
  String playStoreFreeTrialValidTill(Object endDate) {
    return Intl.message(
      'Free trial valid till $endDate.\nYou can choose a paid plan afterwards.',
      name: 'playStoreFreeTrialValidTill',
      desc: '',
      args: [endDate],
    );
  }

  /// `Your subscription will be cancelled on {endDate}`
  String subWillBeCancelledOn(Object endDate) {
    return Intl.message(
      'Your subscription will be cancelled on $endDate',
      name: 'subWillBeCancelledOn',
      desc: '',
      args: [endDate],
    );
  }

  /// `Subscription`
  String get subscription {
    return Intl.message(
      'Subscription',
      name: 'subscription',
      desc: '',
      args: [],
    );
  }

  /// `Payment details`
  String get paymentDetails {
    return Intl.message(
      'Payment details',
      name: 'paymentDetails',
      desc: '',
      args: [],
    );
  }

  /// `Manage Family`
  String get manageFamily {
    return Intl.message(
      'Manage Family',
      name: 'manageFamily',
      desc: '',
      args: [],
    );
  }

  /// `Please contact us at support@ente.io to manage your {provider} subscription.`
  String contactToManageSubscription(Object provider) {
    return Intl.message(
      'Please contact us at support@ente.io to manage your $provider subscription.',
      name: 'contactToManageSubscription',
      desc: '',
      args: [provider],
    );
  }

  /// `Renew subscription`
  String get renewSubscription {
    return Intl.message(
      'Renew subscription',
      name: 'renewSubscription',
      desc: '',
      args: [],
    );
  }

  /// `Cancel subscription`
  String get cancelSubscription {
    return Intl.message(
      'Cancel subscription',
      name: 'cancelSubscription',
      desc: '',
      args: [],
    );
  }

  /// `Are you sure you want to renew?`
  String get areYouSureYouWantToRenew {
    return Intl.message(
      'Are you sure you want to renew?',
      name: 'areYouSureYouWantToRenew',
      desc: '',
      args: [],
    );
  }

  /// `Yes, Renew`
  String get yesRenew {
    return Intl.message(
      'Yes, Renew',
      name: 'yesRenew',
      desc: '',
      args: [],
    );
  }

  /// `Are you sure you want to cancel?`
  String get areYouSureYouWantToCancel {
    return Intl.message(
      'Are you sure you want to cancel?',
      name: 'areYouSureYouWantToCancel',
      desc: '',
      args: [],
    );
  }

  /// `Yes, cancel`
  String get yesCancel {
    return Intl.message(
      'Yes, cancel',
      name: 'yesCancel',
      desc: '',
      args: [],
    );
  }

  /// `Failed to renew`
  String get failedToRenew {
    return Intl.message(
      'Failed to renew',
      name: 'failedToRenew',
      desc: '',
      args: [],
    );
  }

  /// `Failed to cancel`
  String get failedToCancel {
    return Intl.message(
      'Failed to cancel',
      name: 'failedToCancel',
      desc: '',
      args: [],
    );
  }

  /// `2 months free on yearly plans`
  String get twoMonthsFreeOnYearlyPlans {
    return Intl.message(
      '2 months free on yearly plans',
      name: 'twoMonthsFreeOnYearlyPlans',
      desc: '',
      args: [],
    );
  }

  /// `Monthly`
  String get monthly {
    return Intl.message(
      'Monthly',
      name: 'monthly',
      desc: 'The text to display for monthly plans',
      args: [],
    );
  }

  /// `Yearly`
  String get yearly {
    return Intl.message(
      'Yearly',
      name: 'yearly',
      desc: 'The text to display for yearly plans',
      args: [],
    );
  }

  /// `Confirm plan change`
  String get confirmPlanChange {
    return Intl.message(
      'Confirm plan change',
      name: 'confirmPlanChange',
      desc: '',
      args: [],
    );
  }

  /// `Are you sure you want to change your plan?`
  String get areYouSureYouWantToChangeYourPlan {
    return Intl.message(
      'Are you sure you want to change your plan?',
      name: 'areYouSureYouWantToChangeYourPlan',
      desc: '',
      args: [],
    );
  }

  /// `You cannot downgrade to this plan`
  String get youCannotDowngradeToThisPlan {
    return Intl.message(
      'You cannot downgrade to this plan',
      name: 'youCannotDowngradeToThisPlan',
      desc: '',
      args: [],
    );
  }

  /// `Please cancel your existing subscription from {paymentProvider} first`
  String cancelOtherSubscription(String paymentProvider) {
    return Intl.message(
      'Please cancel your existing subscription from $paymentProvider first',
      name: 'cancelOtherSubscription',
      desc:
          'The text to display when the user has an existing subscription from a different payment provider',
      args: [paymentProvider],
    );
  }

  /// `Optional, as short as you like...`
  String get optionalAsShortAsYouLike {
    return Intl.message(
      'Optional, as short as you like...',
      name: 'optionalAsShortAsYouLike',
      desc: '',
      args: [],
    );
  }

  /// `Send`
  String get send {
    return Intl.message(
      'Send',
      name: 'send',
      desc: '',
      args: [],
    );
  }

  /// `Your subscription was cancelled. Would you like to share the reason?`
  String get askCancelReason {
    return Intl.message(
      'Your subscription was cancelled. Would you like to share the reason?',
      name: 'askCancelReason',
      desc: '',
      args: [],
    );
  }

  /// `Thank you for subscribing!`
  String get thankYouForSubscribing {
    return Intl.message(
      'Thank you for subscribing!',
      name: 'thankYouForSubscribing',
      desc: '',
      args: [],
    );
  }

  /// `Your purchase was successful`
  String get yourPurchaseWasSuccessful {
    return Intl.message(
      'Your purchase was successful',
      name: 'yourPurchaseWasSuccessful',
      desc: '',
      args: [],
    );
  }

  /// `Your plan was successfully upgraded`
  String get yourPlanWasSuccessfullyUpgraded {
    return Intl.message(
      'Your plan was successfully upgraded',
      name: 'yourPlanWasSuccessfullyUpgraded',
      desc: '',
      args: [],
    );
  }

  /// `Your plan was successfully downgraded`
  String get yourPlanWasSuccessfullyDowngraded {
    return Intl.message(
      'Your plan was successfully downgraded',
      name: 'yourPlanWasSuccessfullyDowngraded',
      desc: '',
      args: [],
    );
  }

  /// `Your subscription was updated successfully`
  String get yourSubscriptionWasUpdatedSuccessfully {
    return Intl.message(
      'Your subscription was updated successfully',
      name: 'yourSubscriptionWasUpdatedSuccessfully',
      desc: '',
      args: [],
    );
  }

  /// `Google Play ID`
  String get googlePlayId {
    return Intl.message(
      'Google Play ID',
      name: 'googlePlayId',
      desc: '',
      args: [],
    );
  }

  /// `Apple ID`
  String get appleId {
    return Intl.message(
      'Apple ID',
      name: 'appleId',
      desc: '',
      args: [],
    );
  }

  /// `PlayStore subscription`
  String get playstoreSubscription {
    return Intl.message(
      'PlayStore subscription',
      name: 'playstoreSubscription',
      desc: '',
      args: [],
    );
  }

  /// `AppStore subscription`
  String get appstoreSubscription {
    return Intl.message(
      'AppStore subscription',
      name: 'appstoreSubscription',
      desc: '',
      args: [],
    );
  }

  /// `Your {id} is already linked to another ente account.\nIf you would like to use your {id} with this account, please contact our support''`
  String subAlreadyLinkedErrMessage(Object id) {
    return Intl.message(
      'Your $id is already linked to another ente account.\nIf you would like to use your $id with this account, please contact our support\'\'',
      name: 'subAlreadyLinkedErrMessage',
      desc: '',
      args: [id],
    );
  }

  /// `Please visit web.ente.io to manage your subscription`
  String get visitWebToManage {
    return Intl.message(
      'Please visit web.ente.io to manage your subscription',
      name: 'visitWebToManage',
      desc: '',
      args: [],
    );
  }

  /// `Could not update subscription`
  String get couldNotUpdateSubscription {
    return Intl.message(
      'Could not update subscription',
      name: 'couldNotUpdateSubscription',
      desc: '',
      args: [],
    );
  }

  /// `Please contact support@ente.io and we will be happy to help!`
  String get pleaseContactSupportAndWeWillBeHappyToHelp {
    return Intl.message(
      'Please contact support@ente.io and we will be happy to help!',
      name: 'pleaseContactSupportAndWeWillBeHappyToHelp',
      desc: '',
      args: [],
    );
  }

  /// `Payment failed`
  String get paymentFailed {
    return Intl.message(
      'Payment failed',
      name: 'paymentFailed',
      desc: '',
      args: [],
    );
  }

  /// `Please talk to {providerName} support if you were charged`
  String paymentFailedTalkToProvider(String providerName) {
    return Intl.message(
      'Please talk to $providerName support if you were charged',
      name: 'paymentFailedTalkToProvider',
      desc: 'The text to display when the payment failed',
      args: [providerName],
    );
  }

  /// `Continue on free trial`
  String get continueOnFreeTrial {
    return Intl.message(
      'Continue on free trial',
      name: 'continueOnFreeTrial',
      desc: '',
      args: [],
    );
  }

  /// `Are you sure you want to exit?`
  String get areYouSureYouWantToExit {
    return Intl.message(
      'Are you sure you want to exit?',
      name: 'areYouSureYouWantToExit',
      desc: '',
      args: [],
    );
  }

  /// `Thank you`
  String get thankYou {
    return Intl.message(
      'Thank you',
      name: 'thankYou',
      desc: '',
      args: [],
    );
  }

  /// `Failed to verify payment status`
  String get failedToVerifyPaymentStatus {
    return Intl.message(
      'Failed to verify payment status',
      name: 'failedToVerifyPaymentStatus',
      desc: '',
      args: [],
    );
  }

  /// `Please wait for sometime before retrying`
  String get pleaseWaitForSometimeBeforeRetrying {
    return Intl.message(
      'Please wait for sometime before retrying',
      name: 'pleaseWaitForSometimeBeforeRetrying',
      desc: '',
      args: [],
    );
  }

  /// `Unfortunately your payment failed due to {reason}`
  String paymentFailedWithReason(Object reason) {
    return Intl.message(
      'Unfortunately your payment failed due to $reason',
      name: 'paymentFailedWithReason',
      desc: '',
      args: [reason],
    );
  }

  /// `You are on a family plan!`
  String get youAreOnAFamilyPlan {
    return Intl.message(
      'You are on a family plan!',
      name: 'youAreOnAFamilyPlan',
      desc: '',
      args: [],
    );
  }

  /// `Please contact <green>{familyAdminEmail}</green> to manage your subscription`
  String contactFamilyAdmin(Object familyAdminEmail) {
    return Intl.message(
      'Please contact <green>$familyAdminEmail</green> to manage your subscription',
      name: 'contactFamilyAdmin',
      desc: '',
      args: [familyAdminEmail],
    );
  }

  /// `Leave family`
  String get leaveFamily {
    return Intl.message(
      'Leave family',
      name: 'leaveFamily',
      desc: '',
      args: [],
    );
  }

  /// `Are you sure that you want to leave the family plan?`
  String get areYouSureThatYouWantToLeaveTheFamily {
    return Intl.message(
      'Are you sure that you want to leave the family plan?',
      name: 'areYouSureThatYouWantToLeaveTheFamily',
      desc: '',
      args: [],
    );
  }

  /// `Leave`
  String get leave {
    return Intl.message(
      'Leave',
      name: 'leave',
      desc: '',
      args: [],
    );
  }

  /// `Rate the app`
  String get rateTheApp {
    return Intl.message(
      'Rate the app',
      name: 'rateTheApp',
      desc: '',
      args: [],
    );
  }

  /// `Start backup`
  String get startBackup {
    return Intl.message(
      'Start backup',
      name: 'startBackup',
      desc: '',
      args: [],
    );
  }

  /// `No photos are being backed up right now`
  String get noPhotosAreBeingBackedUpRightNow {
    return Intl.message(
      'No photos are being backed up right now',
      name: 'noPhotosAreBeingBackedUpRightNow',
      desc: '',
      args: [],
    );
  }

  /// `Preserve more`
  String get preserveMore {
    return Intl.message(
      'Preserve more',
      name: 'preserveMore',
      desc: '',
      args: [],
    );
  }

  /// `Existing user`
  String get existingUser {
    return Intl.message(
      'Existing user',
      name: 'existingUser',
      desc: '',
      args: [],
    );
  }

  /// `Private backups`
  String get privateBackups {
    return Intl.message(
      'Private backups',
      name: 'privateBackups',
      desc: '',
      args: [],
    );
  }

  /// `for your memories`
  String get forYourMemories {
    return Intl.message(
      'for your memories',
      name: 'forYourMemories',
      desc: '',
      args: [],
    );
  }

  /// `End-to-end encrypted by default`
  String get endtoendEncryptedByDefault {
    return Intl.message(
      'End-to-end encrypted by default',
      name: 'endtoendEncryptedByDefault',
      desc: '',
      args: [],
    );
  }

  /// `Safely stored`
  String get safelyStored {
    return Intl.message(
      'Safely stored',
      name: 'safelyStored',
      desc: '',
      args: [],
    );
  }

  /// `at a fallout shelter`
  String get atAFalloutShelter {
    return Intl.message(
      'at a fallout shelter',
      name: 'atAFalloutShelter',
      desc: '',
      args: [],
    );
  }

  /// `Designed to outlive`
  String get designedToOutlive {
    return Intl.message(
      'Designed to outlive',
      name: 'designedToOutlive',
      desc: '',
      args: [],
    );
  }

  /// `Available`
  String get available {
    return Intl.message(
      'Available',
      name: 'available',
      desc: '',
      args: [],
    );
  }

  /// `everywhere`
  String get everywhere {
    return Intl.message(
      'everywhere',
      name: 'everywhere',
      desc: '',
      args: [],
    );
  }

  /// `Android, iOS, Web, Desktop`
  String get androidIosWebDesktop {
    return Intl.message(
      'Android, iOS, Web, Desktop',
      name: 'androidIosWebDesktop',
      desc: '',
      args: [],
    );
  }

  /// `Mobile, Web, Desktop`
  String get mobileWebDesktop {
    return Intl.message(
      'Mobile, Web, Desktop',
      name: 'mobileWebDesktop',
      desc: '',
      args: [],
    );
  }

  /// `New to ente`
  String get newToEnte {
    return Intl.message(
      'New to ente',
      name: 'newToEnte',
      desc: '',
      args: [],
    );
  }

  /// `Please login again`
  String get pleaseLoginAgain {
    return Intl.message(
      'Please login again',
      name: 'pleaseLoginAgain',
      desc: '',
      args: [],
    );
  }

  /// `The developer account we use to publish ente on App Store has changed. Because of this, you will need to login again.\n\nOur apologies for the inconvenience, but this was unavoidable.`
  String get devAccountChanged {
    return Intl.message(
      'The developer account we use to publish ente on App Store has changed. Because of this, you will need to login again.\n\nOur apologies for the inconvenience, but this was unavoidable.',
      name: 'devAccountChanged',
      desc: '',
      args: [],
    );
  }

  /// `Your subscription has expired`
  String get yourSubscriptionHasExpired {
    return Intl.message(
      'Your subscription has expired',
      name: 'yourSubscriptionHasExpired',
      desc: '',
      args: [],
    );
  }

  /// `Storage limit exceeded`
  String get storageLimitExceeded {
    return Intl.message(
      'Storage limit exceeded',
      name: 'storageLimitExceeded',
      desc: '',
      args: [],
    );
  }

  /// `Upgrade`
  String get upgrade {
    return Intl.message(
      'Upgrade',
      name: 'upgrade',
      desc: '',
      args: [],
    );
  }

  /// `Raise ticket`
  String get raiseTicket {
    return Intl.message(
      'Raise ticket',
      name: 'raiseTicket',
      desc:
          'Button text for raising a support tickets in case of unhandled errors during backup',
      args: [],
    );
  }

  /// `Backup failed`
  String get backupFailed {
    return Intl.message(
      'Backup failed',
      name: 'backupFailed',
      desc: '',
      args: [],
    );
  }

  /// `We could not backup your data.\nWe will retry later.`
  String get couldNotBackUpTryLater {
    return Intl.message(
      'We could not backup your data.\nWe will retry later.',
      name: 'couldNotBackUpTryLater',
      desc: '',
      args: [],
    );
  }

  /// `ente can encrypt and preserve files only if you grant access to them`
  String get enteCanEncryptAndPreserveFilesOnlyIfYouGrant {
    return Intl.message(
      'ente can encrypt and preserve files only if you grant access to them',
      name: 'enteCanEncryptAndPreserveFilesOnlyIfYouGrant',
      desc: '',
      args: [],
    );
  }

  /// `Please grant permissions`
  String get pleaseGrantPermissions {
    return Intl.message(
      'Please grant permissions',
      name: 'pleaseGrantPermissions',
      desc: '',
      args: [],
    );
  }

  /// `Grant permission`
  String get grantPermission {
    return Intl.message(
      'Grant permission',
      name: 'grantPermission',
      desc: '',
      args: [],
    );
  }

  /// `Private sharing`
  String get privateSharing {
    return Intl.message(
      'Private sharing',
      name: 'privateSharing',
      desc: '',
      args: [],
    );
  }

  /// `Share only with the people you want`
  String get shareOnlyWithThePeopleYouWant {
    return Intl.message(
      'Share only with the people you want',
      name: 'shareOnlyWithThePeopleYouWant',
      desc: '',
      args: [],
    );
  }

  /// `Use public links for people not on ente`
  String get usePublicLinksForPeopleNotOnEnte {
    return Intl.message(
      'Use public links for people not on ente',
      name: 'usePublicLinksForPeopleNotOnEnte',
      desc: '',
      args: [],
    );
  }

  /// `Allow people to add photos`
  String get allowPeopleToAddPhotos {
    return Intl.message(
      'Allow people to add photos',
      name: 'allowPeopleToAddPhotos',
      desc: '',
      args: [],
    );
  }

  /// `Share an album now`
  String get shareAnAlbumNow {
    return Intl.message(
      'Share an album now',
      name: 'shareAnAlbumNow',
      desc: '',
      args: [],
    );
  }

  /// `Collect event photos`
  String get collectEventPhotos {
    return Intl.message(
      'Collect event photos',
      name: 'collectEventPhotos',
      desc: '',
      args: [],
    );
  }

  /// `Session expired`
  String get sessionExpired {
    return Intl.message(
      'Session expired',
      name: 'sessionExpired',
      desc: '',
      args: [],
    );
  }

  /// `Logging out...`
  String get loggingOut {
    return Intl.message(
      'Logging out...',
      name: 'loggingOut',
      desc: '',
      args: [],
    );
  }

  /// `On device`
  String get onDevice {
    return Intl.message(
      'On device',
      name: 'onDevice',
      desc: 'The text displayed above folders/albums stored on device',
      args: [],
    );
  }

  /// `On <branding>ente</branding>`
  String get onEnte {
    return Intl.message(
      'On <branding>ente</branding>',
      name: 'onEnte',
      desc: 'The text displayed above albums backed up to ente',
      args: [],
    );
  }

  /// `Name`
  String get name {
    return Intl.message(
      'Name',
      name: 'name',
      desc: '',
      args: [],
    );
  }

  /// `Newest`
  String get newest {
    return Intl.message(
      'Newest',
      name: 'newest',
      desc: '',
      args: [],
    );
  }

  /// `Last updated`
  String get lastUpdated {
    return Intl.message(
      'Last updated',
      name: 'lastUpdated',
      desc: '',
      args: [],
    );
  }

  /// `Delete empty albums`
  String get deleteEmptyAlbums {
    return Intl.message(
      'Delete empty albums',
      name: 'deleteEmptyAlbums',
      desc: '',
      args: [],
    );
  }

  /// `Delete empty albums?`
  String get deleteEmptyAlbumsWithQuestionMark {
    return Intl.message(
      'Delete empty albums?',
      name: 'deleteEmptyAlbumsWithQuestionMark',
      desc: '',
      args: [],
    );
  }

  /// `This will delete all empty albums. This is useful when you want to reduce the clutter in your album list.`
  String get deleteAlbumsDialogBody {
    return Intl.message(
      'This will delete all empty albums. This is useful when you want to reduce the clutter in your album list.',
      name: 'deleteAlbumsDialogBody',
      desc: '',
      args: [],
    );
  }

  /// `Deleting {currentlyDeleting} / {totalCount}`
  String deleteProgress(Object currentlyDeleting, Object totalCount) {
    return Intl.message(
      'Deleting $currentlyDeleting / $totalCount',
      name: 'deleteProgress',
      desc: '',
      args: [currentlyDeleting, totalCount],
    );
  }

  /// `Permanently delete`
  String get permanentlyDelete {
    return Intl.message(
      'Permanently delete',
      name: 'permanentlyDelete',
      desc: '',
      args: [],
    );
  }

  /// `Can only create link for files owned by you`
  String get canOnlyCreateLinkForFilesOwnedByYou {
    return Intl.message(
      'Can only create link for files owned by you',
      name: 'canOnlyCreateLinkForFilesOwnedByYou',
      desc: '',
      args: [],
    );
  }

  /// `Public link created`
  String get publicLinkCreated {
    return Intl.message(
      'Public link created',
      name: 'publicLinkCreated',
      desc: '',
      args: [],
    );
  }

  /// `You can manage your links in the share tab.`
  String get youCanManageYourLinksInTheShareTab {
    return Intl.message(
      'You can manage your links in the share tab.',
      name: 'youCanManageYourLinksInTheShareTab',
      desc: '',
      args: [],
    );
  }

  /// `Link copied to clipboard`
  String get linkCopiedToClipboard {
    return Intl.message(
      'Link copied to clipboard',
      name: 'linkCopiedToClipboard',
      desc: '',
      args: [],
    );
  }

  /// `Restore`
  String get restore {
    return Intl.message(
      'Restore',
      name: 'restore',
      desc:
          'Display text for an action which triggers a restore of item from trash',
      args: [],
    );
  }

  /// `Move to album`
  String get moveToAlbum {
    return Intl.message(
      'Move to album',
      name: 'moveToAlbum',
      desc: '',
      args: [],
    );
  }

  /// `Unhide`
  String get unhide {
    return Intl.message(
      'Unhide',
      name: 'unhide',
      desc: '',
      args: [],
    );
  }

  /// `Unarchive`
  String get unarchive {
    return Intl.message(
      'Unarchive',
      name: 'unarchive',
      desc: '',
      args: [],
    );
  }

  /// `Favorite`
  String get favorite {
    return Intl.message(
      'Favorite',
      name: 'favorite',
      desc: '',
      args: [],
    );
  }

  /// `Remove from favorite`
  String get removeFromFavorite {
    return Intl.message(
      'Remove from favorite',
      name: 'removeFromFavorite',
      desc: '',
      args: [],
    );
  }

  /// `Share link`
  String get shareLink {
    return Intl.message(
      'Share link',
      name: 'shareLink',
      desc: '',
      args: [],
    );
  }

  /// `Create collage`
  String get createCollage {
    return Intl.message(
      'Create collage',
      name: 'createCollage',
      desc: '',
      args: [],
    );
  }

  /// `Save collage`
  String get saveCollage {
    return Intl.message(
      'Save collage',
      name: 'saveCollage',
      desc: '',
      args: [],
    );
  }

  /// `Collage saved to gallery`
  String get collageSaved {
    return Intl.message(
      'Collage saved to gallery',
      name: 'collageSaved',
      desc: '',
      args: [],
    );
  }

  /// `Layout`
  String get collageLayout {
    return Intl.message(
      'Layout',
      name: 'collageLayout',
      desc: '',
      args: [],
    );
  }

  /// `Add to ente`
  String get addToEnte {
    return Intl.message(
      'Add to ente',
      name: 'addToEnte',
      desc: '',
      args: [],
    );
  }

  /// `Add to album`
  String get addToAlbum {
    return Intl.message(
      'Add to album',
      name: 'addToAlbum',
      desc: '',
      args: [],
    );
  }

  /// `Delete`
  String get delete {
    return Intl.message(
      'Delete',
      name: 'delete',
      desc: '',
      args: [],
    );
  }

  /// `Hide`
  String get hide {
    return Intl.message(
      'Hide',
      name: 'hide',
      desc: '',
      args: [],
    );
  }

  /// `{count} selected`
  String itemSelectedCount(int count) {
    return Intl.message(
      '$count selected',
      name: 'itemSelectedCount',
      desc: 'Text to indicate number of items selected',
      args: [count],
    );
  }

  /// `Share`
  String get share {
    return Intl.message(
      'Share',
      name: 'share',
      desc: '',
      args: [],
    );
  }

  /// `Unhide to album`
  String get unhideToAlbum {
    return Intl.message(
      'Unhide to album',
      name: 'unhideToAlbum',
      desc: '',
      args: [],
    );
  }

  /// `Restore to album`
  String get restoreToAlbum {
    return Intl.message(
      'Restore to album',
      name: 'restoreToAlbum',
      desc: '',
      args: [],
    );
  }

  /// `{count, plural, one {Move item} other {Move items}}`
  String moveItem(num count) {
    return Intl.plural(
      count,
      one: 'Move item',
      other: 'Move items',
      name: 'moveItem',
      desc: 'Page title while moving one or more items to an album',
      args: [count],
    );
  }

  /// `{count, plural, one {Add item} other {Add items}}`
  String addItem(num count) {
    return Intl.plural(
      count,
      one: 'Add item',
      other: 'Add items',
      name: 'addItem',
      desc: 'Page title while adding one or more items to album',
      args: [count],
    );
  }

  /// `Create or select album`
  String get createOrSelectAlbum {
    return Intl.message(
      'Create or select album',
      name: 'createOrSelectAlbum',
      desc: '',
      args: [],
    );
  }

  /// `Select album`
  String get selectAlbum {
    return Intl.message(
      'Select album',
      name: 'selectAlbum',
      desc: '',
      args: [],
    );
  }

  /// `Album name`
  String get searchByAlbumNameHint {
    return Intl.message(
      'Album name',
      name: 'searchByAlbumNameHint',
      desc: '',
      args: [],
    );
  }

  /// `Album title`
  String get albumTitle {
    return Intl.message(
      'Album title',
      name: 'albumTitle',
      desc: '',
      args: [],
    );
  }

  /// `Enter album name`
  String get enterAlbumName {
    return Intl.message(
      'Enter album name',
      name: 'enterAlbumName',
      desc: '',
      args: [],
    );
  }

  /// `Restoring files...`
  String get restoringFiles {
    return Intl.message(
      'Restoring files...',
      name: 'restoringFiles',
      desc: '',
      args: [],
    );
  }

  /// `Moving files to album...`
  String get movingFilesToAlbum {
    return Intl.message(
      'Moving files to album...',
      name: 'movingFilesToAlbum',
      desc: '',
      args: [],
    );
  }

  /// `Unhiding files to album`
  String get unhidingFilesToAlbum {
    return Intl.message(
      'Unhiding files to album',
      name: 'unhidingFilesToAlbum',
      desc: '',
      args: [],
    );
  }

  /// `Can not upload to albums owned by others`
  String get canNotUploadToAlbumsOwnedByOthers {
    return Intl.message(
      'Can not upload to albums owned by others',
      name: 'canNotUploadToAlbumsOwnedByOthers',
      desc: '',
      args: [],
    );
  }

  /// `Uploading files to album...`
  String get uploadingFilesToAlbum {
    return Intl.message(
      'Uploading files to album...',
      name: 'uploadingFilesToAlbum',
      desc: '',
      args: [],
    );
  }

  /// `Added successfully to  {albumName}`
  String addedSuccessfullyTo(Object albumName) {
    return Intl.message(
      'Added successfully to  $albumName',
      name: 'addedSuccessfullyTo',
      desc: '',
      args: [albumName],
    );
  }

  /// `Moved successfully to {albumName}`
  String movedSuccessfullyTo(Object albumName) {
    return Intl.message(
      'Moved successfully to $albumName',
      name: 'movedSuccessfullyTo',
      desc: '',
      args: [albumName],
    );
  }

  /// `This album already has a collaborative link`
  String get thisAlbumAlreadyHDACollaborativeLink {
    return Intl.message(
      'This album already has a collaborative link',
      name: 'thisAlbumAlreadyHDACollaborativeLink',
      desc: '',
      args: [],
    );
  }

  /// `Collaborative link created for {albumName}`
  String collaborativeLinkCreatedFor(Object albumName) {
    return Intl.message(
      'Collaborative link created for $albumName',
      name: 'collaborativeLinkCreatedFor',
      desc: '',
      args: [albumName],
    );
  }

  /// `Ask your loved ones to share`
  String get askYourLovedOnesToShare {
    return Intl.message(
      'Ask your loved ones to share',
      name: 'askYourLovedOnesToShare',
      desc: '',
      args: [],
    );
  }

  /// `Invite`
  String get invite {
    return Intl.message(
      'Invite',
      name: 'invite',
      desc: '',
      args: [],
    );
  }

  /// `Share your first album`
  String get shareYourFirstAlbum {
    return Intl.message(
      'Share your first album',
      name: 'shareYourFirstAlbum',
      desc: '',
      args: [],
    );
  }

  /// `Shared with {emailIDs}`
  String sharedWith(Object emailIDs) {
    return Intl.message(
      'Shared with $emailIDs',
      name: 'sharedWith',
      desc: '',
      args: [emailIDs],
    );
  }

  /// `Shared with me`
  String get sharedWithMe {
    return Intl.message(
      'Shared with me',
      name: 'sharedWithMe',
      desc: '',
      args: [],
    );
  }

  /// `Shared by me`
  String get sharedByMe {
    return Intl.message(
      'Shared by me',
      name: 'sharedByMe',
      desc: '',
      args: [],
    );
  }

  /// `Double your storage`
  String get doubleYourStorage {
    return Intl.message(
      'Double your storage',
      name: 'doubleYourStorage',
      desc: '',
      args: [],
    );
  }

  /// `Refer friends and 2x your plan`
  String get referFriendsAnd2xYourPlan {
    return Intl.message(
      'Refer friends and 2x your plan',
      name: 'referFriendsAnd2xYourPlan',
      desc: '',
      args: [],
    );
  }

  /// `Open an album and tap the share button on the top right to share.`
  String get shareAlbumHint {
    return Intl.message(
      'Open an album and tap the share button on the top right to share.',
      name: 'shareAlbumHint',
      desc: '',
      args: [],
    );
  }

  /// `Items show the number of days remaining before permanent deletion`
  String get itemsShowTheNumberOfDaysRemainingBeforePermanentDeletion {
    return Intl.message(
      'Items show the number of days remaining before permanent deletion',
      name: 'itemsShowTheNumberOfDaysRemainingBeforePermanentDeletion',
      desc: '',
      args: [],
    );
  }

  /// `{count, plural, =0 {} =1 {1 day} other {{count} days}}`
  String trashDaysLeft(int count) {
    return Intl.plural(
      count,
      zero: '',
      one: '1 day',
      other: '$count days',
      name: 'trashDaysLeft',
      desc:
          'Text to indicate number of days remaining before permanent deletion',
      args: [count],
    );
  }

  /// `Delete All`
  String get deleteAll {
    return Intl.message(
      'Delete All',
      name: 'deleteAll',
      desc: '',
      args: [],
    );
  }

  /// `Rename album`
  String get renameAlbum {
    return Intl.message(
      'Rename album',
      name: 'renameAlbum',
      desc: '',
      args: [],
    );
  }

  /// `Set cover`
  String get setCover {
    return Intl.message(
      'Set cover',
      name: 'setCover',
      desc: 'Text to set cover photo for an album',
      args: [],
    );
  }

  /// `Sort by`
  String get sortAlbumsBy {
    return Intl.message(
      'Sort by',
      name: 'sortAlbumsBy',
      desc: '',
      args: [],
    );
  }

  /// `Newest first`
  String get sortNewestFirst {
    return Intl.message(
      'Newest first',
      name: 'sortNewestFirst',
      desc: '',
      args: [],
    );
  }

  /// `Oldest first`
  String get sortOldestFirst {
    return Intl.message(
      'Oldest first',
      name: 'sortOldestFirst',
      desc: '',
      args: [],
    );
  }

  /// `Rename`
  String get rename {
    return Intl.message(
      'Rename',
      name: 'rename',
      desc: '',
      args: [],
    );
  }

  /// `Leave shared album?`
  String get leaveSharedAlbum {
    return Intl.message(
      'Leave shared album?',
      name: 'leaveSharedAlbum',
      desc: '',
      args: [],
    );
  }

  /// `Leave album`
  String get leaveAlbum {
    return Intl.message(
      'Leave album',
      name: 'leaveAlbum',
      desc: '',
      args: [],
    );
  }

  /// `Photos added by you will be removed from the album`
  String get photosAddedByYouWillBeRemovedFromTheAlbum {
    return Intl.message(
      'Photos added by you will be removed from the album',
      name: 'photosAddedByYouWillBeRemovedFromTheAlbum',
      desc: '',
      args: [],
    );
  }

  /// `You've no files in this album that can be deleted`
  String get youveNoFilesInThisAlbumThatCanBeDeleted {
    return Intl.message(
      'You\'ve no files in this album that can be deleted',
      name: 'youveNoFilesInThisAlbumThatCanBeDeleted',
      desc: '',
      args: [],
    );
  }

  /// `You don't have any archived items.`
  String get youDontHaveAnyArchivedItems {
    return Intl.message(
      'You don\'t have any archived items.',
      name: 'youDontHaveAnyArchivedItems',
      desc: '',
      args: [],
    );
  }

  /// `Some files in this album are ignored from upload because they had previously been deleted from ente.`
  String get ignoredFolderUploadReason {
    return Intl.message(
      'Some files in this album are ignored from upload because they had previously been deleted from ente.',
      name: 'ignoredFolderUploadReason',
      desc: '',
      args: [],
    );
  }

  /// `Reset ignored files`
  String get resetIgnoredFiles {
    return Intl.message(
      'Reset ignored files',
      name: 'resetIgnoredFiles',
      desc: '',
      args: [],
    );
  }

  /// `Files added to this device album will automatically get uploaded to ente.`
  String get deviceFilesAutoUploading {
    return Intl.message(
      'Files added to this device album will automatically get uploaded to ente.',
      name: 'deviceFilesAutoUploading',
      desc: '',
      args: [],
    );
  }

  /// `Turn on backup to automatically upload files added to this device folder to ente.`
  String get turnOnBackupForAutoUpload {
    return Intl.message(
      'Turn on backup to automatically upload files added to this device folder to ente.',
      name: 'turnOnBackupForAutoUpload',
      desc: '',
      args: [],
    );
  }

  /// `No hidden photos or videos`
  String get noHiddenPhotosOrVideos {
    return Intl.message(
      'No hidden photos or videos',
      name: 'noHiddenPhotosOrVideos',
      desc: '',
      args: [],
    );
  }

  /// `To hide a photo or video`
  String get toHideAPhotoOrVideo {
    return Intl.message(
      'To hide a photo or video',
      name: 'toHideAPhotoOrVideo',
      desc: '',
      args: [],
    );
  }

  /// `• Open the item`
  String get openTheItem {
    return Intl.message(
      '• Open the item',
      name: 'openTheItem',
      desc: '',
      args: [],
    );
  }

  /// `• Click on the overflow menu`
  String get clickOnTheOverflowMenu {
    return Intl.message(
      '• Click on the overflow menu',
      name: 'clickOnTheOverflowMenu',
      desc: '',
      args: [],
    );
  }

  /// `• Click`
  String get click {
    return Intl.message(
      '• Click',
      name: 'click',
      desc: '',
      args: [],
    );
  }

  /// `Nothing to see here! 👀`
  String get nothingToSeeHere {
    return Intl.message(
      'Nothing to see here! 👀',
      name: 'nothingToSeeHere',
      desc: '',
      args: [],
    );
  }

  /// `Unarchive album`
  String get unarchiveAlbum {
    return Intl.message(
      'Unarchive album',
      name: 'unarchiveAlbum',
      desc: '',
      args: [],
    );
  }

  /// `Archive album`
  String get archiveAlbum {
    return Intl.message(
      'Archive album',
      name: 'archiveAlbum',
      desc: '',
      args: [],
    );
  }

  /// `Calculating...`
  String get calculating {
    return Intl.message(
      'Calculating...',
      name: 'calculating',
      desc: '',
      args: [],
    );
  }

  /// `Please wait, deleting album`
  String get pleaseWaitDeletingAlbum {
    return Intl.message(
      'Please wait, deleting album',
      name: 'pleaseWaitDeletingAlbum',
      desc: '',
      args: [],
    );
  }

  /// `Albums, months, days, years, ...`
  String get searchHintText {
    return Intl.message(
      'Albums, months, days, years, ...',
      name: 'searchHintText',
      desc: '',
      args: [],
    );
  }

  /// `• Album names (e.g. "Camera")\n• Types of files (e.g. "Videos", ".gif")\n• Years and months (e.g. "2022", "January")\n• Holidays (e.g. "Christmas")\n• Photo descriptions (e.g. “#fun”)`
  String get searchByExamples {
    return Intl.message(
      '• Album names (e.g. "Camera")\n• Types of files (e.g. "Videos", ".gif")\n• Years and months (e.g. "2022", "January")\n• Holidays (e.g. "Christmas")\n• Photo descriptions (e.g. “#fun”)',
      name: 'searchByExamples',
      desc: '',
      args: [],
    );
  }

  /// `You can try searching for a different query.`
  String get youCanTrySearchingForADifferentQuery {
    return Intl.message(
      'You can try searching for a different query.',
      name: 'youCanTrySearchingForADifferentQuery',
      desc: '',
      args: [],
    );
  }

  /// `No results found`
  String get noResultsFound {
    return Intl.message(
      'No results found',
      name: 'noResultsFound',
      desc: '',
      args: [],
    );
  }

  /// `Added by {emailOrName}`
  String addedBy(Object emailOrName) {
    return Intl.message(
      'Added by $emailOrName',
      name: 'addedBy',
      desc: '',
      args: [emailOrName],
    );
  }

  /// `Loading EXIF data...`
  String get loadingExifData {
    return Intl.message(
      'Loading EXIF data...',
      name: 'loadingExifData',
      desc: '',
      args: [],
    );
  }

  /// `View all EXIF data`
  String get viewAllExifData {
    return Intl.message(
      'View all EXIF data',
      name: 'viewAllExifData',
      desc: '',
      args: [],
    );
  }

  /// `No EXIF data`
  String get noExifData {
    return Intl.message(
      'No EXIF data',
      name: 'noExifData',
      desc: '',
      args: [],
    );
  }

  /// `This image has no exif data`
  String get thisImageHasNoExifData {
    return Intl.message(
      'This image has no exif data',
      name: 'thisImageHasNoExifData',
      desc: '',
      args: [],
    );
  }

  /// `EXIF`
  String get exif {
    return Intl.message(
      'EXIF',
      name: 'exif',
      desc: '',
      args: [],
    );
  }

  /// `No results`
  String get noResults {
    return Intl.message(
      'No results',
      name: 'noResults',
      desc: '',
      args: [],
    );
  }

  /// `We don't support editing photos and albums that you don't own yet`
  String get weDontSupportEditingPhotosAndAlbumsThatYouDont {
    return Intl.message(
      'We don\'t support editing photos and albums that you don\'t own yet',
      name: 'weDontSupportEditingPhotosAndAlbumsThatYouDont',
      desc: '',
      args: [],
    );
  }

  /// `Failed to fetch original for edit`
  String get failedToFetchOriginalForEdit {
    return Intl.message(
      'Failed to fetch original for edit',
      name: 'failedToFetchOriginalForEdit',
      desc: '',
      args: [],
    );
  }

  /// `Close`
  String get close {
    return Intl.message(
      'Close',
      name: 'close',
      desc: '',
      args: [],
    );
  }

  /// `Set as`
  String get setAs {
    return Intl.message(
      'Set as',
      name: 'setAs',
      desc: '',
      args: [],
    );
  }

  /// `File saved to gallery`
  String get fileSavedToGallery {
    return Intl.message(
      'File saved to gallery',
      name: 'fileSavedToGallery',
      desc: '',
      args: [],
    );
  }

  /// `Failed to save file to gallery`
  String get fileFailedToSaveToGallery {
    return Intl.message(
      'Failed to save file to gallery',
      name: 'fileFailedToSaveToGallery',
      desc: '',
      args: [],
    );
  }

  /// `Download`
  String get download {
    return Intl.message(
      'Download',
      name: 'download',
      desc: '',
      args: [],
    );
  }

  /// `Press and hold to play video`
  String get pressAndHoldToPlayVideo {
    return Intl.message(
      'Press and hold to play video',
      name: 'pressAndHoldToPlayVideo',
      desc: '',
      args: [],
    );
  }

  /// `Download failed`
  String get downloadFailed {
    return Intl.message(
      'Download failed',
      name: 'downloadFailed',
      desc: '',
      args: [],
    );
  }

  /// `Deduplicate Files`
  String get deduplicateFiles {
    return Intl.message(
      'Deduplicate Files',
      name: 'deduplicateFiles',
      desc: '',
      args: [],
    );
  }

  /// `Deselect all`
  String get deselectAll {
    return Intl.message(
      'Deselect all',
      name: 'deselectAll',
      desc: '',
      args: [],
    );
  }

  /// `Please review and delete the items you believe are duplicates.`
  String get reviewDeduplicateItems {
    return Intl.message(
      'Please review and delete the items you believe are duplicates.',
      name: 'reviewDeduplicateItems',
      desc: '',
      args: [],
    );
  }

  /// `Club by capture time`
  String get clubByCaptureTime {
    return Intl.message(
      'Club by capture time',
      name: 'clubByCaptureTime',
      desc: '',
      args: [],
    );
  }

  /// `Club by file name`
  String get clubByFileName {
    return Intl.message(
      'Club by file name',
      name: 'clubByFileName',
      desc: '',
      args: [],
    );
  }

  /// `Count`
  String get count {
    return Intl.message(
      'Count',
      name: 'count',
      desc: '',
      args: [],
    );
  }

  /// `Total size`
  String get totalSize {
    return Intl.message(
      'Total size',
      name: 'totalSize',
      desc: '',
      args: [],
    );
  }

  /// `Time`
  String get time {
    return Intl.message(
      'Time',
      name: 'time',
      desc: '',
      args: [],
    );
  }

  /// `Long-press on an item to view in full-screen`
  String get longpressOnAnItemToViewInFullscreen {
    return Intl.message(
      'Long-press on an item to view in full-screen',
      name: 'longpressOnAnItemToViewInFullscreen',
      desc: '',
      args: [],
    );
  }

  /// `Decrypting video...`
  String get decryptingVideo {
    return Intl.message(
      'Decrypting video...',
      name: 'decryptingVideo',
      desc: '',
      args: [],
    );
  }

  /// `Please authenticate to view your memories`
  String get authToViewYourMemories {
    return Intl.message(
      'Please authenticate to view your memories',
      name: 'authToViewYourMemories',
      desc: '',
      args: [],
    );
  }

  /// `Unlock`
  String get unlock {
    return Intl.message(
      'Unlock',
      name: 'unlock',
      desc: '',
      args: [],
    );
  }

  /// `Free up space`
  String get freeUpSpace {
    return Intl.message(
      'Free up space',
      name: 'freeUpSpace',
      desc: '',
      args: [],
    );
  }

  /// `{count, plural, one {It can be deleted from the device to free up {formattedSize}} other {They can be deleted from the device to free up {formattedSize}}}`
  String freeUpSpaceSaving(num count, Object formattedSize) {
    return Intl.plural(
      count,
      one: 'It can be deleted from the device to free up $formattedSize',
      other: 'They can be deleted from the device to free up $formattedSize',
      name: 'freeUpSpaceSaving',
      desc:
          'Text to tell user how much space they can free up by deleting items from the device',
      args: [count, formattedSize],
    );
  }

  /// `{count, plural, one {1 file} other {{formattedNumber} files}} in this album has been backed up safely`
  String filesBackedUpInAlbum(int count, String formattedNumber) {
    return Intl.message(
      '${Intl.plural(count, one: '1 file', other: '$formattedNumber files')} in this album has been backed up safely',
      name: 'filesBackedUpInAlbum',
      desc: 'Text to tell user how many files have been backed up in the album',
      args: [count, formattedNumber],
    );
  }

  /// `{count, plural, one {1 file} other {{formattedNumber} files}} on this device have been backed up safely`
  String filesBackedUpFromDevice(int count, String formattedNumber) {
    return Intl.message(
      '${Intl.plural(count, one: '1 file', other: '$formattedNumber files')} on this device have been backed up safely',
      name: 'filesBackedUpFromDevice',
      desc:
          'Text to tell user how many files have been backed up from this device',
      args: [count, formattedNumber],
    );
  }

  /// `You can still access {count, plural, one {it} other {them}} on ente as long as you have an active subscription`
  String freeUpAccessPostDelete(int count) {
    return Intl.message(
      'You can still access ${Intl.plural(count, one: 'it', other: 'them')} on ente as long as you have an active subscription',
      name: 'freeUpAccessPostDelete',
      desc: '',
      args: [count],
    );
  }

  /// `Free up {sizeInMBorGB}`
  String freeUpAmount(Object sizeInMBorGB) {
    return Intl.message(
      'Free up $sizeInMBorGB',
      name: 'freeUpAmount',
      desc: '',
      args: [sizeInMBorGB],
    );
  }

  /// `This email is already in use`
  String get thisEmailIsAlreadyInUse {
    return Intl.message(
      'This email is already in use',
      name: 'thisEmailIsAlreadyInUse',
      desc: '',
      args: [],
    );
  }

  /// `Incorrect code`
  String get incorrectCode {
    return Intl.message(
      'Incorrect code',
      name: 'incorrectCode',
      desc: '',
      args: [],
    );
  }

  /// `Authentication failed, please try again`
  String get authenticationFailedPleaseTryAgain {
    return Intl.message(
      'Authentication failed, please try again',
      name: 'authenticationFailedPleaseTryAgain',
      desc: '',
      args: [],
    );
  }

  /// `Verification failed, please try again`
  String get verificationFailedPleaseTryAgain {
    return Intl.message(
      'Verification failed, please try again',
      name: 'verificationFailedPleaseTryAgain',
      desc: '',
      args: [],
    );
  }

  /// `Authenticating...`
  String get authenticating {
    return Intl.message(
      'Authenticating...',
      name: 'authenticating',
      desc: '',
      args: [],
    );
  }

  /// `Authentication successful!`
  String get authenticationSuccessful {
    return Intl.message(
      'Authentication successful!',
      name: 'authenticationSuccessful',
      desc: '',
      args: [],
    );
  }

  /// `Incorrect recovery key`
  String get incorrectRecoveryKey {
    return Intl.message(
      'Incorrect recovery key',
      name: 'incorrectRecoveryKey',
      desc: '',
      args: [],
    );
  }

  /// `The recovery key you entered is incorrect`
  String get theRecoveryKeyYouEnteredIsIncorrect {
    return Intl.message(
      'The recovery key you entered is incorrect',
      name: 'theRecoveryKeyYouEnteredIsIncorrect',
      desc: '',
      args: [],
    );
  }

  /// `Two-factor authentication successfully reset`
  String get twofactorAuthenticationSuccessfullyReset {
    return Intl.message(
      'Two-factor authentication successfully reset',
      name: 'twofactorAuthenticationSuccessfullyReset',
      desc: '',
      args: [],
    );
  }

  /// `Please verify the code you have entered`
  String get pleaseVerifyTheCodeYouHaveEntered {
    return Intl.message(
      'Please verify the code you have entered',
      name: 'pleaseVerifyTheCodeYouHaveEntered',
      desc: '',
      args: [],
    );
  }

  /// `Please contact support if the problem persists`
  String get pleaseContactSupportIfTheProblemPersists {
    return Intl.message(
      'Please contact support if the problem persists',
      name: 'pleaseContactSupportIfTheProblemPersists',
      desc: '',
      args: [],
    );
  }

  /// `Two-factor authentication has been disabled`
  String get twofactorAuthenticationHasBeenDisabled {
    return Intl.message(
      'Two-factor authentication has been disabled',
      name: 'twofactorAuthenticationHasBeenDisabled',
      desc: '',
      args: [],
    );
  }

  /// `Sorry, the code you've entered is incorrect`
  String get sorryTheCodeYouveEnteredIsIncorrect {
    return Intl.message(
      'Sorry, the code you\'ve entered is incorrect',
      name: 'sorryTheCodeYouveEnteredIsIncorrect',
      desc: '',
      args: [],
    );
  }

  /// `Your verification code has expired`
  String get yourVerificationCodeHasExpired {
    return Intl.message(
      'Your verification code has expired',
      name: 'yourVerificationCodeHasExpired',
      desc: '',
      args: [],
    );
  }

  /// `Email changed to {newEmail}`
  String emailChangedTo(Object newEmail) {
    return Intl.message(
      'Email changed to $newEmail',
      name: 'emailChangedTo',
      desc: '',
      args: [newEmail],
    );
  }

  /// `Verifying...`
  String get verifying {
    return Intl.message(
      'Verifying...',
      name: 'verifying',
      desc: '',
      args: [],
    );
  }

  /// `Disabling two-factor authentication...`
  String get disablingTwofactorAuthentication {
    return Intl.message(
      'Disabling two-factor authentication...',
      name: 'disablingTwofactorAuthentication',
      desc: '',
      args: [],
    );
  }

  /// `All memories preserved`
  String get allMemoriesPreserved {
    return Intl.message(
      'All memories preserved',
      name: 'allMemoriesPreserved',
      desc: '',
      args: [],
    );
  }

  /// `Loading gallery...`
  String get loadingGallery {
    return Intl.message(
      'Loading gallery...',
      name: 'loadingGallery',
      desc: '',
      args: [],
    );
  }

  /// `Syncing...`
  String get syncing {
    return Intl.message(
      'Syncing...',
      name: 'syncing',
      desc: '',
      args: [],
    );
  }

  /// `Encrypting backup...`
  String get encryptingBackup {
    return Intl.message(
      'Encrypting backup...',
      name: 'encryptingBackup',
      desc: '',
      args: [],
    );
  }

  /// `Sync stopped`
  String get syncStopped {
    return Intl.message(
      'Sync stopped',
      name: 'syncStopped',
      desc: '',
      args: [],
    );
  }

  /// `{completed}/{total} memories preserved`
  String syncProgress(int completed, int total) {
    return Intl.message(
      '$completed/$total memories preserved',
      name: 'syncProgress',
      desc: 'Text to tell user how many memories have been preserved',
      args: [completed, total],
    );
  }

  /// `Archiving...`
  String get archiving {
    return Intl.message(
      'Archiving...',
      name: 'archiving',
      desc: '',
      args: [],
    );
  }

  /// `Unarchiving...`
  String get unarchiving {
    return Intl.message(
      'Unarchiving...',
      name: 'unarchiving',
      desc: '',
      args: [],
    );
  }

  /// `Successfully archived`
  String get successfullyArchived {
    return Intl.message(
      'Successfully archived',
      name: 'successfullyArchived',
      desc: '',
      args: [],
    );
  }

  /// `Successfully unarchived`
  String get successfullyUnarchived {
    return Intl.message(
      'Successfully unarchived',
      name: 'successfullyUnarchived',
      desc: '',
      args: [],
    );
  }

  /// `Rename file`
  String get renameFile {
    return Intl.message(
      'Rename file',
      name: 'renameFile',
      desc: '',
      args: [],
    );
  }

  /// `Enter file name`
  String get enterFileName {
    return Intl.message(
      'Enter file name',
      name: 'enterFileName',
      desc: '',
      args: [],
    );
  }

  /// `Files deleted`
  String get filesDeleted {
    return Intl.message(
      'Files deleted',
      name: 'filesDeleted',
      desc: '',
      args: [],
    );
  }

  /// `Selected files are not on ente`
  String get selectedFilesAreNotOnEnte {
    return Intl.message(
      'Selected files are not on ente',
      name: 'selectedFilesAreNotOnEnte',
      desc: '',
      args: [],
    );
  }

  /// `This action cannot be undone`
  String get thisActionCannotBeUndone {
    return Intl.message(
      'This action cannot be undone',
      name: 'thisActionCannotBeUndone',
      desc: '',
      args: [],
    );
  }

  /// `Empty trash?`
  String get emptyTrash {
    return Intl.message(
      'Empty trash?',
      name: 'emptyTrash',
      desc: '',
      args: [],
    );
  }

  /// `All items in trash will be permanently deleted\n\nThis action cannot be undone`
  String get permDeleteWarning {
    return Intl.message(
      'All items in trash will be permanently deleted\n\nThis action cannot be undone',
      name: 'permDeleteWarning',
      desc: '',
      args: [],
    );
  }

  /// `Empty`
  String get empty {
    return Intl.message(
      'Empty',
      name: 'empty',
      desc: '',
      args: [],
    );
  }

  /// `Could not free up space`
  String get couldNotFreeUpSpace {
    return Intl.message(
      'Could not free up space',
      name: 'couldNotFreeUpSpace',
      desc: '',
      args: [],
    );
  }

  /// `Permanently delete from device?`
  String get permanentlyDeleteFromDevice {
    return Intl.message(
      'Permanently delete from device?',
      name: 'permanentlyDeleteFromDevice',
      desc: '',
      args: [],
    );
  }

  /// `Some of the files you are trying to delete are only available on your device and cannot be recovered if deleted`
  String get someOfTheFilesYouAreTryingToDeleteAre {
    return Intl.message(
      'Some of the files you are trying to delete are only available on your device and cannot be recovered if deleted',
      name: 'someOfTheFilesYouAreTryingToDeleteAre',
      desc: '',
      args: [],
    );
  }

  /// `They will be deleted from all albums.`
  String get theyWillBeDeletedFromAllAlbums {
    return Intl.message(
      'They will be deleted from all albums.',
      name: 'theyWillBeDeletedFromAllAlbums',
      desc: '',
      args: [],
    );
  }

  /// `Some items are in both ente and your device.`
  String get someItemsAreInBothEnteAndYourDevice {
    return Intl.message(
      'Some items are in both ente and your device.',
      name: 'someItemsAreInBothEnteAndYourDevice',
      desc: '',
      args: [],
    );
  }

  /// `Selected items will be deleted from all albums and moved to trash.`
  String get selectedItemsWillBeDeletedFromAllAlbumsAndMoved {
    return Intl.message(
      'Selected items will be deleted from all albums and moved to trash.',
      name: 'selectedItemsWillBeDeletedFromAllAlbumsAndMoved',
      desc: '',
      args: [],
    );
  }

  /// `These items will be deleted from your device.`
  String get theseItemsWillBeDeletedFromYourDevice {
    return Intl.message(
      'These items will be deleted from your device.',
      name: 'theseItemsWillBeDeletedFromYourDevice',
      desc: '',
      args: [],
    );
  }

  /// `It looks like something went wrong. Please retry after some time. If the error persists, please contact our support team.`
  String get itLooksLikeSomethingWentWrongPleaseRetryAfterSome {
    return Intl.message(
      'It looks like something went wrong. Please retry after some time. If the error persists, please contact our support team.',
      name: 'itLooksLikeSomethingWentWrongPleaseRetryAfterSome',
      desc: '',
      args: [],
    );
  }

  /// `Error`
  String get error {
    return Intl.message(
      'Error',
      name: 'error',
      desc: '',
      args: [],
    );
  }

  /// `It looks like something went wrong. Please retry after some time. If the error persists, please contact our support team.`
  String get tempErrorContactSupportIfPersists {
    return Intl.message(
      'It looks like something went wrong. Please retry after some time. If the error persists, please contact our support team.',
      name: 'tempErrorContactSupportIfPersists',
      desc: '',
      args: [],
    );
  }

  /// `Cached data`
  String get cachedData {
    return Intl.message(
      'Cached data',
      name: 'cachedData',
      desc: '',
      args: [],
    );
  }

  /// `Clear caches`
  String get clearCaches {
    return Intl.message(
      'Clear caches',
      name: 'clearCaches',
      desc: '',
      args: [],
    );
  }

  /// `Remote images`
  String get remoteImages {
    return Intl.message(
      'Remote images',
      name: 'remoteImages',
      desc: '',
      args: [],
    );
  }

  /// `Remote videos`
  String get remoteVideos {
    return Intl.message(
      'Remote videos',
      name: 'remoteVideos',
      desc: '',
      args: [],
    );
  }

  /// `Remote thumbnails`
  String get remoteThumbnails {
    return Intl.message(
      'Remote thumbnails',
      name: 'remoteThumbnails',
      desc: '',
      args: [],
    );
  }

  /// `Pending sync`
  String get pendingSync {
    return Intl.message(
      'Pending sync',
      name: 'pendingSync',
      desc: '',
      args: [],
    );
  }

  /// `Local gallery`
  String get localGallery {
    return Intl.message(
      'Local gallery',
      name: 'localGallery',
      desc: '',
      args: [],
    );
  }

  /// `Today's logs`
  String get todaysLogs {
    return Intl.message(
      'Today\'s logs',
      name: 'todaysLogs',
      desc: '',
      args: [],
    );
  }

  /// `View logs`
  String get viewLogs {
    return Intl.message(
      'View logs',
      name: 'viewLogs',
      desc: '',
      args: [],
    );
  }

  /// `This will send across logs to help us debug your issue. Please note that file names will be included to help track issues with specific files.`
  String get logsDialogBody {
    return Intl.message(
      'This will send across logs to help us debug your issue. Please note that file names will be included to help track issues with specific files.',
      name: 'logsDialogBody',
      desc: '',
      args: [],
    );
  }

  /// `Preparing logs...`
  String get preparingLogs {
    return Intl.message(
      'Preparing logs...',
      name: 'preparingLogs',
      desc: '',
      args: [],
    );
  }

  /// `Email your logs`
  String get emailYourLogs {
    return Intl.message(
      'Email your logs',
      name: 'emailYourLogs',
      desc: '',
      args: [],
    );
  }

  /// `Please send the logs to \n{toEmail}`
  String pleaseSendTheLogsTo(Object toEmail) {
    return Intl.message(
      'Please send the logs to \n$toEmail',
      name: 'pleaseSendTheLogsTo',
      desc: '',
      args: [toEmail],
    );
  }

  /// `Copy email address`
  String get copyEmailAddress {
    return Intl.message(
      'Copy email address',
      name: 'copyEmailAddress',
      desc: '',
      args: [],
    );
  }

  /// `Export logs`
  String get exportLogs {
    return Intl.message(
      'Export logs',
      name: 'exportLogs',
      desc: '',
      args: [],
    );
  }

  /// `Please email us at {toEmail}`
  String pleaseEmailUsAt(Object toEmail) {
    return Intl.message(
      'Please email us at $toEmail',
      name: 'pleaseEmailUsAt',
      desc: '',
      args: [toEmail],
    );
  }

  /// `Dismiss`
  String get dismiss {
    return Intl.message(
      'Dismiss',
      name: 'dismiss',
      desc: '',
      args: [],
    );
  }

  /// `Did you know?`
  String get didYouKnow {
    return Intl.message(
      'Did you know?',
      name: 'didYouKnow',
      desc: '',
      args: [],
    );
  }

  /// `Loading your photos...`
  String get loadingMessage {
    return Intl.message(
      'Loading your photos...',
      name: 'loadingMessage',
      desc: '',
      args: [],
    );
  }

  /// `You can share your subscription with your family`
  String get loadMessage1 {
    return Intl.message(
      'You can share your subscription with your family',
      name: 'loadMessage1',
      desc: '',
      args: [],
    );
  }

  /// `We have preserved over 10 million memories so far`
  String get loadMessage2 {
    return Intl.message(
      'We have preserved over 10 million memories so far',
      name: 'loadMessage2',
      desc: '',
      args: [],
    );
  }

  /// `We keep 3 copies of your data, one in an underground fallout shelter`
  String get loadMessage3 {
    return Intl.message(
      'We keep 3 copies of your data, one in an underground fallout shelter',
      name: 'loadMessage3',
      desc: '',
      args: [],
    );
  }

  /// `All our apps are open source`
  String get loadMessage4 {
    return Intl.message(
      'All our apps are open source',
      name: 'loadMessage4',
      desc: '',
      args: [],
    );
  }

  /// `Our source code and cryptography have been externally audited`
  String get loadMessage5 {
    return Intl.message(
      'Our source code and cryptography have been externally audited',
      name: 'loadMessage5',
      desc: '',
      args: [],
    );
  }

  /// `You can share links to your albums with your loved ones`
  String get loadMessage6 {
    return Intl.message(
      'You can share links to your albums with your loved ones',
      name: 'loadMessage6',
      desc: '',
      args: [],
    );
  }

  /// `Our mobile apps run in the background to encrypt and backup any new photos you click`
  String get loadMessage7 {
    return Intl.message(
      'Our mobile apps run in the background to encrypt and backup any new photos you click',
      name: 'loadMessage7',
      desc: '',
      args: [],
    );
  }

  /// `web.ente.io has a slick uploader`
  String get loadMessage8 {
    return Intl.message(
      'web.ente.io has a slick uploader',
      name: 'loadMessage8',
      desc: '',
      args: [],
    );
  }

  /// `We use Xchacha20Poly1305 to safely encrypt your data`
  String get loadMessage9 {
    return Intl.message(
      'We use Xchacha20Poly1305 to safely encrypt your data',
      name: 'loadMessage9',
      desc: '',
      args: [],
    );
  }

  /// `Language`
  String get language {
    return Intl.message(
      'Language',
      name: 'language',
      desc: '',
      args: [],
    );
  }

  /// `Select Language`
  String get selectLanguage {
    return Intl.message(
      'Select Language',
      name: 'selectLanguage',
      desc: '',
      args: [],
    );
  }

  /// `Location name`
  String get locationName {
    return Intl.message(
      'Location name',
      name: 'locationName',
      desc: '',
      args: [],
    );
  }

  /// `Add location`
  String get addLocation {
    return Intl.message(
      'Add location',
      name: 'addLocation',
      desc: '',
      args: [],
    );
  }

  /// `Group nearby photos`
  String get groupNearbyPhotos {
    return Intl.message(
      'Group nearby photos',
      name: 'groupNearbyPhotos',
      desc: '',
      args: [],
    );
  }

  /// `Location`
  String get location {
    return Intl.message(
      'Location',
      name: 'location',
      desc: '',
      args: [],
    );
  }

  /// `km`
  String get kiloMeterUnit {
    return Intl.message(
      'km',
      name: 'kiloMeterUnit',
      desc: '',
      args: [],
    );
  }

  /// `Add`
  String get addLocationButton {
    return Intl.message(
      'Add',
      name: 'addLocationButton',
      desc: '',
      args: [],
    );
  }

  /// `Radius`
  String get radius {
    return Intl.message(
      'Radius',
      name: 'radius',
      desc: '',
      args: [],
    );
  }

  /// `A location tag groups all photos that were taken within some radius of a photo`
  String get locationTagFeatureDescription {
    return Intl.message(
      'A location tag groups all photos that were taken within some radius of a photo',
      name: 'locationTagFeatureDescription',
      desc: '',
      args: [],
    );
  }

  /// `Up to 1000 memories shown in gallery`
  String get galleryMemoryLimitInfo {
    return Intl.message(
      'Up to 1000 memories shown in gallery',
      name: 'galleryMemoryLimitInfo',
      desc: '',
      args: [],
    );
  }

  /// `Save`
  String get save {
    return Intl.message(
      'Save',
      name: 'save',
      desc: '',
      args: [],
    );
  }

  /// `Center point`
  String get centerPoint {
    return Intl.message(
      'Center point',
      name: 'centerPoint',
      desc: '',
      args: [],
    );
  }

  /// `Pick center point`
  String get pickCenterPoint {
    return Intl.message(
      'Pick center point',
      name: 'pickCenterPoint',
      desc: '',
      args: [],
    );
  }

  /// `Use selected photo`
  String get useSelectedPhoto {
    return Intl.message(
      'Use selected photo',
      name: 'useSelectedPhoto',
      desc: '',
      args: [],
    );
  }

  /// `Reset to default`
  String get resetToDefault {
    return Intl.message(
      'Reset to default',
      name: 'resetToDefault',
      desc: 'Button text to reset cover photo to default',
      args: [],
    );
  }

  /// `Edit`
  String get edit {
    return Intl.message(
      'Edit',
      name: 'edit',
      desc: '',
      args: [],
    );
  }

  /// `Delete location`
  String get deleteLocation {
    return Intl.message(
      'Delete location',
      name: 'deleteLocation',
      desc: '',
      args: [],
    );
  }

  /// `Rotate left`
  String get rotateLeft {
    return Intl.message(
      'Rotate left',
      name: 'rotateLeft',
      desc: '',
      args: [],
    );
  }

  /// `Flip`
  String get flip {
    return Intl.message(
      'Flip',
      name: 'flip',
      desc: '',
      args: [],
    );
  }

  /// `Rotate right`
  String get rotateRight {
    return Intl.message(
      'Rotate right',
      name: 'rotateRight',
      desc: '',
      args: [],
    );
  }

  /// `Save copy`
  String get saveCopy {
    return Intl.message(
      'Save copy',
      name: 'saveCopy',
      desc: '',
      args: [],
    );
  }

  /// `Light`
  String get light {
    return Intl.message(
      'Light',
      name: 'light',
      desc: '',
      args: [],
    );
  }

  /// `Color`
  String get color {
    return Intl.message(
      'Color',
      name: 'color',
      desc: '',
      args: [],
    );
  }

  /// `Yes, discard changes`
  String get yesDiscardChanges {
    return Intl.message(
      'Yes, discard changes',
      name: 'yesDiscardChanges',
      desc: '',
      args: [],
    );
  }

  /// `Do you want to discard the edits you have made?`
  String get doYouWantToDiscardTheEditsYouHaveMade {
    return Intl.message(
      'Do you want to discard the edits you have made?',
      name: 'doYouWantToDiscardTheEditsYouHaveMade',
      desc: '',
      args: [],
    );
  }

  /// `Saving...`
  String get saving {
    return Intl.message(
      'Saving...',
      name: 'saving',
      desc: '',
      args: [],
    );
  }

  /// `Edits saved`
  String get editsSaved {
    return Intl.message(
      'Edits saved',
      name: 'editsSaved',
      desc: '',
      args: [],
    );
  }

  /// `Oops, could not save edits`
  String get oopsCouldNotSaveEdits {
    return Intl.message(
      'Oops, could not save edits',
      name: 'oopsCouldNotSaveEdits',
      desc: '',
      args: [],
    );
  }

  /// `km`
  String get distanceInKMUnit {
    return Intl.message(
      'km',
      name: 'distanceInKMUnit',
      desc: 'Unit for distance in km',
      args: [],
    );
  }

  /// `Today`
  String get dayToday {
    return Intl.message(
      'Today',
      name: 'dayToday',
      desc: '',
      args: [],
    );
  }

  /// `Yesterday`
  String get dayYesterday {
    return Intl.message(
      'Yesterday',
      name: 'dayYesterday',
      desc: '',
      args: [],
    );
  }

  /// `Storage`
  String get storage {
    return Intl.message(
      'Storage',
      name: 'storage',
      desc: '',
      args: [],
    );
  }

  /// `Used space`
  String get usedSpace {
    return Intl.message(
      'Used space',
      name: 'usedSpace',
      desc: '',
      args: [],
    );
  }

  /// `Family`
  String get storageBreakupFamily {
    return Intl.message(
      'Family',
      name: 'storageBreakupFamily',
      desc: '',
      args: [],
    );
  }

  /// `You`
  String get storageBreakupYou {
    return Intl.message(
      'You',
      name: 'storageBreakupYou',
      desc:
          'Label to indicate how much storage you are using when you are part of a family plan',
      args: [],
    );
  }

  /// `{usedAmount} {usedStorageUnit} of {totalAmount} {totalStorageUnit} used`
  String storageUsageInfo(Object usedAmount, Object usedStorageUnit,
      Object totalAmount, Object totalStorageUnit) {
    return Intl.message(
      '$usedAmount $usedStorageUnit of $totalAmount $totalStorageUnit used',
      name: 'storageUsageInfo',
      desc: 'Example: 1.2 GB of 2 GB used or 100 GB or 2TB used',
      args: [usedAmount, usedStorageUnit, totalAmount, totalStorageUnit],
    );
  }

  /// `{freeAmount} {storageUnit} free`
  String freeStorageSpace(Object freeAmount, Object storageUnit) {
    return Intl.message(
      '$freeAmount $storageUnit free',
      name: 'freeStorageSpace',
      desc: '',
      args: [freeAmount, storageUnit],
    );
  }

  /// `Version: {versionValue}`
  String appVersion(Object versionValue) {
    return Intl.message(
      'Version: $versionValue',
      name: 'appVersion',
      desc: '',
      args: [versionValue],
    );
  }

  /// `Verify`
  String get verifyIDLabel {
    return Intl.message(
      'Verify',
      name: 'verifyIDLabel',
      desc: '',
      args: [],
    );
  }

  /// `Add a description...`
  String get fileInfoAddDescHint {
    return Intl.message(
      'Add a description...',
      name: 'fileInfoAddDescHint',
      desc: '',
      args: [],
    );
  }

  /// `Edit location`
  String get editLocationTagTitle {
    return Intl.message(
      'Edit location',
      name: 'editLocationTagTitle',
      desc: '',
      args: [],
    );
  }

  /// `Set`
  String get setLabel {
    return Intl.message(
      'Set',
      name: 'setLabel',
      desc:
          'Label of confirm button to add a new custom radius to the radius selector of a location tag',
      args: [],
    );
  }

  /// `Set radius`
  String get setRadius {
    return Intl.message(
      'Set radius',
      name: 'setRadius',
      desc: '',
      args: [],
    );
  }

  /// `Family`
  String get familyPlanPortalTitle {
    return Intl.message(
      'Family',
      name: 'familyPlanPortalTitle',
      desc: '',
      args: [],
    );
  }

  /// `Add 5 family members to your existing plan without paying extra.\n\nEach member gets their own private space, and cannot see each other's files unless they're shared.\n\nFamily plans are available to customers who have a paid ente subscription.\n\nSubscribe now to get started!`
  String get familyPlanOverview {
    return Intl.message(
      'Add 5 family members to your existing plan without paying extra.\n\nEach member gets their own private space, and cannot see each other\'s files unless they\'re shared.\n\nFamily plans are available to customers who have a paid ente subscription.\n\nSubscribe now to get started!',
      name: 'familyPlanOverview',
      desc: '',
      args: [],
    );
  }

  /// `Verify identity`
  String get androidBiometricHint {
    return Intl.message(
      'Verify identity',
      name: 'androidBiometricHint',
      desc:
          'Hint message advising the user how to authenticate with biometrics. It is used on Android side. Maximum 60 characters.',
      args: [],
    );
  }

  /// `Not recognized. Try again.`
  String get androidBiometricNotRecognized {
    return Intl.message(
      'Not recognized. Try again.',
      name: 'androidBiometricNotRecognized',
      desc:
          'Message to let the user know that authentication was failed. It is used on Android side. Maximum 60 characters.',
      args: [],
    );
  }

  /// `Success`
  String get androidBiometricSuccess {
    return Intl.message(
      'Success',
      name: 'androidBiometricSuccess',
      desc:
          'Message to let the user know that authentication was successful. It is used on Android side. Maximum 60 characters.',
      args: [],
    );
  }

  /// `Cancel`
  String get androidCancelButton {
    return Intl.message(
      'Cancel',
      name: 'androidCancelButton',
      desc:
          'Message showed on a button that the user can click to leave the current dialog. It is used on Android side. Maximum 30 characters.',
      args: [],
    );
  }

  /// `Authentication required`
  String get androidSignInTitle {
    return Intl.message(
      'Authentication required',
      name: 'androidSignInTitle',
      desc:
          'Message showed as a title in a dialog which indicates the user that they need to scan biometric to continue. It is used on Android side. Maximum 60 characters.',
      args: [],
    );
  }

  /// `Biometric required`
  String get androidBiometricRequiredTitle {
    return Intl.message(
      'Biometric required',
      name: 'androidBiometricRequiredTitle',
      desc:
          'Message showed as a title in a dialog which indicates the user has not set up biometric authentication on their device. It is used on Android side. Maximum 60 characters.',
      args: [],
    );
  }

  /// `Device credentials required`
  String get androidDeviceCredentialsRequiredTitle {
    return Intl.message(
      'Device credentials required',
      name: 'androidDeviceCredentialsRequiredTitle',
      desc:
          'Message showed as a title in a dialog which indicates the user has not set up credentials authentication on their device. It is used on Android side. Maximum 60 characters.',
      args: [],
    );
  }

  /// `Device credentials required`
  String get androidDeviceCredentialsSetupDescription {
    return Intl.message(
      'Device credentials required',
      name: 'androidDeviceCredentialsSetupDescription',
      desc:
          'Message advising the user to go to the settings and configure device credentials on their device. It shows in a dialog on Android side.',
      args: [],
    );
  }

  /// `Go to settings`
  String get goToSettings {
    return Intl.message(
      'Go to settings',
      name: 'goToSettings',
      desc:
          'Message showed on a button that the user can click to go to settings pages from the current dialog. It is used on both Android and iOS side. Maximum 30 characters.',
      args: [],
    );
  }

  /// `Biometric authentication is not set up on your device. Go to 'Settings > Security' to add biometric authentication.`
  String get androidGoToSettingsDescription {
    return Intl.message(
      'Biometric authentication is not set up on your device. Go to \'Settings > Security\' to add biometric authentication.',
      name: 'androidGoToSettingsDescription',
      desc:
          'Message advising the user to go to the settings and configure biometric on their device. It shows in a dialog on Android side.',
      args: [],
    );
  }

  /// `Biometric authentication is disabled. Please lock and unlock your screen to enable it.`
  String get iOSLockOut {
    return Intl.message(
      'Biometric authentication is disabled. Please lock and unlock your screen to enable it.',
      name: 'iOSLockOut',
      desc:
          'Message advising the user to re-enable biometrics on their device. It shows in a dialog on iOS side.',
      args: [],
    );
  }

  /// `Biometric authentication is not set up on your device. Please either enable Touch ID or Face ID on your phone.`
  String get iOSGoToSettingsDescription {
    return Intl.message(
      'Biometric authentication is not set up on your device. Please either enable Touch ID or Face ID on your phone.',
      name: 'iOSGoToSettingsDescription',
      desc:
          'Message advising the user to go to the settings and configure Biometrics for their device. It shows in a dialog on iOS side.',
      args: [],
    );
  }

  /// `OK`
  String get iOSOkButton {
    return Intl.message(
      'OK',
      name: 'iOSOkButton',
      desc:
          'Message showed on a button that the user can click to leave the current dialog. It is used on iOS side. Maximum 30 characters.',
      args: [],
    );
  }

  /// `OpenStreetMap contributors`
  String get openstreetmapContributors {
    return Intl.message(
      'OpenStreetMap contributors',
      name: 'openstreetmapContributors',
      desc: '',
      args: [],
    );
  }

  /// `Hosted at OSM France`
  String get hostedAtOsmFrance {
    return Intl.message(
      'Hosted at OSM France',
      name: 'hostedAtOsmFrance',
      desc: '',
      args: [],
    );
  }

  /// `Map`
  String get map {
    return Intl.message(
      'Map',
      name: 'map',
      desc: 'Label for the map view',
      args: [],
    );
  }

  /// `Maps`
  String get maps {
    return Intl.message(
      'Maps',
      name: 'maps',
      desc: '',
      args: [],
    );
  }

  /// `Enable Maps`
  String get enableMaps {
    return Intl.message(
      'Enable Maps',
      name: 'enableMaps',
      desc: '',
      args: [],
    );
  }

  /// `This will show your photos on a world map.\n\nThis map is hosted by Open Street Map, and the exact locations of your photos are never shared.\n\nYou can disable this feature anytime from Settings.`
  String get enableMapsDesc {
    return Intl.message(
      'This will show your photos on a world map.\n\nThis map is hosted by Open Street Map, and the exact locations of your photos are never shared.\n\nYou can disable this feature anytime from Settings.',
      name: 'enableMapsDesc',
      desc: '',
      args: [],
    );
  }

  /// `Quick links`
  String get quickLinks {
    return Intl.message(
      'Quick links',
      name: 'quickLinks',
      desc: '',
      args: [],
    );
  }

  /// `Select items to add`
  String get selectItemsToAdd {
    return Intl.message(
      'Select items to add',
      name: 'selectItemsToAdd',
      desc: '',
      args: [],
    );
  }

  /// `Add selected`
  String get addSelected {
    return Intl.message(
      'Add selected',
      name: 'addSelected',
      desc: '',
      args: [],
    );
  }

  /// `Add from device`
  String get addFromDevice {
    return Intl.message(
      'Add from device',
      name: 'addFromDevice',
      desc: '',
      args: [],
    );
  }

  /// `Add photos`
  String get addPhotos {
    return Intl.message(
      'Add photos',
      name: 'addPhotos',
      desc: '',
      args: [],
    );
  }

  /// `No photos found here`
  String get noPhotosFoundHere {
    return Intl.message(
      'No photos found here',
      name: 'noPhotosFoundHere',
      desc: '',
      args: [],
    );
  }

  /// `Zoom out to see photos`
  String get zoomOutToSeePhotos {
    return Intl.message(
      'Zoom out to see photos',
      name: 'zoomOutToSeePhotos',
      desc: '',
      args: [],
    );
  }

  /// `No images with location`
  String get noImagesWithLocation {
    return Intl.message(
      'No images with location',
      name: 'noImagesWithLocation',
      desc: '',
      args: [],
    );
  }

  /// `Unpin album`
  String get unpinAlbum {
    return Intl.message(
      'Unpin album',
      name: 'unpinAlbum',
      desc: '',
      args: [],
    );
  }

  /// `Pin album`
  String get pinAlbum {
    return Intl.message(
      'Pin album',
      name: 'pinAlbum',
      desc: '',
      args: [],
    );
  }

<<<<<<< HEAD
  /// `To reset your password, please verify your email first.`
  String get toResetVerifyEmail {
    return Intl.message(
      'To reset your password, please verify your email first.',
      name: 'toResetVerifyEmail',
=======
  /// `Create`
  String get create {
    return Intl.message(
      'Create',
      name: 'create',
      desc: '',
      args: [],
    );
  }

  /// `View all`
  String get viewAll {
    return Intl.message(
      'View all',
      name: 'viewAll',
      desc: '',
      args: [],
    );
  }

  /// `Nothing shared with you yet`
  String get nothingSharedWithYouYet {
    return Intl.message(
      'Nothing shared with you yet',
      name: 'nothingSharedWithYouYet',
      desc: '',
      args: [],
    );
  }

  /// `No albums shared by you yet`
  String get noAlbumsSharedByYouYet {
    return Intl.message(
      'No albums shared by you yet',
      name: 'noAlbumsSharedByYouYet',
      desc: '',
      args: [],
    );
  }

  /// `Shared with you`
  String get sharedWithYou {
    return Intl.message(
      'Shared with you',
      name: 'sharedWithYou',
      desc: '',
      args: [],
    );
  }

  /// `Shared by you`
  String get sharedByYou {
    return Intl.message(
      'Shared by you',
      name: 'sharedByYou',
      desc: '',
      args: [],
    );
  }

  /// `Invite your friends to ente`
  String get inviteYourFriendsToEnte {
    return Intl.message(
      'Invite your friends to ente',
      name: 'inviteYourFriendsToEnte',
>>>>>>> 7ca968f0
      desc: '',
      args: [],
    );
  }
}

class AppLocalizationDelegate extends LocalizationsDelegate<S> {
  const AppLocalizationDelegate();

  List<Locale> get supportedLocales {
    return const <Locale>[
      Locale.fromSubtags(languageCode: 'en'),
      Locale.fromSubtags(languageCode: 'cs'),
      Locale.fromSubtags(languageCode: 'de'),
      Locale.fromSubtags(languageCode: 'es'),
      Locale.fromSubtags(languageCode: 'fr'),
      Locale.fromSubtags(languageCode: 'it'),
      Locale.fromSubtags(languageCode: 'ko'),
      Locale.fromSubtags(languageCode: 'nl'),
      Locale.fromSubtags(languageCode: 'no'),
      Locale.fromSubtags(languageCode: 'pl'),
      Locale.fromSubtags(languageCode: 'pt'),
      Locale.fromSubtags(languageCode: 'zh'),
    ];
  }

  @override
  bool isSupported(Locale locale) => _isSupported(locale);
  @override
  Future<S> load(Locale locale) => S.load(locale);
  @override
  bool shouldReload(AppLocalizationDelegate old) => false;

  bool _isSupported(Locale locale) {
    for (var supportedLocale in supportedLocales) {
      if (supportedLocale.languageCode == locale.languageCode) {
        return true;
      }
    }
    return false;
  }
}<|MERGE_RESOLUTION|>--- conflicted
+++ resolved
@@ -545,6 +545,16 @@
     return Intl.message(
       'Verify email',
       name: 'verifyEmail',
+      desc: '',
+      args: [],
+    );
+  }
+
+  /// `To reset your password, please verify your email first.`
+  String get toResetVerifyEmail {
+    return Intl.message(
+      'To reset your password, please verify your email first.',
+      name: 'toResetVerifyEmail',
       desc: '',
       args: [],
     );
@@ -7475,13 +7485,6 @@
     );
   }
 
-<<<<<<< HEAD
-  /// `To reset your password, please verify your email first.`
-  String get toResetVerifyEmail {
-    return Intl.message(
-      'To reset your password, please verify your email first.',
-      name: 'toResetVerifyEmail',
-=======
   /// `Create`
   String get create {
     return Intl.message(
@@ -7547,7 +7550,6 @@
     return Intl.message(
       'Invite your friends to ente',
       name: 'inviteYourFriendsToEnte',
->>>>>>> 7ca968f0
       desc: '',
       args: [],
     );
