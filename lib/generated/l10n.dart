// GENERATED CODE - DO NOT MODIFY BY HAND
import 'package:flutter/material.dart';
import 'package:intl/intl.dart';
import 'intl/messages_all.dart';

// **************************************************************************
// Generator: Flutter Intl IDE plugin
// Made by Localizely
// **************************************************************************

// ignore_for_file: non_constant_identifier_names, lines_longer_than_80_chars
// ignore_for_file: join_return_with_assignment, prefer_final_in_for_each
// ignore_for_file: avoid_redundant_argument_values, avoid_escaping_inner_quotes

class S {
  S();

  static S? _current;

  static S get current {
    assert(_current != null,
        'No instance of S was loaded. Try to initialize the S delegate before accessing S.current.');
    return _current!;
  }

  static const AppLocalizationDelegate delegate = AppLocalizationDelegate();

  static Future<S> load(Locale locale) {
    final name = (locale.countryCode?.isEmpty ?? false)
        ? locale.languageCode
        : locale.toString();
    final localeName = Intl.canonicalizedLocale(name);
    return initializeMessages(localeName).then((_) {
      Intl.defaultLocale = localeName;
      final instance = S();
      S._current = instance;

      return instance;
    });
  }

  static S of(BuildContext context) {
    final instance = S.maybeOf(context);
    assert(instance != null,
        'No instance of S present in the widget tree. Did you add S.delegate in localizationsDelegates?');
    return instance!;
  }

  static S? maybeOf(BuildContext context) {
    return Localizations.of<S>(context, S);
  }

  /// `Enter your email address`
  String get enterYourEmailAddress {
    return Intl.message(
      'Enter your email address',
      name: 'enterYourEmailAddress',
      desc: '',
      args: [],
    );
  }

  /// `Welcome back!`
  String get accountWelcomeBack {
    return Intl.message(
      'Welcome back!',
      name: 'accountWelcomeBack',
      desc: '',
      args: [],
    );
  }

  /// `Email`
  String get email {
    return Intl.message(
      'Email',
      name: 'email',
      desc: '',
      args: [],
    );
  }

  /// `Cancel`
  String get cancel {
    return Intl.message(
      'Cancel',
      name: 'cancel',
      desc: '',
      args: [],
    );
  }

  /// `Verify`
  String get verify {
    return Intl.message(
      'Verify',
      name: 'verify',
      desc: '',
      args: [],
    );
  }

  /// `Invalid email address`
  String get invalidEmailAddress {
    return Intl.message(
      'Invalid email address',
      name: 'invalidEmailAddress',
      desc: '',
      args: [],
    );
  }

  /// `Please enter a valid email address.`
  String get enterValidEmail {
    return Intl.message(
      'Please enter a valid email address.',
      name: 'enterValidEmail',
      desc: '',
      args: [],
    );
  }

  /// `Delete account`
  String get deleteAccount {
    return Intl.message(
      'Delete account',
      name: 'deleteAccount',
      desc: '',
      args: [],
    );
  }

  /// `What is the main reason you are deleting your account?`
  String get askDeleteReason {
    return Intl.message(
      'What is the main reason you are deleting your account?',
      name: 'askDeleteReason',
      desc: '',
      args: [],
    );
  }

  /// `We are sorry to see you go. Please share your feedback to help us improve.`
  String get deleteAccountFeedbackPrompt {
    return Intl.message(
      'We are sorry to see you go. Please share your feedback to help us improve.',
      name: 'deleteAccountFeedbackPrompt',
      desc: '',
      args: [],
    );
  }

  /// `Feedback`
  String get feedback {
    return Intl.message(
      'Feedback',
      name: 'feedback',
      desc: '',
      args: [],
    );
  }

  /// `Kindly help us with this information`
  String get kindlyHelpUsWithThisInformation {
    return Intl.message(
      'Kindly help us with this information',
      name: 'kindlyHelpUsWithThisInformation',
      desc: '',
      args: [],
    );
  }

  /// `Yes, I want to permanently delete this account and all its data.`
  String get confirmDeletePrompt {
    return Intl.message(
      'Yes, I want to permanently delete this account and all its data.',
      name: 'confirmDeletePrompt',
      desc: '',
      args: [],
    );
  }

  /// `Confirm Account Deletion`
  String get confirmAccountDeletion {
    return Intl.message(
      'Confirm Account Deletion',
      name: 'confirmAccountDeletion',
      desc: '',
      args: [],
    );
  }

  /// `You are about to permanently delete your account and all its data.\nThis action is irreversible.`
  String get deleteConfirmDialogBody {
    return Intl.message(
      'You are about to permanently delete your account and all its data.\nThis action is irreversible.',
      name: 'deleteConfirmDialogBody',
      desc: '',
      args: [],
    );
  }

  /// `Delete Account Permanently`
  String get deleteAccountPermanentlyButton {
    return Intl.message(
      'Delete Account Permanently',
      name: 'deleteAccountPermanentlyButton',
      desc: '',
      args: [],
    );
  }

  /// `Your account has been deleted`
  String get yourAccountHasBeenDeleted {
    return Intl.message(
      'Your account has been deleted',
      name: 'yourAccountHasBeenDeleted',
      desc: '',
      args: [],
    );
  }

  /// `Select reason`
  String get selectReason {
    return Intl.message(
      'Select reason',
      name: 'selectReason',
      desc: '',
      args: [],
    );
  }

  /// `It’s missing a key feature that I need`
  String get deleteReason1 {
    return Intl.message(
      'It’s missing a key feature that I need',
      name: 'deleteReason1',
      desc: '',
      args: [],
    );
  }

  /// `The app or a certain feature does not behave as I think it should`
  String get deleteReason2 {
    return Intl.message(
      'The app or a certain feature does not behave as I think it should',
      name: 'deleteReason2',
      desc: '',
      args: [],
    );
  }

  /// `I found another service that I like better`
  String get deleteReason3 {
    return Intl.message(
      'I found another service that I like better',
      name: 'deleteReason3',
      desc: '',
      args: [],
    );
  }

  /// `My reason isn’t listed`
  String get deleteReason4 {
    return Intl.message(
      'My reason isn’t listed',
      name: 'deleteReason4',
      desc: '',
      args: [],
    );
  }

  /// `Send email`
  String get sendEmail {
    return Intl.message(
      'Send email',
      name: 'sendEmail',
      desc: '',
      args: [],
    );
  }

  /// `Your request will be processed within 72 hours.`
  String get deleteRequestSLAText {
    return Intl.message(
      'Your request will be processed within 72 hours.',
      name: 'deleteRequestSLAText',
      desc: '',
      args: [],
    );
  }

  /// `Please send an email to <warning>account-deletion@ente.io</warning> from your registered email address.`
  String get deleteEmailRequest {
    return Intl.message(
      'Please send an email to <warning>account-deletion@ente.io</warning> from your registered email address.',
      name: 'deleteEmailRequest',
      desc: '',
      args: [],
    );
  }

  /// `ente <i>needs permission to</i> preserve your photos`
  String get entePhotosPerm {
    return Intl.message(
      'ente <i>needs permission to</i> preserve your photos',
      name: 'entePhotosPerm',
      desc: '',
      args: [],
    );
  }

  /// `Ok`
  String get ok {
    return Intl.message(
      'Ok',
      name: 'ok',
      desc: '',
      args: [],
    );
  }

  /// `Create account`
  String get createAccount {
    return Intl.message(
      'Create account',
      name: 'createAccount',
      desc: '',
      args: [],
    );
  }

  /// `Create new account`
  String get createNewAccount {
    return Intl.message(
      'Create new account',
      name: 'createNewAccount',
      desc: '',
      args: [],
    );
  }

  /// `Password`
  String get password {
    return Intl.message(
      'Password',
      name: 'password',
      desc: '',
      args: [],
    );
  }

  /// `Confirm password`
  String get confirmPassword {
    return Intl.message(
      'Confirm password',
      name: 'confirmPassword',
      desc: '',
      args: [],
    );
  }

  /// `Active sessions`
  String get activeSessions {
    return Intl.message(
      'Active sessions',
      name: 'activeSessions',
      desc: '',
      args: [],
    );
  }

  /// `Oops`
  String get oops {
    return Intl.message(
      'Oops',
      name: 'oops',
      desc: '',
      args: [],
    );
  }

  /// `Something went wrong, please try again`
  String get somethingWentWrongPleaseTryAgain {
    return Intl.message(
      'Something went wrong, please try again',
      name: 'somethingWentWrongPleaseTryAgain',
      desc: '',
      args: [],
    );
  }

  /// `This will log you out of this device!`
  String get thisWillLogYouOutOfThisDevice {
    return Intl.message(
      'This will log you out of this device!',
      name: 'thisWillLogYouOutOfThisDevice',
      desc: '',
      args: [],
    );
  }

  /// `This will log you out of the following device:`
  String get thisWillLogYouOutOfTheFollowingDevice {
    return Intl.message(
      'This will log you out of the following device:',
      name: 'thisWillLogYouOutOfTheFollowingDevice',
      desc: '',
      args: [],
    );
  }

  /// `Terminate session?`
  String get terminateSession {
    return Intl.message(
      'Terminate session?',
      name: 'terminateSession',
      desc: '',
      args: [],
    );
  }

  /// `Terminate`
  String get terminate {
    return Intl.message(
      'Terminate',
      name: 'terminate',
      desc: '',
      args: [],
    );
  }

  /// `This device`
  String get thisDevice {
    return Intl.message(
      'This device',
      name: 'thisDevice',
      desc: '',
      args: [],
    );
  }

  /// `Recover`
  String get recoverButton {
    return Intl.message(
      'Recover',
      name: 'recoverButton',
      desc: '',
      args: [],
    );
  }

  /// `Recovery successful!`
  String get recoverySuccessful {
    return Intl.message(
      'Recovery successful!',
      name: 'recoverySuccessful',
      desc: '',
      args: [],
    );
  }

  /// `Decrypting...`
  String get decrypting {
    return Intl.message(
      'Decrypting...',
      name: 'decrypting',
      desc: '',
      args: [],
    );
  }

  /// `Incorrect recovery key`
  String get incorrectRecoveryKeyTitle {
    return Intl.message(
      'Incorrect recovery key',
      name: 'incorrectRecoveryKeyTitle',
      desc: '',
      args: [],
    );
  }

  /// `The recovery key you entered is incorrect`
  String get incorrectRecoveryKeyBody {
    return Intl.message(
      'The recovery key you entered is incorrect',
      name: 'incorrectRecoveryKeyBody',
      desc: '',
      args: [],
    );
  }

  /// `Forgot password`
  String get forgotPassword {
    return Intl.message(
      'Forgot password',
      name: 'forgotPassword',
      desc: '',
      args: [],
    );
  }

  /// `Enter your recovery key`
  String get enterYourRecoveryKey {
    return Intl.message(
      'Enter your recovery key',
      name: 'enterYourRecoveryKey',
      desc: '',
      args: [],
    );
  }

  /// `No recovery key?`
  String get noRecoveryKey {
    return Intl.message(
      'No recovery key?',
      name: 'noRecoveryKey',
      desc: '',
      args: [],
    );
  }

  /// `Sorry`
  String get sorry {
    return Intl.message(
      'Sorry',
      name: 'sorry',
      desc: '',
      args: [],
    );
  }

  /// `Due to the nature of our end-to-end encryption protocol, your data cannot be decrypted without your password or recovery key`
  String get noRecoveryKeyNoDecryption {
    return Intl.message(
      'Due to the nature of our end-to-end encryption protocol, your data cannot be decrypted without your password or recovery key',
      name: 'noRecoveryKeyNoDecryption',
      desc: '',
      args: [],
    );
  }

  /// `Verify email`
  String get verifyEmail {
    return Intl.message(
      'Verify email',
      name: 'verifyEmail',
      desc: '',
      args: [],
    );
  }

  /// `Please check your inbox (and spam) to complete verification`
  String get checkInboxAndSpamFolder {
    return Intl.message(
      'Please check your inbox (and spam) to complete verification',
      name: 'checkInboxAndSpamFolder',
      desc: '',
      args: [],
    );
  }

  /// `Tap to enter code`
  String get tapToEnterCode {
    return Intl.message(
      'Tap to enter code',
      name: 'tapToEnterCode',
      desc: '',
      args: [],
    );
  }

  /// `Resend email`
  String get resendEmail {
    return Intl.message(
      'Resend email',
      name: 'resendEmail',
      desc: '',
      args: [],
    );
  }

  /// `We have sent a mail to <green>{email}</green>`
  String weHaveSendEmailTo(String email) {
    return Intl.message(
      'We have sent a mail to <green>$email</green>',
      name: 'weHaveSendEmailTo',
      desc: 'Text to indicate that we have sent a mail to the user',
      args: [email],
    );
  }

  /// `Set password`
  String get setPasswordTitle {
    return Intl.message(
      'Set password',
      name: 'setPasswordTitle',
      desc: '',
      args: [],
    );
  }

  /// `Change password`
  String get changePasswordTitle {
    return Intl.message(
      'Change password',
      name: 'changePasswordTitle',
      desc: '',
      args: [],
    );
  }

  /// `Reset password`
  String get resetPasswordTitle {
    return Intl.message(
      'Reset password',
      name: 'resetPasswordTitle',
      desc: '',
      args: [],
    );
  }

  /// `Encryption keys`
  String get encryptionKeys {
    return Intl.message(
      'Encryption keys',
      name: 'encryptionKeys',
      desc: '',
      args: [],
    );
  }

  /// `We don't store this password, so if you forget, <underline>we cannot decrypt your data</underline>`
  String get passwordWarning {
    return Intl.message(
      'We don\'t store this password, so if you forget, <underline>we cannot decrypt your data</underline>',
      name: 'passwordWarning',
      desc: '',
      args: [],
    );
  }

  /// `Enter a password we can use to encrypt your data`
  String get enterPasswordToEncrypt {
    return Intl.message(
      'Enter a password we can use to encrypt your data',
      name: 'enterPasswordToEncrypt',
      desc: '',
      args: [],
    );
  }

  /// `Enter a new password we can use to encrypt your data`
  String get enterNewPasswordToEncrypt {
    return Intl.message(
      'Enter a new password we can use to encrypt your data',
      name: 'enterNewPasswordToEncrypt',
      desc: '',
      args: [],
    );
  }

  /// `Weak`
  String get weakStrength {
    return Intl.message(
      'Weak',
      name: 'weakStrength',
      desc: '',
      args: [],
    );
  }

  /// `Strong`
  String get strongStrength {
    return Intl.message(
      'Strong',
      name: 'strongStrength',
      desc: '',
      args: [],
    );
  }

  /// `Moderate`
  String get moderateStrength {
    return Intl.message(
      'Moderate',
      name: 'moderateStrength',
      desc: '',
      args: [],
    );
  }

  /// `Password strength: {passwordStrengthValue}`
  String passwordStrength(String passwordStrengthValue) {
    return Intl.message(
      'Password strength: $passwordStrengthValue',
      name: 'passwordStrength',
      desc: 'Text to indicate the password strength',
      args: [passwordStrengthValue],
    );
  }

  /// `Password changed successfully`
  String get passwordChangedSuccessfully {
    return Intl.message(
      'Password changed successfully',
      name: 'passwordChangedSuccessfully',
      desc: '',
      args: [],
    );
  }

  /// `Generating encryption keys...`
  String get generatingEncryptionKeys {
    return Intl.message(
      'Generating encryption keys...',
      name: 'generatingEncryptionKeys',
      desc: '',
      args: [],
    );
  }

  /// `Please wait...`
  String get pleaseWait {
    return Intl.message(
      'Please wait...',
      name: 'pleaseWait',
      desc: '',
      args: [],
    );
  }

  /// `Continue`
  String get continueLabel {
    return Intl.message(
      'Continue',
      name: 'continueLabel',
      desc: '',
      args: [],
    );
  }

  /// `Insecure device`
  String get insecureDevice {
    return Intl.message(
      'Insecure device',
      name: 'insecureDevice',
      desc: '',
      args: [],
    );
  }

  /// `Sorry, we could not generate secure keys on this device.\n\nplease sign up from a different device.`
  String get sorryWeCouldNotGenerateSecureKeysOnThisDevicennplease {
    return Intl.message(
      'Sorry, we could not generate secure keys on this device.\n\nplease sign up from a different device.',
      name: 'sorryWeCouldNotGenerateSecureKeysOnThisDevicennplease',
      desc: '',
      args: [],
    );
  }

  /// `How it works`
  String get howItWorks {
    return Intl.message(
      'How it works',
      name: 'howItWorks',
      desc: '',
      args: [],
    );
  }

  /// `Encryption`
  String get encryption {
    return Intl.message(
      'Encryption',
      name: 'encryption',
      desc: '',
      args: [],
    );
  }

  /// `I understand that if I lose my password, I may lose my data since my data is <underline>end-to-end encrypted</underline>.`
  String get ackPasswordLostWarning {
    return Intl.message(
      'I understand that if I lose my password, I may lose my data since my data is <underline>end-to-end encrypted</underline>.',
      name: 'ackPasswordLostWarning',
      desc: '',
      args: [],
    );
  }

  /// `Privacy Policy`
  String get privacyPolicyTitle {
    return Intl.message(
      'Privacy Policy',
      name: 'privacyPolicyTitle',
      desc: '',
      args: [],
    );
  }

  /// `Terms`
  String get termsOfServicesTitle {
    return Intl.message(
      'Terms',
      name: 'termsOfServicesTitle',
      desc: '',
      args: [],
    );
  }

  /// `I agree to the <u-terms>terms of service</u-terms> and <u-policy>privacy policy</u-policy>`
  String get signUpTerms {
    return Intl.message(
      'I agree to the <u-terms>terms of service</u-terms> and <u-policy>privacy policy</u-policy>',
      name: 'signUpTerms',
      desc: '',
      args: [],
    );
  }

  /// `Log in`
  String get logInLabel {
    return Intl.message(
      'Log in',
      name: 'logInLabel',
      desc: '',
      args: [],
    );
  }

  /// `By clicking log in, I agree to the <u-terms>terms of service</u-terms> and <u-policy>privacy policy</u-policy>`
  String get loginTerms {
    return Intl.message(
      'By clicking log in, I agree to the <u-terms>terms of service</u-terms> and <u-policy>privacy policy</u-policy>',
      name: 'loginTerms',
      desc: '',
      args: [],
    );
  }

  /// `Change email`
  String get changeEmail {
    return Intl.message(
      'Change email',
      name: 'changeEmail',
      desc: '',
      args: [],
    );
  }

  /// `Enter your password`
  String get enterYourPassword {
    return Intl.message(
      'Enter your password',
      name: 'enterYourPassword',
      desc: '',
      args: [],
    );
  }

  /// `Welcome back!`
  String get welcomeBack {
    return Intl.message(
      'Welcome back!',
      name: 'welcomeBack',
      desc: '',
      args: [],
    );
  }

  /// `Contact support`
  String get contactSupport {
    return Intl.message(
      'Contact support',
      name: 'contactSupport',
      desc: '',
      args: [],
    );
  }

  /// `Incorrect password`
  String get incorrectPasswordTitle {
    return Intl.message(
      'Incorrect password',
      name: 'incorrectPasswordTitle',
      desc: '',
      args: [],
    );
  }

  /// `Please try again`
  String get pleaseTryAgain {
    return Intl.message(
      'Please try again',
      name: 'pleaseTryAgain',
      desc: '',
      args: [],
    );
  }

  /// `Recreate password`
  String get recreatePasswordTitle {
    return Intl.message(
      'Recreate password',
      name: 'recreatePasswordTitle',
      desc: '',
      args: [],
    );
  }

  /// `Use recovery key`
  String get useRecoveryKey {
    return Intl.message(
      'Use recovery key',
      name: 'useRecoveryKey',
      desc: '',
      args: [],
    );
  }

  /// `The current device is not powerful enough to verify your password, but we can regenerate in a way that works with all devices.\n\nPlease login using your recovery key and regenerate your password (you can use the same one again if you wish).`
  String get recreatePasswordBody {
    return Intl.message(
      'The current device is not powerful enough to verify your password, but we can regenerate in a way that works with all devices.\n\nPlease login using your recovery key and regenerate your password (you can use the same one again if you wish).',
      name: 'recreatePasswordBody',
      desc: '',
      args: [],
    );
  }

  /// `Verify password`
  String get verifyPassword {
    return Intl.message(
      'Verify password',
      name: 'verifyPassword',
      desc: '',
      args: [],
    );
  }

  /// `Recovery key`
  String get recoveryKey {
    return Intl.message(
      'Recovery key',
      name: 'recoveryKey',
      desc: '',
      args: [],
    );
  }

  /// `If you forget your password, the only way you can recover your data is with this key.`
  String get recoveryKeyOnForgotPassword {
    return Intl.message(
      'If you forget your password, the only way you can recover your data is with this key.',
      name: 'recoveryKeyOnForgotPassword',
      desc: '',
      args: [],
    );
  }

  /// `We don't store this key, please save this 24 word key in a safe place.`
  String get recoveryKeySaveDescription {
    return Intl.message(
      'We don\'t store this key, please save this 24 word key in a safe place.',
      name: 'recoveryKeySaveDescription',
      desc: '',
      args: [],
    );
  }

  /// `Do this later`
  String get doThisLater {
    return Intl.message(
      'Do this later',
      name: 'doThisLater',
      desc: '',
      args: [],
    );
  }

  /// `Save key`
  String get saveKey {
    return Intl.message(
      'Save key',
      name: 'saveKey',
      desc: '',
      args: [],
    );
  }

  /// `Recovery key copied to clipboard`
  String get recoveryKeyCopiedToClipboard {
    return Intl.message(
      'Recovery key copied to clipboard',
      name: 'recoveryKeyCopiedToClipboard',
      desc: '',
      args: [],
    );
  }

  /// `Recover account`
  String get recoverAccount {
    return Intl.message(
      'Recover account',
      name: 'recoverAccount',
      desc: '',
      args: [],
    );
  }

  /// `Recover`
  String get recover {
    return Intl.message(
      'Recover',
      name: 'recover',
      desc: '',
      args: [],
    );
  }

  /// `Please drop an email to {supportEmail} from your registered email address`
  String dropSupportEmail(String supportEmail) {
    return Intl.message(
      'Please drop an email to $supportEmail from your registered email address',
      name: 'dropSupportEmail',
      desc: '',
      args: [supportEmail],
    );
  }

  /// `Two-factor setup`
  String get twofactorSetup {
    return Intl.message(
      'Two-factor setup',
      name: 'twofactorSetup',
      desc: '',
      args: [],
    );
  }

  /// `Enter code`
  String get enterCode {
    return Intl.message(
      'Enter code',
      name: 'enterCode',
      desc: '',
      args: [],
    );
  }

  /// `Scan code`
  String get scanCode {
    return Intl.message(
      'Scan code',
      name: 'scanCode',
      desc: '',
      args: [],
    );
  }

  /// `Code copied to clipboard`
  String get codeCopiedToClipboard {
    return Intl.message(
      'Code copied to clipboard',
      name: 'codeCopiedToClipboard',
      desc: '',
      args: [],
    );
  }

  /// `Copy-paste this code\nto your authenticator app`
  String get copypasteThisCodentoYourAuthenticatorApp {
    return Intl.message(
      'Copy-paste this code\nto your authenticator app',
      name: 'copypasteThisCodentoYourAuthenticatorApp',
      desc: '',
      args: [],
    );
  }

  /// `tap to copy`
  String get tapToCopy {
    return Intl.message(
      'tap to copy',
      name: 'tapToCopy',
      desc: '',
      args: [],
    );
  }

  /// `Scan this barcode with\nyour authenticator app`
  String get scanThisBarcodeWithnyourAuthenticatorApp {
    return Intl.message(
      'Scan this barcode with\nyour authenticator app',
      name: 'scanThisBarcodeWithnyourAuthenticatorApp',
      desc: '',
      args: [],
    );
  }

  /// `Enter the 6-digit code from\nyour authenticator app`
  String get enterThe6digitCodeFromnyourAuthenticatorApp {
    return Intl.message(
      'Enter the 6-digit code from\nyour authenticator app',
      name: 'enterThe6digitCodeFromnyourAuthenticatorApp',
      desc: '',
      args: [],
    );
  }

  /// `Confirm`
  String get confirm {
    return Intl.message(
      'Confirm',
      name: 'confirm',
      desc: '',
      args: [],
    );
  }

  /// `Setup complete`
  String get setupComplete {
    return Intl.message(
      'Setup complete',
      name: 'setupComplete',
      desc: '',
      args: [],
    );
  }

  /// `Save your recovery key if you haven't already`
  String get saveYourRecoveryKeyIfYouHaventAlready {
    return Intl.message(
      'Save your recovery key if you haven\'t already',
      name: 'saveYourRecoveryKeyIfYouHaventAlready',
      desc: '',
      args: [],
    );
  }

  /// `This can be used to recover your account if you lose your second factor`
  String get thisCanBeUsedToRecoverYourAccountIfYou {
    return Intl.message(
      'This can be used to recover your account if you lose your second factor',
      name: 'thisCanBeUsedToRecoverYourAccountIfYou',
      desc: '',
      args: [],
    );
  }

  /// `Two-factor authentication`
  String get twofactorAuthenticationPageTitle {
    return Intl.message(
      'Two-factor authentication',
      name: 'twofactorAuthenticationPageTitle',
      desc: '',
      args: [],
    );
  }

  /// `Lost device?`
  String get lostDevice {
    return Intl.message(
      'Lost device?',
      name: 'lostDevice',
      desc: '',
      args: [],
    );
  }

  /// `Verifying recovery key...`
  String get verifyingRecoveryKey {
    return Intl.message(
      'Verifying recovery key...',
      name: 'verifyingRecoveryKey',
      desc: '',
      args: [],
    );
  }

  /// `Recovery key verified`
  String get recoveryKeyVerified {
    return Intl.message(
      'Recovery key verified',
      name: 'recoveryKeyVerified',
      desc: '',
      args: [],
    );
  }

  /// `Great! Your recovery key is valid. Thank you for verifying.\n\nPlease remember to keep your recovery key safely backed up.`
  String get recoveryKeySuccessBody {
    return Intl.message(
      'Great! Your recovery key is valid. Thank you for verifying.\n\nPlease remember to keep your recovery key safely backed up.',
      name: 'recoveryKeySuccessBody',
      desc: '',
      args: [],
    );
  }

  /// `The recovery key you entered is not valid. Please make sure it contains 24 words, and check the spelling of each.\n\nIf you entered an older recovery code, make sure it is 64 characters long, and check each of them.`
  String get invalidRecoveryKey {
    return Intl.message(
      'The recovery key you entered is not valid. Please make sure it contains 24 words, and check the spelling of each.\n\nIf you entered an older recovery code, make sure it is 64 characters long, and check each of them.',
      name: 'invalidRecoveryKey',
      desc: '',
      args: [],
    );
  }

  /// `Invalid key`
  String get invalidKey {
    return Intl.message(
      'Invalid key',
      name: 'invalidKey',
      desc: '',
      args: [],
    );
  }

  /// `Try again`
  String get tryAgain {
    return Intl.message(
      'Try again',
      name: 'tryAgain',
      desc: '',
      args: [],
    );
  }

  /// `View recovery key`
  String get viewRecoveryKey {
    return Intl.message(
      'View recovery key',
      name: 'viewRecoveryKey',
      desc: '',
      args: [],
    );
  }

  /// `Confirm recovery key`
  String get confirmRecoveryKey {
    return Intl.message(
      'Confirm recovery key',
      name: 'confirmRecoveryKey',
      desc: '',
      args: [],
    );
  }

  /// `Your recovery key is the only way to recover your photos if you forget your password. You can find your recovery key in Settings > Security.\n\nPlease enter your recovery key here to verify that you have saved it correctly.`
  String get recoveryKeyVerifyReason {
    return Intl.message(
      'Your recovery key is the only way to recover your photos if you forget your password. You can find your recovery key in Settings > Security.\n\nPlease enter your recovery key here to verify that you have saved it correctly.',
      name: 'recoveryKeyVerifyReason',
      desc: '',
      args: [],
    );
  }

  /// `Confirm your recovery key`
  String get confirmYourRecoveryKey {
    return Intl.message(
      'Confirm your recovery key',
      name: 'confirmYourRecoveryKey',
      desc: '',
      args: [],
    );
  }

  /// `Add viewer`
  String get addViewer {
    return Intl.message(
      'Add viewer',
      name: 'addViewer',
      desc: '',
      args: [],
    );
  }

  /// `Add collaborator`
  String get addCollaborator {
    return Intl.message(
      'Add collaborator',
      name: 'addCollaborator',
      desc: '',
      args: [],
    );
  }

  /// `Add a new email`
  String get addANewEmail {
    return Intl.message(
      'Add a new email',
      name: 'addANewEmail',
      desc: '',
      args: [],
    );
  }

  /// `Or pick an existing one`
  String get orPickAnExistingOne {
    return Intl.message(
      'Or pick an existing one',
      name: 'orPickAnExistingOne',
      desc: '',
      args: [],
    );
  }

  /// `Collaborators can add photos and videos to the shared album.`
  String get collaboratorsCanAddPhotosAndVideosToTheSharedAlbum {
    return Intl.message(
      'Collaborators can add photos and videos to the shared album.',
      name: 'collaboratorsCanAddPhotosAndVideosToTheSharedAlbum',
      desc: '',
      args: [],
    );
  }

  /// `Enter email`
  String get enterEmail {
    return Intl.message(
      'Enter email',
      name: 'enterEmail',
      desc: '',
      args: [],
    );
  }

  /// `Owner`
  String get albumOwner {
    return Intl.message(
      'Owner',
      name: 'albumOwner',
      desc: 'Role of the album owner',
      args: [],
    );
  }

  /// `You`
  String get you {
    return Intl.message(
      'You',
      name: 'you',
      desc: '',
      args: [],
    );
  }

  /// `Collaborator`
  String get collaborator {
    return Intl.message(
      'Collaborator',
      name: 'collaborator',
      desc: '',
      args: [],
    );
  }

  /// `Add more`
  String get addMore {
    return Intl.message(
      'Add more',
      name: 'addMore',
      desc: 'Button text to add more collaborators/viewers',
      args: [],
    );
  }

  /// `Viewer`
  String get viewer {
    return Intl.message(
      'Viewer',
      name: 'viewer',
      desc: '',
      args: [],
    );
  }

  /// `Remove`
  String get remove {
    return Intl.message(
      'Remove',
      name: 'remove',
      desc: '',
      args: [],
    );
  }

  /// `Remove participant`
  String get removeParticipant {
    return Intl.message(
      'Remove participant',
      name: 'removeParticipant',
      desc: 'menuSectionTitle for removing a participant',
      args: [],
    );
  }

  /// `Manage`
  String get manage {
    return Intl.message(
      'Manage',
      name: 'manage',
      desc: '',
      args: [],
    );
  }

  /// `Added as`
  String get addedAs {
    return Intl.message(
      'Added as',
      name: 'addedAs',
      desc: '',
      args: [],
    );
  }

  /// `Change permissions?`
  String get changePermissions {
    return Intl.message(
      'Change permissions?',
      name: 'changePermissions',
      desc: '',
      args: [],
    );
  }

  /// `Yes, convert to viewer`
  String get yesConvertToViewer {
    return Intl.message(
      'Yes, convert to viewer',
      name: 'yesConvertToViewer',
      desc: '',
      args: [],
    );
  }

  /// `{user} will not be able to add more photos to this album\n\nThey will still be able to remove existing photos added by them`
  String cannotAddMorePhotosAfterBecomingViewer(Object user) {
    return Intl.message(
      '$user will not be able to add more photos to this album\n\nThey will still be able to remove existing photos added by them',
      name: 'cannotAddMorePhotosAfterBecomingViewer',
      desc: '',
      args: [user],
    );
  }

  /// `Allow adding photos`
  String get allowAddingPhotos {
    return Intl.message(
      'Allow adding photos',
      name: 'allowAddingPhotos',
      desc: 'Switch button to enable uploading photos to a public link',
      args: [],
    );
  }

  /// `Allow people with the link to also add photos to the shared album.`
  String get allowAddPhotosDescription {
    return Intl.message(
      'Allow people with the link to also add photos to the shared album.',
      name: 'allowAddPhotosDescription',
      desc: '',
      args: [],
    );
  }

  /// `Password lock`
  String get passwordLock {
    return Intl.message(
      'Password lock',
      name: 'passwordLock',
      desc: '',
      args: [],
    );
  }

  /// `Please note`
  String get disableDownloadWarningTitle {
    return Intl.message(
      'Please note',
      name: 'disableDownloadWarningTitle',
      desc: '',
      args: [],
    );
  }

  /// `Viewers can still take screenshots or save a copy of your photos using external tools`
  String get disableDownloadWarningBody {
    return Intl.message(
      'Viewers can still take screenshots or save a copy of your photos using external tools',
      name: 'disableDownloadWarningBody',
      desc: '',
      args: [],
    );
  }

  /// `Allow downloads`
  String get allowDownloads {
    return Intl.message(
      'Allow downloads',
      name: 'allowDownloads',
      desc: '',
      args: [],
    );
  }

  /// `Device limit`
  String get linkDeviceLimit {
    return Intl.message(
      'Device limit',
      name: 'linkDeviceLimit',
      desc: '',
      args: [],
    );
  }

  /// `Link expiry`
  String get linkExpiry {
    return Intl.message(
      'Link expiry',
      name: 'linkExpiry',
      desc: '',
      args: [],
    );
  }

  /// `Expired`
  String get linkExpired {
    return Intl.message(
      'Expired',
      name: 'linkExpired',
      desc: '',
      args: [],
    );
  }

  /// `Enabled`
  String get linkEnabled {
    return Intl.message(
      'Enabled',
      name: 'linkEnabled',
      desc: '',
      args: [],
    );
  }

  /// `Never`
  String get linkNeverExpires {
    return Intl.message(
      'Never',
      name: 'linkNeverExpires',
      desc: '',
      args: [],
    );
  }

  /// `This link has expired. Please select a new expiry time or disable link expiry.`
  String get expiredLinkInfo {
    return Intl.message(
      'This link has expired. Please select a new expiry time or disable link expiry.',
      name: 'expiredLinkInfo',
      desc: '',
      args: [],
    );
  }

  /// `Set a password`
  String get setAPassword {
    return Intl.message(
      'Set a password',
      name: 'setAPassword',
      desc: '',
      args: [],
    );
  }

  /// `Lock`
  String get lockButtonLabel {
    return Intl.message(
      'Lock',
      name: 'lockButtonLabel',
      desc: '',
      args: [],
    );
  }

  /// `Enter password`
  String get enterPassword {
    return Intl.message(
      'Enter password',
      name: 'enterPassword',
      desc: '',
      args: [],
    );
  }

  /// `Remove link`
  String get removeLink {
    return Intl.message(
      'Remove link',
      name: 'removeLink',
      desc: '',
      args: [],
    );
  }

  /// `Manage link`
  String get manageLink {
    return Intl.message(
      'Manage link',
      name: 'manageLink',
      desc: '',
      args: [],
    );
  }

  /// `Link will expire on {expiryTime}`
  String linkExpiresOn(Object expiryTime) {
    return Intl.message(
      'Link will expire on $expiryTime',
      name: 'linkExpiresOn',
      desc: '',
      args: [expiryTime],
    );
  }

  /// `Album updated`
  String get albumUpdated {
    return Intl.message(
      'Album updated',
      name: 'albumUpdated',
      desc: '',
      args: [],
    );
  }

  /// `When set to the maximum ({maxValue}), the device limit will be relaxed to allow for temporary spikes of large number of viewers.`
  String maxDeviceLimitSpikeHandling(int maxValue) {
    return Intl.message(
      'When set to the maximum ($maxValue), the device limit will be relaxed to allow for temporary spikes of large number of viewers.',
      name: 'maxDeviceLimitSpikeHandling',
      desc: '',
      args: [maxValue],
    );
  }

  /// `Never`
  String get never {
    return Intl.message(
      'Never',
      name: 'never',
      desc: '',
      args: [],
    );
  }

  /// `Custom`
  String get custom {
    return Intl.message(
      'Custom',
      name: 'custom',
      desc: 'Label for setting custom value for link expiry',
      args: [],
    );
  }

  /// `After 1 hour`
  String get after1Hour {
    return Intl.message(
      'After 1 hour',
      name: 'after1Hour',
      desc: '',
      args: [],
    );
  }

  /// `After 1 day`
  String get after1Day {
    return Intl.message(
      'After 1 day',
      name: 'after1Day',
      desc: '',
      args: [],
    );
  }

  /// `After 1 week`
  String get after1Week {
    return Intl.message(
      'After 1 week',
      name: 'after1Week',
      desc: '',
      args: [],
    );
  }

  /// `After 1 month`
  String get after1Month {
    return Intl.message(
      'After 1 month',
      name: 'after1Month',
      desc: '',
      args: [],
    );
  }

  /// `After 1 year`
  String get after1Year {
    return Intl.message(
      'After 1 year',
      name: 'after1Year',
      desc: '',
      args: [],
    );
  }

  /// `Manage`
  String get manageParticipants {
    return Intl.message(
      'Manage',
      name: 'manageParticipants',
      desc: '',
      args: [],
    );
  }

  /// `{count, plural, =0 {No Participants} =1 {1 Participant} other {{count} Participants}}`
  String albumParticipantsCount(int count) {
    return Intl.plural(
      count,
      zero: 'No Participants',
      one: '1 Participant',
      other: '$count Participants',
      name: 'albumParticipantsCount',
      desc: 'Number of participants in an album, including the album owner.',
      args: [count],
    );
  }

  /// `Create a link to allow people to add and view photos in your shared album without needing an ente app or account. Great for collecting event photos.`
  String get collabLinkSectionDescription {
    return Intl.message(
      'Create a link to allow people to add and view photos in your shared album without needing an ente app or account. Great for collecting event photos.',
      name: 'collabLinkSectionDescription',
      desc: '',
      args: [],
    );
  }

  /// `Collect photos`
  String get collectPhotos {
    return Intl.message(
      'Collect photos',
      name: 'collectPhotos',
      desc: '',
      args: [],
    );
  }

  /// `Collaborative link`
  String get collaborativeLink {
    return Intl.message(
      'Collaborative link',
      name: 'collaborativeLink',
      desc: '',
      args: [],
    );
  }

  /// `Share with non-ente users`
  String get shareWithNonenteUsers {
    return Intl.message(
      'Share with non-ente users',
      name: 'shareWithNonenteUsers',
      desc: '',
      args: [],
    );
  }

  /// `Create public link`
  String get createPublicLink {
    return Intl.message(
      'Create public link',
      name: 'createPublicLink',
      desc: '',
      args: [],
    );
  }

  /// `Send link`
  String get sendLink {
    return Intl.message(
      'Send link',
      name: 'sendLink',
      desc: '',
      args: [],
    );
  }

  /// `Copy link`
  String get copyLink {
    return Intl.message(
      'Copy link',
      name: 'copyLink',
      desc: '',
      args: [],
    );
  }

  /// `Link has expired`
  String get linkHasExpired {
    return Intl.message(
      'Link has expired',
      name: 'linkHasExpired',
      desc: '',
      args: [],
    );
  }

  /// `Public link enabled`
  String get publicLinkEnabled {
    return Intl.message(
      'Public link enabled',
      name: 'publicLinkEnabled',
      desc: '',
      args: [],
    );
  }

  /// `Share a link`
  String get shareALink {
    return Intl.message(
      'Share a link',
      name: 'shareALink',
      desc: '',
      args: [],
    );
  }

  /// `Create shared and collaborative albums with other ente users, including users on free plans.`
  String get sharedAlbumSectionDescription {
    return Intl.message(
      'Create shared and collaborative albums with other ente users, including users on free plans.',
      name: 'sharedAlbumSectionDescription',
      desc: '',
      args: [],
    );
  }

  /// `{numberOfPeople, plural, =0 {Share with specific people} =1 {Shared with 1 person} other {Shared with {numberOfPeople} people}}`
  String shareWithPeopleSectionTitle(int numberOfPeople) {
    return Intl.plural(
      numberOfPeople,
      zero: 'Share with specific people',
      one: 'Shared with 1 person',
      other: 'Shared with $numberOfPeople people',
      name: 'shareWithPeopleSectionTitle',
      desc: '',
      args: [numberOfPeople],
    );
  }

  /// `This is your Verification ID`
  String get thisIsYourVerificationId {
    return Intl.message(
      'This is your Verification ID',
      name: 'thisIsYourVerificationId',
      desc: '',
      args: [],
    );
  }

  /// `Someone sharing albums with you should see the same ID on their device.`
  String get someoneSharingAlbumsWithYouShouldSeeTheSameId {
    return Intl.message(
      'Someone sharing albums with you should see the same ID on their device.',
      name: 'someoneSharingAlbumsWithYouShouldSeeTheSameId',
      desc: '',
      args: [],
    );
  }

  /// `Please ask them to long-press their email address on the settings screen, and verify that the IDs on both devices match.`
  String get howToViewShareeVerificationID {
    return Intl.message(
      'Please ask them to long-press their email address on the settings screen, and verify that the IDs on both devices match.',
      name: 'howToViewShareeVerificationID',
      desc: '',
      args: [],
    );
  }

  /// `This is {email}'s Verification ID`
  String thisIsPersonVerificationId(String email) {
    return Intl.message(
      'This is $email\'s Verification ID',
      name: 'thisIsPersonVerificationId',
      desc: '',
      args: [email],
    );
  }

  /// `Verification ID`
  String get verificationId {
    return Intl.message(
      'Verification ID',
      name: 'verificationId',
      desc: '',
      args: [],
    );
  }

  /// `Verify {email}`
  String verifyEmailID(Object email) {
    return Intl.message(
      'Verify $email',
      name: 'verifyEmailID',
      desc: '',
      args: [email],
    );
  }

  /// `{email} does not have an ente account.\n\nSend them an invite to share photos.`
  String emailNoEnteAccount(Object email) {
    return Intl.message(
      '$email does not have an ente account.\n\nSend them an invite to share photos.',
      name: 'emailNoEnteAccount',
      desc: '',
      args: [email],
    );
  }

  /// `Here's my verification ID: {verificationID} for ente.io.`
  String shareMyVerificationID(Object verificationID) {
    return Intl.message(
      'Here\'s my verification ID: $verificationID for ente.io.',
      name: 'shareMyVerificationID',
      desc: '',
      args: [verificationID],
    );
  }

  /// `Hey, can you confirm that this is your ente.io verification ID: {verificationID}`
  String shareTextConfirmOthersVerificationID(Object verificationID) {
    return Intl.message(
      'Hey, can you confirm that this is your ente.io verification ID: $verificationID',
      name: 'shareTextConfirmOthersVerificationID',
      desc: '',
      args: [verificationID],
    );
  }

  /// `Something went wrong`
  String get somethingWentWrong {
    return Intl.message(
      'Something went wrong',
      name: 'somethingWentWrong',
      desc: '',
      args: [],
    );
  }

  /// `Send invite`
  String get sendInvite {
    return Intl.message(
      'Send invite',
      name: 'sendInvite',
      desc: '',
      args: [],
    );
  }

  /// `Download ente so we can easily share original quality photos and videos\n\nhttps://ente.io`
  String get shareTextRecommendUsingEnte {
    return Intl.message(
      'Download ente so we can easily share original quality photos and videos\n\nhttps://ente.io',
      name: 'shareTextRecommendUsingEnte',
      desc: '',
      args: [],
    );
  }

  /// `Done`
  String get done {
    return Intl.message(
      'Done',
      name: 'done',
      desc: '',
      args: [],
    );
  }

  /// `Apply code`
  String get applyCodeTitle {
    return Intl.message(
      'Apply code',
      name: 'applyCodeTitle',
      desc: '',
      args: [],
    );
  }

  /// `Enter the code provided by your friend to claim free storage for both of you`
  String get enterCodeDescription {
    return Intl.message(
      'Enter the code provided by your friend to claim free storage for both of you',
      name: 'enterCodeDescription',
      desc: '',
      args: [],
    );
  }

  /// `Apply`
  String get apply {
    return Intl.message(
      'Apply',
      name: 'apply',
      desc: '',
      args: [],
    );
  }

  /// `Failed to apply code`
  String get failedToApplyCode {
    return Intl.message(
      'Failed to apply code',
      name: 'failedToApplyCode',
      desc: '',
      args: [],
    );
  }

  /// `Enter referral code`
  String get enterReferralCode {
    return Intl.message(
      'Enter referral code',
      name: 'enterReferralCode',
      desc: '',
      args: [],
    );
  }

  /// `Code applied`
  String get codeAppliedPageTitle {
    return Intl.message(
      'Code applied',
      name: 'codeAppliedPageTitle',
      desc: '',
      args: [],
    );
  }

  /// `{storageAmountInGB} GB`
  String storageInGB(Object storageAmountInGB) {
    return Intl.message(
      '$storageAmountInGB GB',
      name: 'storageInGB',
      desc: '',
      args: [storageAmountInGB],
    );
  }

  /// `Claimed`
  String get claimed {
    return Intl.message(
      'Claimed',
      name: 'claimed',
      desc: 'Used to indicate storage claimed, like 10GB Claimed',
      args: [],
    );
  }

  /// `Details`
  String get details {
    return Intl.message(
      'Details',
      name: 'details',
      desc: '',
      args: [],
    );
  }

  /// `Claim more!`
  String get claimMore {
    return Intl.message(
      'Claim more!',
      name: 'claimMore',
      desc: '',
      args: [],
    );
  }

  /// `They also get {storageAmountInGB} GB`
  String theyAlsoGetXGb(Object storageAmountInGB) {
    return Intl.message(
      'They also get $storageAmountInGB GB',
      name: 'theyAlsoGetXGb',
      desc: '',
      args: [storageAmountInGB],
    );
  }

  /// `{storageAmountInGB} GB each time someone signs up for a paid plan and applies your code`
  String freeStorageOnReferralSuccess(Object storageAmountInGB) {
    return Intl.message(
      '$storageAmountInGB GB each time someone signs up for a paid plan and applies your code',
      name: 'freeStorageOnReferralSuccess',
      desc: '',
      args: [storageAmountInGB],
    );
  }

  /// `ente referral code: {referralCode} \n\nApply it in Settings → General → Referrals to get {referralStorageInGB} GB free after you signup for a paid plan\n\nhttps://ente.io`
  String shareTextReferralCode(
      Object referralCode, Object referralStorageInGB) {
    return Intl.message(
      'ente referral code: $referralCode \n\nApply it in Settings → General → Referrals to get $referralStorageInGB GB free after you signup for a paid plan\n\nhttps://ente.io',
      name: 'shareTextReferralCode',
      desc: '',
      args: [referralCode, referralStorageInGB],
    );
  }

  /// `Claim free storage`
  String get claimFreeStorage {
    return Intl.message(
      'Claim free storage',
      name: 'claimFreeStorage',
      desc: '',
      args: [],
    );
  }

  /// `Invite your friends`
  String get inviteYourFriends {
    return Intl.message(
      'Invite your friends',
      name: 'inviteYourFriends',
      desc: '',
      args: [],
    );
  }

  /// `Unable to fetch referral details. Please try again later.`
  String get failedToFetchReferralDetails {
    return Intl.message(
      'Unable to fetch referral details. Please try again later.',
      name: 'failedToFetchReferralDetails',
      desc: '',
      args: [],
    );
  }

  /// `1. Give this code to your friends`
  String get referralStep1 {
    return Intl.message(
      '1. Give this code to your friends',
      name: 'referralStep1',
      desc: '',
      args: [],
    );
  }

  /// `2. They sign up for a paid plan`
  String get referralStep2 {
    return Intl.message(
      '2. They sign up for a paid plan',
      name: 'referralStep2',
      desc: '',
      args: [],
    );
  }

  /// `3. Both of you get {storageInGB} GB* free`
  String referralStep3(Object storageInGB) {
    return Intl.message(
      '3. Both of you get $storageInGB GB* free',
      name: 'referralStep3',
      desc: '',
      args: [storageInGB],
    );
  }

  /// `Referrals are currently paused`
  String get referralsAreCurrentlyPaused {
    return Intl.message(
      'Referrals are currently paused',
      name: 'referralsAreCurrentlyPaused',
      desc: '',
      args: [],
    );
  }

  /// `* You can at max double your storage`
  String get youCanAtMaxDoubleYourStorage {
    return Intl.message(
      '* You can at max double your storage',
      name: 'youCanAtMaxDoubleYourStorage',
      desc: '',
      args: [],
    );
  }

  /// `{isFamilyMember, select, true {Your family has claimed {storageAmountInGb} GB so far} false {You have claimed {storageAmountInGb} GB so far} other {You have claimed {storageAmountInGb} GB so far!}}`
  String claimedStorageSoFar(String isFamilyMember, int storageAmountInGb) {
    return Intl.select(
      isFamilyMember,
      {
        'true': 'Your family has claimed $storageAmountInGb GB so far',
        'false': 'You have claimed $storageAmountInGb GB so far',
        'other': 'You have claimed $storageAmountInGb GB so far!',
      },
      name: 'claimedStorageSoFar',
      desc: '',
      args: [isFamilyMember, storageAmountInGb],
    );
  }

  /// `FAQ`
  String get faq {
    return Intl.message(
      'FAQ',
      name: 'faq',
      desc: '',
      args: [],
    );
  }

  /// `Oops, something went wrong`
  String get oopsSomethingWentWrong {
    return Intl.message(
      'Oops, something went wrong',
      name: 'oopsSomethingWentWrong',
      desc: '',
      args: [],
    );
  }

  /// `People using your code`
  String get peopleUsingYourCode {
    return Intl.message(
      'People using your code',
      name: 'peopleUsingYourCode',
      desc: '',
      args: [],
    );
  }

  /// `eligible`
  String get eligible {
    return Intl.message(
      'eligible',
      name: 'eligible',
      desc: '',
      args: [],
    );
  }

  /// `total`
  String get total {
    return Intl.message(
      'total',
      name: 'total',
      desc: '',
      args: [],
    );
  }

  /// `Code used by you`
  String get codeUsedByYou {
    return Intl.message(
      'Code used by you',
      name: 'codeUsedByYou',
      desc: '',
      args: [],
    );
  }

  /// `Free storage claimed`
  String get freeStorageClaimed {
    return Intl.message(
      'Free storage claimed',
      name: 'freeStorageClaimed',
      desc: '',
      args: [],
    );
  }

  /// `Free storage usable`
  String get freeStorageUsable {
    return Intl.message(
      'Free storage usable',
      name: 'freeStorageUsable',
      desc: '',
      args: [],
    );
  }

  /// `Usable storage is limited by your current plan. Excess claimed storage will automatically become usable when you upgrade your plan.`
  String get usableReferralStorageInfo {
    return Intl.message(
      'Usable storage is limited by your current plan. Excess claimed storage will automatically become usable when you upgrade your plan.',
      name: 'usableReferralStorageInfo',
      desc: '',
      args: [],
    );
  }

  /// `Remove from album?`
  String get removeFromAlbumTitle {
    return Intl.message(
      'Remove from album?',
      name: 'removeFromAlbumTitle',
      desc: '',
      args: [],
    );
  }

  /// `Remove from album`
  String get removeFromAlbum {
    return Intl.message(
      'Remove from album',
      name: 'removeFromAlbum',
      desc: '',
      args: [],
    );
  }

  /// `Selected items will be removed from this album`
  String get itemsWillBeRemovedFromAlbum {
    return Intl.message(
      'Selected items will be removed from this album',
      name: 'itemsWillBeRemovedFromAlbum',
      desc: '',
      args: [],
    );
  }

  /// `Some of the items you are removing were added by other people, and you will lose access to them`
  String get removeShareItemsWarning {
    return Intl.message(
      'Some of the items you are removing were added by other people, and you will lose access to them',
      name: 'removeShareItemsWarning',
      desc: '',
      args: [],
    );
  }

  /// `Adding to favorites...`
  String get addingToFavorites {
    return Intl.message(
      'Adding to favorites...',
      name: 'addingToFavorites',
      desc: '',
      args: [],
    );
  }

  /// `Removing from favorites...`
  String get removingFromFavorites {
    return Intl.message(
      'Removing from favorites...',
      name: 'removingFromFavorites',
      desc: '',
      args: [],
    );
  }

  /// `Sorry, could not add to favorites!`
  String get sorryCouldNotAddToFavorites {
    return Intl.message(
      'Sorry, could not add to favorites!',
      name: 'sorryCouldNotAddToFavorites',
      desc: '',
      args: [],
    );
  }

  /// `Sorry, could not remove from favorites!`
  String get sorryCouldNotRemoveFromFavorites {
    return Intl.message(
      'Sorry, could not remove from favorites!',
      name: 'sorryCouldNotRemoveFromFavorites',
      desc: '',
      args: [],
    );
  }

  /// `Looks like your subscription has expired. Please subscribe to enable sharing.`
  String get subscribeToEnableSharing {
    return Intl.message(
      'Looks like your subscription has expired. Please subscribe to enable sharing.',
      name: 'subscribeToEnableSharing',
      desc: '',
      args: [],
    );
  }

  /// `Subscribe`
  String get subscribe {
    return Intl.message(
      'Subscribe',
      name: 'subscribe',
      desc: '',
      args: [],
    );
  }

  /// `Can only remove files owned by you`
  String get canOnlyRemoveFilesOwnedByYou {
    return Intl.message(
      'Can only remove files owned by you',
      name: 'canOnlyRemoveFilesOwnedByYou',
      desc: '',
      args: [],
    );
  }

  /// `Delete shared album?`
  String get deleteSharedAlbum {
    return Intl.message(
      'Delete shared album?',
      name: 'deleteSharedAlbum',
      desc: '',
      args: [],
    );
  }

  /// `Delete album`
  String get deleteAlbum {
    return Intl.message(
      'Delete album',
      name: 'deleteAlbum',
      desc: '',
      args: [],
    );
  }

  /// `Also delete the photos (and videos) present in this album from <bold>all</bold> other albums they are part of?`
  String get deleteAlbumDialog {
    return Intl.message(
      'Also delete the photos (and videos) present in this album from <bold>all</bold> other albums they are part of?',
      name: 'deleteAlbumDialog',
      desc: '',
      args: [],
    );
  }

  /// `The album will be deleted for everyone\n\nYou will lose access to shared photos in this album that are owned by others`
  String get deleteSharedAlbumDialogBody {
    return Intl.message(
      'The album will be deleted for everyone\n\nYou will lose access to shared photos in this album that are owned by others',
      name: 'deleteSharedAlbumDialogBody',
      desc: '',
      args: [],
    );
  }

  /// `Yes, remove`
  String get yesRemove {
    return Intl.message(
      'Yes, remove',
      name: 'yesRemove',
      desc: '',
      args: [],
    );
  }

  /// `Creating link...`
  String get creatingLink {
    return Intl.message(
      'Creating link...',
      name: 'creatingLink',
      desc: '',
      args: [],
    );
  }

  /// `Remove?`
  String get removeWithQuestionMark {
    return Intl.message(
      'Remove?',
      name: 'removeWithQuestionMark',
      desc: '',
      args: [],
    );
  }

  /// `{userEmail} will be removed from this shared album\n\nAny photos added by them will also be removed from the album`
  String removeParticipantBody(Object userEmail) {
    return Intl.message(
      '$userEmail will be removed from this shared album\n\nAny photos added by them will also be removed from the album',
      name: 'removeParticipantBody',
      desc: '',
      args: [userEmail],
    );
  }

  /// `Keep Photos`
  String get keepPhotos {
    return Intl.message(
      'Keep Photos',
      name: 'keepPhotos',
      desc: '',
      args: [],
    );
  }

  /// `Delete photos`
  String get deletePhotos {
    return Intl.message(
      'Delete photos',
      name: 'deletePhotos',
      desc: '',
      args: [],
    );
  }

  /// `Invite to ente`
  String get inviteToEnte {
    return Intl.message(
      'Invite to ente',
      name: 'inviteToEnte',
      desc: '',
      args: [],
    );
  }

  /// `Remove public link`
  String get removePublicLink {
    return Intl.message(
      'Remove public link',
      name: 'removePublicLink',
      desc: '',
      args: [],
    );
  }

  /// `This will remove the public link for accessing "{albumName}".`
  String disableLinkMessage(Object albumName) {
    return Intl.message(
      'This will remove the public link for accessing "$albumName".',
      name: 'disableLinkMessage',
      desc: '',
      args: [albumName],
    );
  }

  /// `Sharing...`
  String get sharing {
    return Intl.message(
      'Sharing...',
      name: 'sharing',
      desc: '',
      args: [],
    );
  }

  /// `You cannot share with yourself`
  String get youCannotShareWithYourself {
    return Intl.message(
      'You cannot share with yourself',
      name: 'youCannotShareWithYourself',
      desc: '',
      args: [],
    );
  }

  /// `Archive`
  String get archive {
    return Intl.message(
      'Archive',
      name: 'archive',
      desc: '',
      args: [],
    );
  }

  /// `Long press to select photos and click + to create an album`
  String get createAlbumActionHint {
    return Intl.message(
      'Long press to select photos and click + to create an album',
      name: 'createAlbumActionHint',
      desc: '',
      args: [],
    );
  }

  /// `Importing....`
  String get importing {
    return Intl.message(
      'Importing....',
      name: 'importing',
      desc: '',
      args: [],
    );
  }

  /// `Failed to load albums`
  String get failedToLoadAlbums {
    return Intl.message(
      'Failed to load albums',
      name: 'failedToLoadAlbums',
      desc: '',
      args: [],
    );
  }

  /// `Hidden`
  String get hidden {
    return Intl.message(
      'Hidden',
      name: 'hidden',
      desc: '',
      args: [],
    );
  }

  /// `Please authenticate to view your hidden files`
  String get authToViewYourHiddenFiles {
    return Intl.message(
      'Please authenticate to view your hidden files',
      name: 'authToViewYourHiddenFiles',
      desc: '',
      args: [],
    );
  }

  /// `Trash`
  String get trash {
    return Intl.message(
      'Trash',
      name: 'trash',
      desc: '',
      args: [],
    );
  }

  /// `Uncategorized`
  String get uncategorized {
    return Intl.message(
      'Uncategorized',
      name: 'uncategorized',
      desc: '',
      args: [],
    );
  }

  /// `video`
  String get videoSmallCase {
    return Intl.message(
      'video',
      name: 'videoSmallCase',
      desc: '',
      args: [],
    );
  }

  /// `photo`
  String get photoSmallCase {
    return Intl.message(
      'photo',
      name: 'photoSmallCase',
      desc: '',
      args: [],
    );
  }

  /// `It will be deleted from all albums.`
  String get singleFileDeleteHighlight {
    return Intl.message(
      'It will be deleted from all albums.',
      name: 'singleFileDeleteHighlight',
      desc: '',
      args: [],
    );
  }

  /// `This {fileType} is in both ente and your device.`
  String singleFileInBothLocalAndRemote(Object fileType) {
    return Intl.message(
      'This $fileType is in both ente and your device.',
      name: 'singleFileInBothLocalAndRemote',
      desc: '',
      args: [fileType],
    );
  }

  /// `This {fileType} will be deleted from ente.`
  String singleFileInRemoteOnly(Object fileType) {
    return Intl.message(
      'This $fileType will be deleted from ente.',
      name: 'singleFileInRemoteOnly',
      desc: '',
      args: [fileType],
    );
  }

  /// `This {fileType} will be deleted from your device.`
  String singleFileDeleteFromDevice(Object fileType) {
    return Intl.message(
      'This $fileType will be deleted from your device.',
      name: 'singleFileDeleteFromDevice',
      desc: '',
      args: [fileType],
    );
  }

  /// `Delete from ente`
  String get deleteFromEnte {
    return Intl.message(
      'Delete from ente',
      name: 'deleteFromEnte',
      desc: '',
      args: [],
    );
  }

  /// `Yes, delete`
  String get yesDelete {
    return Intl.message(
      'Yes, delete',
      name: 'yesDelete',
      desc: '',
      args: [],
    );
  }

  /// `Moved to trash`
  String get movedToTrash {
    return Intl.message(
      'Moved to trash',
      name: 'movedToTrash',
      desc: '',
      args: [],
    );
  }

  /// `Delete from device`
  String get deleteFromDevice {
    return Intl.message(
      'Delete from device',
      name: 'deleteFromDevice',
      desc: '',
      args: [],
    );
  }

  /// `Delete from both`
  String get deleteFromBoth {
    return Intl.message(
      'Delete from both',
      name: 'deleteFromBoth',
      desc: '',
      args: [],
    );
  }

  /// `New album`
  String get newAlbum {
    return Intl.message(
      'New album',
      name: 'newAlbum',
      desc: '',
      args: [],
    );
  }

  /// `Albums`
  String get albums {
    return Intl.message(
      'Albums',
      name: 'albums',
      desc: '',
      args: [],
    );
  }

  /// `{count, plural, zero{no memories} one{{formattedCount} memory} other{{formattedCount} memories}}`
  String memoryCount(int count, String formattedCount) {
    return Intl.plural(
      count,
      zero: 'no memories',
      one: '$formattedCount memory',
      other: '$formattedCount memories',
      name: 'memoryCount',
      desc: 'The text to display the number of memories',
      args: [count, formattedCount],
    );
  }

  /// `{count} selected`
  String selectedPhotos(int count) {
    return Intl.message(
      '$count selected',
      name: 'selectedPhotos',
      desc: 'Display the number of selected photos',
      args: [count],
    );
  }

  /// `{count} selected ({yourCount} yours)`
  String selectedPhotosWithYours(int count, int yourCount) {
    return Intl.message(
      '$count selected ($yourCount yours)',
      name: 'selectedPhotosWithYours',
      desc:
          'Display the number of selected photos, including the number of selected photos owned by the user',
      args: [count, yourCount],
    );
  }

  /// `Advanced`
  String get advancedSettings {
    return Intl.message(
      'Advanced',
      name: 'advancedSettings',
      desc: 'The text to display in the advanced settings section',
      args: [],
    );
  }

  /// `Photo grid size`
  String get photoGridSize {
    return Intl.message(
      'Photo grid size',
      name: 'photoGridSize',
      desc: '',
      args: [],
    );
  }

  /// `Manage device storage`
  String get manageDeviceStorage {
    return Intl.message(
      'Manage device storage',
      name: 'manageDeviceStorage',
      desc: '',
      args: [],
    );
  }

  /// `Select folders for backup`
  String get selectFoldersForBackup {
    return Intl.message(
      'Select folders for backup',
      name: 'selectFoldersForBackup',
      desc: '',
      args: [],
    );
  }

  /// `Selected folders will be encrypted and backed up`
  String get selectedFoldersWillBeEncryptedAndBackedUp {
    return Intl.message(
      'Selected folders will be encrypted and backed up',
      name: 'selectedFoldersWillBeEncryptedAndBackedUp',
      desc: '',
      args: [],
    );
  }

  /// `Unselect all`
  String get unselectAll {
    return Intl.message(
      'Unselect all',
      name: 'unselectAll',
      desc: '',
      args: [],
    );
  }

  /// `Select all`
  String get selectAll {
    return Intl.message(
      'Select all',
      name: 'selectAll',
      desc: '',
      args: [],
    );
  }

  /// `Skip`
  String get skip {
    return Intl.message(
      'Skip',
      name: 'skip',
      desc: '',
      args: [],
    );
  }

  /// `Updating folder selection...`
  String get updatingFolderSelection {
    return Intl.message(
      'Updating folder selection...',
      name: 'updatingFolderSelection',
      desc: '',
      args: [],
    );
  }

  /// `{count, plural, one{{count} item} other{{count} items}}`
  String itemCount(num count) {
    return Intl.plural(
      count,
      one: '$count item',
      other: '$count items',
      name: 'itemCount',
      desc: '',
      args: [count],
    );
  }

  /// `{count, plural, =1 {Delete {count} item} other {Delete {count} items}}`
  String deleteItemCount(num count) {
    return Intl.plural(
      count,
      one: 'Delete $count item',
      other: 'Delete $count items',
      name: 'deleteItemCount',
      desc: '',
      args: [count],
    );
  }

  /// `{count} files, {formattedSize} each`
  String duplicateItemsGroup(int count, String formattedSize) {
    return Intl.message(
      '$count files, $formattedSize each',
      name: 'duplicateItemsGroup',
      desc: 'Display the number of duplicate files and their size',
      args: [count, formattedSize],
    );
  }

  /// `{count, plural, one{{count} year ago} other{{count} years ago}}`
  String yearsAgo(num count) {
    return Intl.plural(
      count,
      one: '$count year ago',
      other: '$count years ago',
      name: 'yearsAgo',
      desc: '',
      args: [count],
    );
  }

  /// `Backup settings`
  String get backupSettings {
    return Intl.message(
      'Backup settings',
      name: 'backupSettings',
      desc: '',
      args: [],
    );
  }

  /// `Backup over mobile data`
  String get backupOverMobileData {
    return Intl.message(
      'Backup over mobile data',
      name: 'backupOverMobileData',
      desc: '',
      args: [],
    );
  }

  /// `Backup videos`
  String get backupVideos {
    return Intl.message(
      'Backup videos',
      name: 'backupVideos',
      desc: '',
      args: [],
    );
  }

  /// `Disable auto lock`
  String get disableAutoLock {
    return Intl.message(
      'Disable auto lock',
      name: 'disableAutoLock',
      desc: '',
      args: [],
    );
  }

  /// `Disable the device screen lock when ente is in the foreground and there is a backup in progress. This is normally not needed, but may help big uploads and initial imports of large libraries complete faster.`
  String get deviceLockExplanation {
    return Intl.message(
      'Disable the device screen lock when ente is in the foreground and there is a backup in progress. This is normally not needed, but may help big uploads and initial imports of large libraries complete faster.',
      name: 'deviceLockExplanation',
      desc: '',
      args: [],
    );
  }

  /// `About`
  String get about {
    return Intl.message(
      'About',
      name: 'about',
      desc: '',
      args: [],
    );
  }

  /// `We are open source!`
  String get weAreOpenSource {
    return Intl.message(
      'We are open source!',
      name: 'weAreOpenSource',
      desc: '',
      args: [],
    );
  }

  /// `Privacy`
  String get privacy {
    return Intl.message(
      'Privacy',
      name: 'privacy',
      desc: '',
      args: [],
    );
  }

  /// `Terms`
  String get terms {
    return Intl.message(
      'Terms',
      name: 'terms',
      desc: '',
      args: [],
    );
  }

  /// `Check for updates`
  String get checkForUpdates {
    return Intl.message(
      'Check for updates',
      name: 'checkForUpdates',
      desc: '',
      args: [],
    );
  }

  /// `Checking...`
  String get checking {
    return Intl.message(
      'Checking...',
      name: 'checking',
      desc: '',
      args: [],
    );
  }

  /// `You are on the latest version`
  String get youAreOnTheLatestVersion {
    return Intl.message(
      'You are on the latest version',
      name: 'youAreOnTheLatestVersion',
      desc: '',
      args: [],
    );
  }

  /// `Account`
  String get account {
    return Intl.message(
      'Account',
      name: 'account',
      desc: '',
      args: [],
    );
  }

  /// `Manage subscription`
  String get manageSubscription {
    return Intl.message(
      'Manage subscription',
      name: 'manageSubscription',
      desc: '',
      args: [],
    );
  }

  /// `Please authenticate to change your email`
  String get authToChangeYourEmail {
    return Intl.message(
      'Please authenticate to change your email',
      name: 'authToChangeYourEmail',
      desc: '',
      args: [],
    );
  }

  /// `Change password`
  String get changePassword {
    return Intl.message(
      'Change password',
      name: 'changePassword',
      desc: '',
      args: [],
    );
  }

  /// `Please authenticate to change your password`
  String get authToChangeYourPassword {
    return Intl.message(
      'Please authenticate to change your password',
      name: 'authToChangeYourPassword',
      desc: '',
      args: [],
    );
  }

  /// `Export your data`
  String get exportYourData {
    return Intl.message(
      'Export your data',
      name: 'exportYourData',
      desc: '',
      args: [],
    );
  }

  /// `Logout`
  String get logout {
    return Intl.message(
      'Logout',
      name: 'logout',
      desc: '',
      args: [],
    );
  }

  /// `Please authenticate to initiate account deletion`
  String get authToInitiateAccountDeletion {
    return Intl.message(
      'Please authenticate to initiate account deletion',
      name: 'authToInitiateAccountDeletion',
      desc: '',
      args: [],
    );
  }

  /// `Are you sure you want to logout?`
  String get areYouSureYouWantToLogout {
    return Intl.message(
      'Are you sure you want to logout?',
      name: 'areYouSureYouWantToLogout',
      desc: '',
      args: [],
    );
  }

  /// `Yes, logout`
  String get yesLogout {
    return Intl.message(
      'Yes, logout',
      name: 'yesLogout',
      desc: '',
      args: [],
    );
  }

  /// `A new version of ente is available.`
  String get aNewVersionOfEnteIsAvailable {
    return Intl.message(
      'A new version of ente is available.',
      name: 'aNewVersionOfEnteIsAvailable',
      desc: '',
      args: [],
    );
  }

  /// `Update`
  String get update {
    return Intl.message(
      'Update',
      name: 'update',
      desc: '',
      args: [],
    );
  }

  /// `Install manually`
  String get installManually {
    return Intl.message(
      'Install manually',
      name: 'installManually',
      desc: '',
      args: [],
    );
  }

  /// `Critical update available`
  String get criticalUpdateAvailable {
    return Intl.message(
      'Critical update available',
      name: 'criticalUpdateAvailable',
      desc: '',
      args: [],
    );
  }

  /// `Update available`
  String get updateAvailable {
    return Intl.message(
      'Update available',
      name: 'updateAvailable',
      desc: '',
      args: [],
    );
  }

  /// `Ignore`
  String get ignoreUpdate {
    return Intl.message(
      'Ignore',
      name: 'ignoreUpdate',
      desc: '',
      args: [],
    );
  }

  /// `Downloading...`
  String get downloading {
    return Intl.message(
      'Downloading...',
      name: 'downloading',
      desc: '',
      args: [],
    );
  }

  /// `The download could not be completed`
  String get theDownloadCouldNotBeCompleted {
    return Intl.message(
      'The download could not be completed',
      name: 'theDownloadCouldNotBeCompleted',
      desc: '',
      args: [],
    );
  }

  /// `Retry`
  String get retry {
    return Intl.message(
      'Retry',
      name: 'retry',
      desc: '',
      args: [],
    );
  }

  /// `Backed up folders`
  String get backedUpFolders {
    return Intl.message(
      'Backed up folders',
      name: 'backedUpFolders',
      desc: '',
      args: [],
    );
  }

  /// `Backup`
  String get backup {
    return Intl.message(
      'Backup',
      name: 'backup',
      desc: '',
      args: [],
    );
  }

  /// `Free up device space`
  String get freeUpDeviceSpace {
    return Intl.message(
      'Free up device space',
      name: 'freeUpDeviceSpace',
      desc: '',
      args: [],
    );
  }

  /// `✨ All clear`
  String get allClear {
    return Intl.message(
      '✨ All clear',
      name: 'allClear',
      desc: '',
      args: [],
    );
  }

  /// `You've no files on this device that can be deleted`
  String get noDeviceThatCanBeDeleted {
    return Intl.message(
      'You\'ve no files on this device that can be deleted',
      name: 'noDeviceThatCanBeDeleted',
      desc: '',
      args: [],
    );
  }

  /// `Remove duplicates`
  String get removeDuplicates {
    return Intl.message(
      'Remove duplicates',
      name: 'removeDuplicates',
      desc: '',
      args: [],
    );
  }

  /// `✨ No duplicates`
  String get noDuplicates {
    return Intl.message(
      '✨ No duplicates',
      name: 'noDuplicates',
      desc: '',
      args: [],
    );
  }

  /// `You've no duplicate files that can be cleared`
  String get youveNoDuplicateFilesThatCanBeCleared {
    return Intl.message(
      'You\'ve no duplicate files that can be cleared',
      name: 'youveNoDuplicateFilesThatCanBeCleared',
      desc: '',
      args: [],
    );
  }

  /// `Success`
  String get success {
    return Intl.message(
      'Success',
      name: 'success',
      desc: '',
      args: [],
    );
  }

  /// `Rate us`
  String get rateUs {
    return Intl.message(
      'Rate us',
      name: 'rateUs',
      desc: '',
      args: [],
    );
  }

  /// `Also empty "Recently Deleted" from "Settings" -> "Storage" to claim the freed space`
  String get remindToEmptyDeviceTrash {
    return Intl.message(
      'Also empty "Recently Deleted" from "Settings" -> "Storage" to claim the freed space',
      name: 'remindToEmptyDeviceTrash',
      desc: '',
      args: [],
    );
  }

  /// `You have successfully freed up {storageSaved}!`
  String youHaveSuccessfullyFreedUp(String storageSaved) {
    return Intl.message(
      'You have successfully freed up $storageSaved!',
      name: 'youHaveSuccessfullyFreedUp',
      desc:
          'The text to display when the user has successfully freed up storage',
      args: [storageSaved],
    );
  }

  /// `Also empty your "Trash" to claim the freed up space`
  String get remindToEmptyEnteTrash {
    return Intl.message(
      'Also empty your "Trash" to claim the freed up space',
      name: 'remindToEmptyEnteTrash',
      desc: '',
      args: [],
    );
  }

  /// `✨ Success`
  String get sparkleSuccess {
    return Intl.message(
      '✨ Success',
      name: 'sparkleSuccess',
      desc: '',
      args: [],
    );
  }

  /// `Your have cleaned up {count, plural, one{{count} duplicate file} other{{count} duplicate files}}, saving ({storageSaved}!)`
  String duplicateFileCountWithStorageSaved(int count, String storageSaved) {
    return Intl.message(
      'Your have cleaned up ${Intl.plural(count, one: '$count duplicate file', other: '$count duplicate files')}, saving ($storageSaved!)',
      name: 'duplicateFileCountWithStorageSaved',
      desc:
          'The text to display when the user has successfully cleaned up duplicate files',
      args: [count, storageSaved],
    );
  }

  /// `Family plans`
  String get familyPlans {
    return Intl.message(
      'Family plans',
      name: 'familyPlans',
      desc: '',
      args: [],
    );
  }

  /// `Referrals`
  String get referrals {
    return Intl.message(
      'Referrals',
      name: 'referrals',
      desc: '',
      args: [],
    );
  }

  /// `Notifications`
  String get notifications {
    return Intl.message(
      'Notifications',
      name: 'notifications',
      desc: '',
      args: [],
    );
  }

  /// `New shared photos`
  String get sharedPhotoNotifications {
    return Intl.message(
      'New shared photos',
      name: 'sharedPhotoNotifications',
      desc: '',
      args: [],
    );
  }

  /// `Receive notifications when someone adds a photo to a shared album that you're a part of`
  String get sharedPhotoNotificationsExplanation {
    return Intl.message(
      'Receive notifications when someone adds a photo to a shared album that you\'re a part of',
      name: 'sharedPhotoNotificationsExplanation',
      desc: '',
      args: [],
    );
  }

  /// `Advanced`
  String get advanced {
    return Intl.message(
      'Advanced',
      name: 'advanced',
      desc: '',
      args: [],
    );
  }

  /// `General`
  String get general {
    return Intl.message(
      'General',
      name: 'general',
      desc: '',
      args: [],
    );
  }

  /// `Security`
  String get security {
    return Intl.message(
      'Security',
      name: 'security',
      desc: '',
      args: [],
    );
  }

  /// `Please authenticate to view your recovery key`
  String get authToViewYourRecoveryKey {
    return Intl.message(
      'Please authenticate to view your recovery key',
      name: 'authToViewYourRecoveryKey',
      desc: '',
      args: [],
    );
  }

  /// `Two-factor`
  String get twofactor {
    return Intl.message(
      'Two-factor',
      name: 'twofactor',
      desc: '',
      args: [],
    );
  }

  /// `Please authenticate to configure two-factor authentication`
  String get authToConfigureTwofactorAuthentication {
    return Intl.message(
      'Please authenticate to configure two-factor authentication',
      name: 'authToConfigureTwofactorAuthentication',
      desc: '',
      args: [],
    );
  }

  /// `Lockscreen`
  String get lockscreen {
    return Intl.message(
      'Lockscreen',
      name: 'lockscreen',
      desc: '',
      args: [],
    );
  }

  /// `Please authenticate to change lockscreen setting`
  String get authToChangeLockscreenSetting {
    return Intl.message(
      'Please authenticate to change lockscreen setting',
      name: 'authToChangeLockscreenSetting',
      desc: '',
      args: [],
    );
  }

  /// `To enable lockscreen, please setup device passcode or screen lock in your system settings.`
  String get lockScreenEnablePreSteps {
    return Intl.message(
      'To enable lockscreen, please setup device passcode or screen lock in your system settings.',
      name: 'lockScreenEnablePreSteps',
      desc: '',
      args: [],
    );
  }

  /// `View active sessions`
  String get viewActiveSessions {
    return Intl.message(
      'View active sessions',
      name: 'viewActiveSessions',
      desc: '',
      args: [],
    );
  }

  /// `Please authenticate to view your active sessions`
  String get authToViewYourActiveSessions {
    return Intl.message(
      'Please authenticate to view your active sessions',
      name: 'authToViewYourActiveSessions',
      desc: '',
      args: [],
    );
  }

  /// `Disable two-factor`
  String get disableTwofactor {
    return Intl.message(
      'Disable two-factor',
      name: 'disableTwofactor',
      desc: '',
      args: [],
    );
  }

  /// `Are you sure you want to disable two-factor authentication?`
  String get confirm2FADisable {
    return Intl.message(
      'Are you sure you want to disable two-factor authentication?',
      name: 'confirm2FADisable',
      desc: '',
      args: [],
    );
  }

  /// `No`
  String get no {
    return Intl.message(
      'No',
      name: 'no',
      desc: '',
      args: [],
    );
  }

  /// `Yes`
  String get yes {
    return Intl.message(
      'Yes',
      name: 'yes',
      desc: '',
      args: [],
    );
  }

  /// `Social`
  String get social {
    return Intl.message(
      'Social',
      name: 'social',
      desc: '',
      args: [],
    );
  }

  /// `Rate us on {storeName}`
  String rateUsOnStore(Object storeName) {
    return Intl.message(
      'Rate us on $storeName',
      name: 'rateUsOnStore',
      desc: '',
      args: [storeName],
    );
  }

  /// `Blog`
  String get blog {
    return Intl.message(
      'Blog',
      name: 'blog',
      desc: '',
      args: [],
    );
  }

  /// `Merchandise`
  String get merchandise {
    return Intl.message(
      'Merchandise',
      name: 'merchandise',
      desc: '',
      args: [],
    );
  }

  /// `Twitter`
  String get twitter {
    return Intl.message(
      'Twitter',
      name: 'twitter',
      desc: '',
      args: [],
    );
  }

  /// `Mastodon`
  String get mastodon {
    return Intl.message(
      'Mastodon',
      name: 'mastodon',
      desc: '',
      args: [],
    );
  }

  /// `Matrix`
  String get matrix {
    return Intl.message(
      'Matrix',
      name: 'matrix',
      desc: '',
      args: [],
    );
  }

  /// `Discord`
  String get discord {
    return Intl.message(
      'Discord',
      name: 'discord',
      desc: '',
      args: [],
    );
  }

  /// `Reddit`
  String get reddit {
    return Intl.message(
      'Reddit',
      name: 'reddit',
      desc: '',
      args: [],
    );
  }

  /// `Your storage details could not be fetched`
  String get yourStorageDetailsCouldNotBeFetched {
    return Intl.message(
      'Your storage details could not be fetched',
      name: 'yourStorageDetailsCouldNotBeFetched',
      desc: '',
      args: [],
    );
  }

  /// `Report a bug`
  String get reportABug {
    return Intl.message(
      'Report a bug',
      name: 'reportABug',
      desc: '',
      args: [],
    );
  }

  /// `Report bug`
  String get reportBug {
    return Intl.message(
      'Report bug',
      name: 'reportBug',
      desc: '',
      args: [],
    );
  }

  /// `Suggest features`
  String get suggestFeatures {
    return Intl.message(
      'Suggest features',
      name: 'suggestFeatures',
      desc: '',
      args: [],
    );
  }

  /// `Support`
  String get support {
    return Intl.message(
      'Support',
      name: 'support',
      desc: '',
      args: [],
    );
  }

  /// `Theme`
  String get theme {
    return Intl.message(
      'Theme',
      name: 'theme',
      desc: '',
      args: [],
    );
  }

  /// `Light`
  String get lightTheme {
    return Intl.message(
      'Light',
      name: 'lightTheme',
      desc: '',
      args: [],
    );
  }

  /// `Dark`
  String get darkTheme {
    return Intl.message(
      'Dark',
      name: 'darkTheme',
      desc: '',
      args: [],
    );
  }

  /// `System`
  String get systemTheme {
    return Intl.message(
      'System',
      name: 'systemTheme',
      desc: '',
      args: [],
    );
  }

  /// `Free trial`
  String get freeTrial {
    return Intl.message(
      'Free trial',
      name: 'freeTrial',
      desc: '',
      args: [],
    );
  }

  /// `Select your plan`
  String get selectYourPlan {
    return Intl.message(
      'Select your plan',
      name: 'selectYourPlan',
      desc: '',
      args: [],
    );
  }

  /// `ente preserves your memories, so they're always available to you, even if you lose your device.`
  String get enteSubscriptionPitch {
    return Intl.message(
      'ente preserves your memories, so they\'re always available to you, even if you lose your device.',
      name: 'enteSubscriptionPitch',
      desc: '',
      args: [],
    );
  }

  /// `Your family can be added to your plan as well.`
  String get enteSubscriptionShareWithFamily {
    return Intl.message(
      'Your family can be added to your plan as well.',
      name: 'enteSubscriptionShareWithFamily',
      desc: '',
      args: [],
    );
  }

  /// `Current usage is `
  String get currentUsageIs {
    return Intl.message(
      'Current usage is ',
      name: 'currentUsageIs',
      desc: 'This text is followed by storage usaged',
      args: [],
    );
  }

  /// `FAQs`
  String get faqs {
    return Intl.message(
      'FAQs',
      name: 'faqs',
      desc: '',
      args: [],
    );
  }

  /// `Renews on {endDate}`
  String renewsOn(Object endDate) {
    return Intl.message(
      'Renews on $endDate',
      name: 'renewsOn',
      desc: '',
      args: [endDate],
    );
  }

  /// `Free trial valid till {endDate}`
  String freeTrialValidTill(Object endDate) {
    return Intl.message(
      'Free trial valid till $endDate',
      name: 'freeTrialValidTill',
      desc: '',
      args: [endDate],
    );
  }

  /// `Free trial valid till {endDate}.\nYou can choose a paid plan afterwards.`
  String playStoreFreeTrialValidTill(Object endDate) {
    return Intl.message(
      'Free trial valid till $endDate.\nYou can choose a paid plan afterwards.',
      name: 'playStoreFreeTrialValidTill',
      desc: '',
      args: [endDate],
    );
  }

  /// `Your subscription will be cancelled on {endDate}`
  String subWillBeCancelledOn(Object endDate) {
    return Intl.message(
      'Your subscription will be cancelled on $endDate',
      name: 'subWillBeCancelledOn',
      desc: '',
      args: [endDate],
    );
  }

  /// `Subscription`
  String get subscription {
    return Intl.message(
      'Subscription',
      name: 'subscription',
      desc: '',
      args: [],
    );
  }

  /// `Payment details`
  String get paymentDetails {
    return Intl.message(
      'Payment details',
      name: 'paymentDetails',
      desc: '',
      args: [],
    );
  }

  /// `Manage Family`
  String get manageFamily {
    return Intl.message(
      'Manage Family',
      name: 'manageFamily',
      desc: '',
      args: [],
    );
  }

  /// `Please contact us at support@ente.io to manage your {provider} subscription.`
  String contactToManageSubscription(Object provider) {
    return Intl.message(
      'Please contact us at support@ente.io to manage your $provider subscription.',
      name: 'contactToManageSubscription',
      desc: '',
      args: [provider],
    );
  }

  /// `Renew subscription`
  String get renewSubscription {
    return Intl.message(
      'Renew subscription',
      name: 'renewSubscription',
      desc: '',
      args: [],
    );
  }

  /// `Cancel subscription`
  String get cancelSubscription {
    return Intl.message(
      'Cancel subscription',
      name: 'cancelSubscription',
      desc: '',
      args: [],
    );
  }

  /// `Are you sure you want to renew?`
  String get areYouSureYouWantToRenew {
    return Intl.message(
      'Are you sure you want to renew?',
      name: 'areYouSureYouWantToRenew',
      desc: '',
      args: [],
    );
  }

  /// `Yes, Renew`
  String get yesRenew {
    return Intl.message(
      'Yes, Renew',
      name: 'yesRenew',
      desc: '',
      args: [],
    );
  }

  /// `Are you sure you want to cancel?`
  String get areYouSureYouWantToCancel {
    return Intl.message(
      'Are you sure you want to cancel?',
      name: 'areYouSureYouWantToCancel',
      desc: '',
      args: [],
    );
  }

  /// `Yes, cancel`
  String get yesCancel {
    return Intl.message(
      'Yes, cancel',
      name: 'yesCancel',
      desc: '',
      args: [],
    );
  }

  /// `Failed to renew`
  String get failedToRenew {
    return Intl.message(
      'Failed to renew',
      name: 'failedToRenew',
      desc: '',
      args: [],
    );
  }

  /// `Failed to cancel`
  String get failedToCancel {
    return Intl.message(
      'Failed to cancel',
      name: 'failedToCancel',
      desc: '',
      args: [],
    );
  }

  /// `2 months free on yearly plans`
  String get twoMonthsFreeOnYearlyPlans {
    return Intl.message(
      '2 months free on yearly plans',
      name: 'twoMonthsFreeOnYearlyPlans',
      desc: '',
      args: [],
    );
  }

  /// `Monthly`
  String get monthly {
    return Intl.message(
      'Monthly',
      name: 'monthly',
      desc: 'The text to display for monthly plans',
      args: [],
    );
  }

  /// `Yearly`
  String get yearly {
    return Intl.message(
      'Yearly',
      name: 'yearly',
      desc: 'The text to display for yearly plans',
      args: [],
    );
  }

  /// `Confirm plan change`
  String get confirmPlanChange {
    return Intl.message(
      'Confirm plan change',
      name: 'confirmPlanChange',
      desc: '',
      args: [],
    );
  }

  /// `Are you sure you want to change your plan?`
  String get areYouSureYouWantToChangeYourPlan {
    return Intl.message(
      'Are you sure you want to change your plan?',
      name: 'areYouSureYouWantToChangeYourPlan',
      desc: '',
      args: [],
    );
  }

  /// `You cannot downgrade to this plan`
  String get youCannotDowngradeToThisPlan {
    return Intl.message(
      'You cannot downgrade to this plan',
      name: 'youCannotDowngradeToThisPlan',
      desc: '',
      args: [],
    );
  }

  /// `Please cancel your existing subscription from {paymentProvider} first`
  String cancelOtherSubscription(String paymentProvider) {
    return Intl.message(
      'Please cancel your existing subscription from $paymentProvider first',
      name: 'cancelOtherSubscription',
      desc:
          'The text to display when the user has an existing subscription from a different payment provider',
      args: [paymentProvider],
    );
  }

  /// `Optional, as short as you like...`
  String get optionalAsShortAsYouLike {
    return Intl.message(
      'Optional, as short as you like...',
      name: 'optionalAsShortAsYouLike',
      desc: '',
      args: [],
    );
  }

  /// `Send`
  String get send {
    return Intl.message(
      'Send',
      name: 'send',
      desc: '',
      args: [],
    );
  }

  /// `Your subscription was cancelled. Would you like to share the reason?`
  String get askCancelReason {
    return Intl.message(
      'Your subscription was cancelled. Would you like to share the reason?',
      name: 'askCancelReason',
      desc: '',
      args: [],
    );
  }

  /// `Thank you for subscribing!`
  String get thankYouForSubscribing {
    return Intl.message(
      'Thank you for subscribing!',
      name: 'thankYouForSubscribing',
      desc: '',
      args: [],
    );
  }

  /// `Your purchase was successful`
  String get yourPurchaseWasSuccessful {
    return Intl.message(
      'Your purchase was successful',
      name: 'yourPurchaseWasSuccessful',
      desc: '',
      args: [],
    );
  }

  /// `Your plan was successfully upgraded`
  String get yourPlanWasSuccessfullyUpgraded {
    return Intl.message(
      'Your plan was successfully upgraded',
      name: 'yourPlanWasSuccessfullyUpgraded',
      desc: '',
      args: [],
    );
  }

  /// `Your plan was successfully downgraded`
  String get yourPlanWasSuccessfullyDowngraded {
    return Intl.message(
      'Your plan was successfully downgraded',
      name: 'yourPlanWasSuccessfullyDowngraded',
      desc: '',
      args: [],
    );
  }

  /// `Your subscription was updated successfully`
  String get yourSubscriptionWasUpdatedSuccessfully {
    return Intl.message(
      'Your subscription was updated successfully',
      name: 'yourSubscriptionWasUpdatedSuccessfully',
      desc: '',
      args: [],
    );
  }

  /// `Google Play ID`
  String get googlePlayId {
    return Intl.message(
      'Google Play ID',
      name: 'googlePlayId',
      desc: '',
      args: [],
    );
  }

  /// `Apple ID`
  String get appleId {
    return Intl.message(
      'Apple ID',
      name: 'appleId',
      desc: '',
      args: [],
    );
  }

  /// `PlayStore subscription`
  String get playstoreSubscription {
    return Intl.message(
      'PlayStore subscription',
      name: 'playstoreSubscription',
      desc: '',
      args: [],
    );
  }

  /// `AppStore subscription`
  String get appstoreSubscription {
    return Intl.message(
      'AppStore subscription',
      name: 'appstoreSubscription',
      desc: '',
      args: [],
    );
  }

  /// `Your {id} is already linked to another ente account.\nIf you would like to use your {id} with this account, please contact our support''`
  String subAlreadyLinkedErrMessage(Object id) {
    return Intl.message(
      'Your $id is already linked to another ente account.\nIf you would like to use your $id with this account, please contact our support\'\'',
      name: 'subAlreadyLinkedErrMessage',
      desc: '',
      args: [id],
    );
  }

  /// `Please visit web.ente.io to manage your subscription`
  String get visitWebToManage {
    return Intl.message(
      'Please visit web.ente.io to manage your subscription',
      name: 'visitWebToManage',
      desc: '',
      args: [],
    );
  }

  /// `Could not update subscription`
  String get couldNotUpdateSubscription {
    return Intl.message(
      'Could not update subscription',
      name: 'couldNotUpdateSubscription',
      desc: '',
      args: [],
    );
  }

  /// `Please contact support@ente.io and we will be happy to help!`
  String get pleaseContactSupportAndWeWillBeHappyToHelp {
    return Intl.message(
      'Please contact support@ente.io and we will be happy to help!',
      name: 'pleaseContactSupportAndWeWillBeHappyToHelp',
      desc: '',
      args: [],
    );
  }

  /// `Payment failed`
  String get paymentFailed {
    return Intl.message(
      'Payment failed',
      name: 'paymentFailed',
      desc: '',
      args: [],
    );
  }

  /// `Please talk to {providerName} support if you were charged`
  String paymentFailedTalkToProvider(String providerName) {
    return Intl.message(
      'Please talk to $providerName support if you were charged',
      name: 'paymentFailedTalkToProvider',
      desc: 'The text to display when the payment failed',
      args: [providerName],
    );
  }

  /// `Continue on free trial`
  String get continueOnFreeTrial {
    return Intl.message(
      'Continue on free trial',
      name: 'continueOnFreeTrial',
      desc: '',
      args: [],
    );
  }

  /// `Are you sure you want to exit?`
  String get areYouSureYouWantToExit {
    return Intl.message(
      'Are you sure you want to exit?',
      name: 'areYouSureYouWantToExit',
      desc: '',
      args: [],
    );
  }

  /// `Thank you`
  String get thankYou {
    return Intl.message(
      'Thank you',
      name: 'thankYou',
      desc: '',
      args: [],
    );
  }

  /// `Failed to verify payment status`
  String get failedToVerifyPaymentStatus {
    return Intl.message(
      'Failed to verify payment status',
      name: 'failedToVerifyPaymentStatus',
      desc: '',
      args: [],
    );
  }

  /// `Please wait for sometime before retrying`
  String get pleaseWaitForSometimeBeforeRetrying {
    return Intl.message(
      'Please wait for sometime before retrying',
      name: 'pleaseWaitForSometimeBeforeRetrying',
      desc: '',
      args: [],
    );
  }

  /// `Unfortunately your payment failed due to {reason}`
  String paymentFailedWithReason(Object reason) {
    return Intl.message(
      'Unfortunately your payment failed due to $reason',
      name: 'paymentFailedWithReason',
      desc: '',
      args: [reason],
    );
  }

  /// `You are on a family plan!`
  String get youAreOnAFamilyPlan {
    return Intl.message(
      'You are on a family plan!',
      name: 'youAreOnAFamilyPlan',
      desc: '',
      args: [],
    );
  }

  /// `Please contact <green>{familyAdminEmail}</green> to manage your subscription`
  String contactFamilyAdmin(Object familyAdminEmail) {
    return Intl.message(
      'Please contact <green>$familyAdminEmail</green> to manage your subscription',
      name: 'contactFamilyAdmin',
      desc: '',
      args: [familyAdminEmail],
    );
  }

  /// `Leave family`
  String get leaveFamily {
    return Intl.message(
      'Leave family',
      name: 'leaveFamily',
      desc: '',
      args: [],
    );
  }

  /// `Are you sure that you want to leave the family plan?`
  String get areYouSureThatYouWantToLeaveTheFamily {
    return Intl.message(
      'Are you sure that you want to leave the family plan?',
      name: 'areYouSureThatYouWantToLeaveTheFamily',
      desc: '',
      args: [],
    );
  }

  /// `Leave`
  String get leave {
    return Intl.message(
      'Leave',
      name: 'leave',
      desc: '',
      args: [],
    );
  }

  /// `Rate the app`
  String get rateTheApp {
    return Intl.message(
      'Rate the app',
      name: 'rateTheApp',
      desc: '',
      args: [],
    );
  }

  /// `Start backup`
  String get startBackup {
    return Intl.message(
      'Start backup',
      name: 'startBackup',
      desc: '',
      args: [],
    );
  }

  /// `No photos are being backed up right now`
  String get noPhotosAreBeingBackedUpRightNow {
    return Intl.message(
      'No photos are being backed up right now',
      name: 'noPhotosAreBeingBackedUpRightNow',
      desc: '',
      args: [],
    );
  }

  /// `Preserve more`
  String get preserveMore {
    return Intl.message(
      'Preserve more',
      name: 'preserveMore',
      desc: '',
      args: [],
    );
  }

  /// `Existing user`
  String get existingUser {
    return Intl.message(
      'Existing user',
      name: 'existingUser',
      desc: '',
      args: [],
    );
  }

  /// `Private backups`
  String get privateBackups {
    return Intl.message(
      'Private backups',
      name: 'privateBackups',
      desc: '',
      args: [],
    );
  }

  /// `for your memories`
  String get forYourMemories {
    return Intl.message(
      'for your memories',
      name: 'forYourMemories',
      desc: '',
      args: [],
    );
  }

  /// `End-to-end encrypted by default`
  String get endtoendEncryptedByDefault {
    return Intl.message(
      'End-to-end encrypted by default',
      name: 'endtoendEncryptedByDefault',
      desc: '',
      args: [],
    );
  }

  /// `Safely stored`
  String get safelyStored {
    return Intl.message(
      'Safely stored',
      name: 'safelyStored',
      desc: '',
      args: [],
    );
  }

  /// `at a fallout shelter`
  String get atAFalloutShelter {
    return Intl.message(
      'at a fallout shelter',
      name: 'atAFalloutShelter',
      desc: '',
      args: [],
    );
  }

  /// `Designed to outlive`
  String get designedToOutlive {
    return Intl.message(
      'Designed to outlive',
      name: 'designedToOutlive',
      desc: '',
      args: [],
    );
  }

  /// `Available`
  String get available {
    return Intl.message(
      'Available',
      name: 'available',
      desc: '',
      args: [],
    );
  }

  /// `everywhere`
  String get everywhere {
    return Intl.message(
      'everywhere',
      name: 'everywhere',
      desc: '',
      args: [],
    );
  }

  /// `Android, iOS, Web, Desktop`
  String get androidIosWebDesktop {
    return Intl.message(
      'Android, iOS, Web, Desktop',
      name: 'androidIosWebDesktop',
      desc: '',
      args: [],
    );
  }

  /// `Mobile, Web, Desktop`
  String get mobileWebDesktop {
    return Intl.message(
      'Mobile, Web, Desktop',
      name: 'mobileWebDesktop',
      desc: '',
      args: [],
    );
  }

  /// `New to ente`
  String get newToEnte {
    return Intl.message(
      'New to ente',
      name: 'newToEnte',
      desc: '',
      args: [],
    );
  }

  /// `Please login again`
  String get pleaseLoginAgain {
    return Intl.message(
      'Please login again',
      name: 'pleaseLoginAgain',
      desc: '',
      args: [],
    );
  }

  /// `The developer account we use to publish ente on App Store has changed. Because of this, you will need to login again.\n\nOur apologies for the inconvenience, but this was unavoidable.`
  String get devAccountChanged {
    return Intl.message(
      'The developer account we use to publish ente on App Store has changed. Because of this, you will need to login again.\n\nOur apologies for the inconvenience, but this was unavoidable.',
      name: 'devAccountChanged',
      desc: '',
      args: [],
    );
  }

  /// `Your subscription has expired`
  String get yourSubscriptionHasExpired {
    return Intl.message(
      'Your subscription has expired',
      name: 'yourSubscriptionHasExpired',
      desc: '',
      args: [],
    );
  }

  /// `Storage limit exceeded`
  String get storageLimitExceeded {
    return Intl.message(
      'Storage limit exceeded',
      name: 'storageLimitExceeded',
      desc: '',
      args: [],
    );
  }

  /// `Upgrade`
  String get upgrade {
    return Intl.message(
      'Upgrade',
      name: 'upgrade',
      desc: '',
      args: [],
    );
  }

  /// `Raise ticket`
  String get raiseTicket {
    return Intl.message(
      'Raise ticket',
      name: 'raiseTicket',
      desc:
          'Button text for raising a support tickets in case of unhandled errors during backup',
      args: [],
    );
  }

  /// `Backup failed`
  String get backupFailed {
    return Intl.message(
      'Backup failed',
      name: 'backupFailed',
      desc: '',
      args: [],
    );
  }

  /// `We could not backup your data.\nWe will retry later.`
  String get couldNotBackUpTryLater {
    return Intl.message(
      'We could not backup your data.\nWe will retry later.',
      name: 'couldNotBackUpTryLater',
      desc: '',
      args: [],
    );
  }

  /// `ente can encrypt and preserve files only if you grant access to them`
  String get enteCanEncryptAndPreserveFilesOnlyIfYouGrant {
    return Intl.message(
      'ente can encrypt and preserve files only if you grant access to them',
      name: 'enteCanEncryptAndPreserveFilesOnlyIfYouGrant',
      desc: '',
      args: [],
    );
  }

  /// `Please grant permissions`
  String get pleaseGrantPermissions {
    return Intl.message(
      'Please grant permissions',
      name: 'pleaseGrantPermissions',
      desc: '',
      args: [],
    );
  }

  /// `Grant permission`
  String get grantPermission {
    return Intl.message(
      'Grant permission',
      name: 'grantPermission',
      desc: '',
      args: [],
    );
  }

  /// `Private sharing`
  String get privateSharing {
    return Intl.message(
      'Private sharing',
      name: 'privateSharing',
      desc: '',
      args: [],
    );
  }

  /// `Share only with the people you want`
  String get shareOnlyWithThePeopleYouWant {
    return Intl.message(
      'Share only with the people you want',
      name: 'shareOnlyWithThePeopleYouWant',
      desc: '',
      args: [],
    );
  }

  /// `Use public links for people not on ente`
  String get usePublicLinksForPeopleNotOnEnte {
    return Intl.message(
      'Use public links for people not on ente',
      name: 'usePublicLinksForPeopleNotOnEnte',
      desc: '',
      args: [],
    );
  }

  /// `Allow people to add photos`
  String get allowPeopleToAddPhotos {
    return Intl.message(
      'Allow people to add photos',
      name: 'allowPeopleToAddPhotos',
      desc: '',
      args: [],
    );
  }

  /// `Share an album now`
  String get shareAnAlbumNow {
    return Intl.message(
      'Share an album now',
      name: 'shareAnAlbumNow',
      desc: '',
      args: [],
    );
  }

  /// `Collect event photos`
  String get collectEventPhotos {
    return Intl.message(
      'Collect event photos',
      name: 'collectEventPhotos',
      desc: '',
      args: [],
    );
  }

  /// `Session expired`
  String get sessionExpired {
    return Intl.message(
      'Session expired',
      name: 'sessionExpired',
      desc: '',
      args: [],
    );
  }

  /// `Logging out...`
  String get loggingOut {
    return Intl.message(
      'Logging out...',
      name: 'loggingOut',
      desc: '',
      args: [],
    );
  }

  /// `On device`
  String get onDevice {
    return Intl.message(
      'On device',
      name: 'onDevice',
      desc: 'The text displayed above folders/albums stored on device',
      args: [],
    );
  }

  /// `On <branding>ente</branding>`
  String get onEnte {
    return Intl.message(
      'On <branding>ente</branding>',
      name: 'onEnte',
      desc: 'The text displayed above albums backed up to ente',
      args: [],
    );
  }

  /// `Name`
  String get name {
    return Intl.message(
      'Name',
      name: 'name',
      desc: '',
      args: [],
    );
  }

  /// `Newest`
  String get newest {
    return Intl.message(
      'Newest',
      name: 'newest',
      desc: '',
      args: [],
    );
  }

  /// `Last updated`
  String get lastUpdated {
    return Intl.message(
      'Last updated',
      name: 'lastUpdated',
      desc: '',
      args: [],
    );
  }

  /// `Delete empty albums`
  String get deleteEmptyAlbums {
    return Intl.message(
      'Delete empty albums',
      name: 'deleteEmptyAlbums',
      desc: '',
      args: [],
    );
  }

  /// `Delete empty albums?`
  String get deleteEmptyAlbumsWithQuestionMark {
    return Intl.message(
      'Delete empty albums?',
      name: 'deleteEmptyAlbumsWithQuestionMark',
      desc: '',
      args: [],
    );
  }

  /// `This will delete all empty albums. This is useful when you want to reduce the clutter in your album list.`
  String get deleteAlbumsDialogBody {
    return Intl.message(
      'This will delete all empty albums. This is useful when you want to reduce the clutter in your album list.',
      name: 'deleteAlbumsDialogBody',
      desc: '',
      args: [],
    );
  }

  /// `Deleting {currentlyDeleting} / {totalCount}`
  String deleteProgress(Object currentlyDeleting, Object totalCount) {
    return Intl.message(
      'Deleting $currentlyDeleting / $totalCount',
      name: 'deleteProgress',
      desc: '',
      args: [currentlyDeleting, totalCount],
    );
  }

  /// `Permanently delete`
  String get permanentlyDelete {
    return Intl.message(
      'Permanently delete',
      name: 'permanentlyDelete',
      desc: '',
      args: [],
    );
  }

  /// `Can only create link for files owned by you`
  String get canOnlyCreateLinkForFilesOwnedByYou {
    return Intl.message(
      'Can only create link for files owned by you',
      name: 'canOnlyCreateLinkForFilesOwnedByYou',
      desc: '',
      args: [],
    );
  }

  /// `Public link created`
  String get publicLinkCreated {
    return Intl.message(
      'Public link created',
      name: 'publicLinkCreated',
      desc: '',
      args: [],
    );
  }

  /// `You can manage your links in the share tab.`
  String get youCanManageYourLinksInTheShareTab {
    return Intl.message(
      'You can manage your links in the share tab.',
      name: 'youCanManageYourLinksInTheShareTab',
      desc: '',
      args: [],
    );
  }

  /// `Link copied to clipboard`
  String get linkCopiedToClipboard {
    return Intl.message(
      'Link copied to clipboard',
      name: 'linkCopiedToClipboard',
      desc: '',
      args: [],
    );
  }

  /// `Restore`
  String get restore {
    return Intl.message(
      'Restore',
      name: 'restore',
      desc:
          'Display text for an action which triggers a restore of item from trash',
      args: [],
    );
  }

  /// `Move to album`
  String get moveToAlbum {
    return Intl.message(
      'Move to album',
      name: 'moveToAlbum',
      desc: '',
      args: [],
    );
  }

  /// `Unhide`
  String get unhide {
    return Intl.message(
      'Unhide',
      name: 'unhide',
      desc: '',
      args: [],
    );
  }

  /// `Unarchive`
  String get unarchive {
    return Intl.message(
      'Unarchive',
      name: 'unarchive',
      desc: '',
      args: [],
    );
  }

  /// `Favorite`
  String get favorite {
    return Intl.message(
      'Favorite',
      name: 'favorite',
      desc: '',
      args: [],
    );
  }

  /// `Remove from favorite`
  String get removeFromFavorite {
    return Intl.message(
      'Remove from favorite',
      name: 'removeFromFavorite',
      desc: '',
      args: [],
    );
  }

  /// `Share link`
  String get shareLink {
    return Intl.message(
      'Share link',
      name: 'shareLink',
      desc: '',
      args: [],
    );
  }

  /// `Create collage`
  String get createCollage {
    return Intl.message(
      'Create collage',
      name: 'createCollage',
      desc: '',
      args: [],
    );
  }

  /// `Save collage`
  String get saveCollage {
    return Intl.message(
      'Save collage',
      name: 'saveCollage',
      desc: '',
      args: [],
    );
  }

  /// `Collage saved to gallery`
  String get collageSaved {
    return Intl.message(
      'Collage saved to gallery',
      name: 'collageSaved',
      desc: '',
      args: [],
    );
  }

  /// `Layout`
  String get collageLayout {
    return Intl.message(
      'Layout',
      name: 'collageLayout',
      desc: '',
      args: [],
    );
  }

  /// `Add to ente`
  String get addToEnte {
    return Intl.message(
      'Add to ente',
      name: 'addToEnte',
      desc: '',
      args: [],
    );
  }

  /// `Add to album`
  String get addToAlbum {
    return Intl.message(
      'Add to album',
      name: 'addToAlbum',
      desc: '',
      args: [],
    );
  }

  /// `Delete`
  String get delete {
    return Intl.message(
      'Delete',
      name: 'delete',
      desc: '',
      args: [],
    );
  }

  /// `Hide`
  String get hide {
    return Intl.message(
      'Hide',
      name: 'hide',
      desc: '',
      args: [],
    );
  }

  /// `{count} selected`
  String itemSelectedCount(int count) {
    return Intl.message(
      '$count selected',
      name: 'itemSelectedCount',
      desc: 'Text to indicate number of items selected',
      args: [count],
    );
  }

  /// `Share`
  String get share {
    return Intl.message(
      'Share',
      name: 'share',
      desc: '',
      args: [],
    );
  }

  /// `Unhide to album`
  String get unhideToAlbum {
    return Intl.message(
      'Unhide to album',
      name: 'unhideToAlbum',
      desc: '',
      args: [],
    );
  }

  /// `Restore to album`
  String get restoreToAlbum {
    return Intl.message(
      'Restore to album',
      name: 'restoreToAlbum',
      desc: '',
      args: [],
    );
  }

  /// `{count, plural, one {Move item} other {Move items}}`
  String moveItem(num count) {
    return Intl.plural(
      count,
      one: 'Move item',
      other: 'Move items',
      name: 'moveItem',
      desc: 'Page title while moving one or more items to an album',
      args: [count],
    );
  }

  /// `{count, plural, one {Add item} other {Add items}}`
  String addItem(num count) {
    return Intl.plural(
      count,
      one: 'Add item',
      other: 'Add items',
      name: 'addItem',
      desc: 'Page title while adding one or more items to album',
      args: [count],
    );
  }

  /// `Create or select album`
  String get createOrSelectAlbum {
    return Intl.message(
      'Create or select album',
      name: 'createOrSelectAlbum',
      desc: '',
      args: [],
    );
  }

  /// `Select album`
  String get selectAlbum {
    return Intl.message(
      'Select album',
      name: 'selectAlbum',
      desc: '',
      args: [],
    );
  }

  /// `Album name`
  String get searchByAlbumNameHint {
    return Intl.message(
      'Album name',
      name: 'searchByAlbumNameHint',
      desc: '',
      args: [],
    );
  }

  /// `Album title`
  String get albumTitle {
    return Intl.message(
      'Album title',
      name: 'albumTitle',
      desc: '',
      args: [],
    );
  }

  /// `Enter album name`
  String get enterAlbumName {
    return Intl.message(
      'Enter album name',
      name: 'enterAlbumName',
      desc: '',
      args: [],
    );
  }

  /// `Restoring files...`
  String get restoringFiles {
    return Intl.message(
      'Restoring files...',
      name: 'restoringFiles',
      desc: '',
      args: [],
    );
  }

  /// `Moving files to album...`
  String get movingFilesToAlbum {
    return Intl.message(
      'Moving files to album...',
      name: 'movingFilesToAlbum',
      desc: '',
      args: [],
    );
  }

  /// `Unhiding files to album`
  String get unhidingFilesToAlbum {
    return Intl.message(
      'Unhiding files to album',
      name: 'unhidingFilesToAlbum',
      desc: '',
      args: [],
    );
  }

  /// `Can not upload to albums owned by others`
  String get canNotUploadToAlbumsOwnedByOthers {
    return Intl.message(
      'Can not upload to albums owned by others',
      name: 'canNotUploadToAlbumsOwnedByOthers',
      desc: '',
      args: [],
    );
  }

  /// `Uploading files to album...`
  String get uploadingFilesToAlbum {
    return Intl.message(
      'Uploading files to album...',
      name: 'uploadingFilesToAlbum',
      desc: '',
      args: [],
    );
  }

  /// `Added successfully to  {albumName}`
  String addedSuccessfullyTo(Object albumName) {
    return Intl.message(
      'Added successfully to  $albumName',
      name: 'addedSuccessfullyTo',
      desc: '',
      args: [albumName],
    );
  }

  /// `Moved successfully to {albumName}`
  String movedSuccessfullyTo(Object albumName) {
    return Intl.message(
      'Moved successfully to $albumName',
      name: 'movedSuccessfullyTo',
      desc: '',
      args: [albumName],
    );
  }

  /// `This album already has a collaborative link`
  String get thisAlbumAlreadyHDACollaborativeLink {
    return Intl.message(
      'This album already has a collaborative link',
      name: 'thisAlbumAlreadyHDACollaborativeLink',
      desc: '',
      args: [],
    );
  }

  /// `Collaborative link created for {albumName}`
  String collaborativeLinkCreatedFor(Object albumName) {
    return Intl.message(
      'Collaborative link created for $albumName',
      name: 'collaborativeLinkCreatedFor',
      desc: '',
      args: [albumName],
    );
  }

  /// `Ask your loved ones to share`
  String get askYourLovedOnesToShare {
    return Intl.message(
      'Ask your loved ones to share',
      name: 'askYourLovedOnesToShare',
      desc: '',
      args: [],
    );
  }

  /// `Invite`
  String get invite {
    return Intl.message(
      'Invite',
      name: 'invite',
      desc: '',
      args: [],
    );
  }

  /// `Share your first album`
  String get shareYourFirstAlbum {
    return Intl.message(
      'Share your first album',
      name: 'shareYourFirstAlbum',
      desc: '',
      args: [],
    );
  }

  /// `Shared with {emailIDs}`
  String sharedWith(Object emailIDs) {
    return Intl.message(
      'Shared with $emailIDs',
      name: 'sharedWith',
      desc: '',
      args: [emailIDs],
    );
  }

  /// `Shared with me`
  String get sharedWithMe {
    return Intl.message(
      'Shared with me',
      name: 'sharedWithMe',
      desc: '',
      args: [],
    );
  }

  /// `Shared by me`
  String get sharedByMe {
    return Intl.message(
      'Shared by me',
      name: 'sharedByMe',
      desc: '',
      args: [],
    );
  }

  /// `Double your storage`
  String get doubleYourStorage {
    return Intl.message(
      'Double your storage',
      name: 'doubleYourStorage',
      desc: '',
      args: [],
    );
  }

  /// `Refer friends and 2x your plan`
  String get referFriendsAnd2xYourPlan {
    return Intl.message(
      'Refer friends and 2x your plan',
      name: 'referFriendsAnd2xYourPlan',
      desc: '',
      args: [],
    );
  }

  /// `Open an album and tap the share button on the top right to share.`
  String get shareAlbumHint {
    return Intl.message(
      'Open an album and tap the share button on the top right to share.',
      name: 'shareAlbumHint',
      desc: '',
      args: [],
    );
  }

  /// `Items show the number of days remaining before permanent deletion`
  String get itemsShowTheNumberOfDaysRemainingBeforePermanentDeletion {
    return Intl.message(
      'Items show the number of days remaining before permanent deletion',
      name: 'itemsShowTheNumberOfDaysRemainingBeforePermanentDeletion',
      desc: '',
      args: [],
    );
  }

  /// `{count, plural, =0 {} =1 {1 day} other {{count} days}}`
  String trashDaysLeft(int count) {
    return Intl.plural(
      count,
      zero: '',
      one: '1 day',
      other: '$count days',
      name: 'trashDaysLeft',
      desc:
          'Text to indicate number of days remaining before permanent deletion',
      args: [count],
    );
  }

  /// `Delete All`
  String get deleteAll {
    return Intl.message(
      'Delete All',
      name: 'deleteAll',
      desc: '',
      args: [],
    );
  }

  /// `Rename album`
  String get renameAlbum {
    return Intl.message(
      'Rename album',
      name: 'renameAlbum',
      desc: '',
      args: [],
    );
  }

  /// `Set cover`
  String get setCover {
    return Intl.message(
      'Set cover',
      name: 'setCover',
      desc: 'Text to set cover photo for an album',
      args: [],
    );
  }

  /// `Sort by`
  String get sortAlbumsBy {
    return Intl.message(
      'Sort by',
      name: 'sortAlbumsBy',
      desc: '',
      args: [],
    );
  }

  /// `Newest first`
  String get sortNewestFirst {
    return Intl.message(
      'Newest first',
      name: 'sortNewestFirst',
      desc: '',
      args: [],
    );
  }

  /// `Oldest first`
  String get sortOldestFirst {
    return Intl.message(
      'Oldest first',
      name: 'sortOldestFirst',
      desc: '',
      args: [],
    );
  }

  /// `Rename`
  String get rename {
    return Intl.message(
      'Rename',
      name: 'rename',
      desc: '',
      args: [],
    );
  }

  /// `Leave shared album?`
  String get leaveSharedAlbum {
    return Intl.message(
      'Leave shared album?',
      name: 'leaveSharedAlbum',
      desc: '',
      args: [],
    );
  }

  /// `Leave album`
  String get leaveAlbum {
    return Intl.message(
      'Leave album',
      name: 'leaveAlbum',
      desc: '',
      args: [],
    );
  }

  /// `Photos added by you will be removed from the album`
  String get photosAddedByYouWillBeRemovedFromTheAlbum {
    return Intl.message(
      'Photos added by you will be removed from the album',
      name: 'photosAddedByYouWillBeRemovedFromTheAlbum',
      desc: '',
      args: [],
    );
  }

  /// `You've no files in this album that can be deleted`
  String get youveNoFilesInThisAlbumThatCanBeDeleted {
    return Intl.message(
      'You\'ve no files in this album that can be deleted',
      name: 'youveNoFilesInThisAlbumThatCanBeDeleted',
      desc: '',
      args: [],
    );
  }

  /// `You don't have any archived items.`
  String get youDontHaveAnyArchivedItems {
    return Intl.message(
      'You don\'t have any archived items.',
      name: 'youDontHaveAnyArchivedItems',
      desc: '',
      args: [],
    );
  }

  /// `Some files in this album are ignored from upload because they had previously been deleted from ente.`
  String get ignoredFolderUploadReason {
    return Intl.message(
      'Some files in this album are ignored from upload because they had previously been deleted from ente.',
      name: 'ignoredFolderUploadReason',
      desc: '',
      args: [],
    );
  }

  /// `Reset ignored files`
  String get resetIgnoredFiles {
    return Intl.message(
      'Reset ignored files',
      name: 'resetIgnoredFiles',
      desc: '',
      args: [],
    );
  }

  /// `Files added to this device album will automatically get uploaded to ente.`
  String get deviceFilesAutoUploading {
    return Intl.message(
      'Files added to this device album will automatically get uploaded to ente.',
      name: 'deviceFilesAutoUploading',
      desc: '',
      args: [],
    );
  }

  /// `Turn on backup to automatically upload files added to this device folder to ente.`
  String get turnOnBackupForAutoUpload {
    return Intl.message(
      'Turn on backup to automatically upload files added to this device folder to ente.',
      name: 'turnOnBackupForAutoUpload',
      desc: '',
      args: [],
    );
  }

  /// `No hidden photos or videos`
  String get noHiddenPhotosOrVideos {
    return Intl.message(
      'No hidden photos or videos',
      name: 'noHiddenPhotosOrVideos',
      desc: '',
      args: [],
    );
  }

  /// `To hide a photo or video`
  String get toHideAPhotoOrVideo {
    return Intl.message(
      'To hide a photo or video',
      name: 'toHideAPhotoOrVideo',
      desc: '',
      args: [],
    );
  }

  /// `• Open the item`
  String get openTheItem {
    return Intl.message(
      '• Open the item',
      name: 'openTheItem',
      desc: '',
      args: [],
    );
  }

  /// `• Click on the overflow menu`
  String get clickOnTheOverflowMenu {
    return Intl.message(
      '• Click on the overflow menu',
      name: 'clickOnTheOverflowMenu',
      desc: '',
      args: [],
    );
  }

  /// `• Click`
  String get click {
    return Intl.message(
      '• Click',
      name: 'click',
      desc: '',
      args: [],
    );
  }

  /// `Nothing to see here! 👀`
  String get nothingToSeeHere {
    return Intl.message(
      'Nothing to see here! 👀',
      name: 'nothingToSeeHere',
      desc: '',
      args: [],
    );
  }

  /// `Unarchive album`
  String get unarchiveAlbum {
    return Intl.message(
      'Unarchive album',
      name: 'unarchiveAlbum',
      desc: '',
      args: [],
    );
  }

  /// `Archive album`
  String get archiveAlbum {
    return Intl.message(
      'Archive album',
      name: 'archiveAlbum',
      desc: '',
      args: [],
    );
  }

  /// `Calculating...`
  String get calculating {
    return Intl.message(
      'Calculating...',
      name: 'calculating',
      desc: '',
      args: [],
    );
  }

  /// `Please wait, deleting album`
  String get pleaseWaitDeletingAlbum {
    return Intl.message(
      'Please wait, deleting album',
      name: 'pleaseWaitDeletingAlbum',
      desc: '',
      args: [],
    );
  }

  /// `Albums, months, days, years, ...`
  String get searchHintText {
    return Intl.message(
      'Albums, months, days, years, ...',
      name: 'searchHintText',
      desc: '',
      args: [],
    );
  }

  /// `• Album names (e.g. "Camera")\n• Types of files (e.g. "Videos", ".gif")\n• Years and months (e.g. "2022", "January")\n• Holidays (e.g. "Christmas")\n• Photo descriptions (e.g. “#fun”)`
  String get searchByExamples {
    return Intl.message(
      '• Album names (e.g. "Camera")\n• Types of files (e.g. "Videos", ".gif")\n• Years and months (e.g. "2022", "January")\n• Holidays (e.g. "Christmas")\n• Photo descriptions (e.g. “#fun”)',
      name: 'searchByExamples',
      desc: '',
      args: [],
    );
  }

  /// `You can try searching for a different query.`
  String get youCanTrySearchingForADifferentQuery {
    return Intl.message(
      'You can try searching for a different query.',
      name: 'youCanTrySearchingForADifferentQuery',
      desc: '',
      args: [],
    );
  }

  /// `No results found`
  String get noResultsFound {
    return Intl.message(
      'No results found',
      name: 'noResultsFound',
      desc: '',
      args: [],
    );
  }

  /// `Added by {emailOrName}`
  String addedBy(Object emailOrName) {
    return Intl.message(
      'Added by $emailOrName',
      name: 'addedBy',
      desc: '',
      args: [emailOrName],
    );
  }

  /// `Loading EXIF data...`
  String get loadingExifData {
    return Intl.message(
      'Loading EXIF data...',
      name: 'loadingExifData',
      desc: '',
      args: [],
    );
  }

  /// `View all EXIF data`
  String get viewAllExifData {
    return Intl.message(
      'View all EXIF data',
      name: 'viewAllExifData',
      desc: '',
      args: [],
    );
  }

  /// `No EXIF data`
  String get noExifData {
    return Intl.message(
      'No EXIF data',
      name: 'noExifData',
      desc: '',
      args: [],
    );
  }

  /// `This image has no exif data`
  String get thisImageHasNoExifData {
    return Intl.message(
      'This image has no exif data',
      name: 'thisImageHasNoExifData',
      desc: '',
      args: [],
    );
  }

  /// `EXIF`
  String get exif {
    return Intl.message(
      'EXIF',
      name: 'exif',
      desc: '',
      args: [],
    );
  }

  /// `No results`
  String get noResults {
    return Intl.message(
      'No results',
      name: 'noResults',
      desc: '',
      args: [],
    );
  }

  /// `We don't support editing photos and albums that you don't own yet`
  String get weDontSupportEditingPhotosAndAlbumsThatYouDont {
    return Intl.message(
      'We don\'t support editing photos and albums that you don\'t own yet',
      name: 'weDontSupportEditingPhotosAndAlbumsThatYouDont',
      desc: '',
      args: [],
    );
  }

  /// `Failed to fetch original for edit`
  String get failedToFetchOriginalForEdit {
    return Intl.message(
      'Failed to fetch original for edit',
      name: 'failedToFetchOriginalForEdit',
      desc: '',
      args: [],
    );
  }

  /// `Close`
  String get close {
    return Intl.message(
      'Close',
      name: 'close',
      desc: '',
      args: [],
    );
  }

  /// `Set as`
  String get setAs {
    return Intl.message(
      'Set as',
      name: 'setAs',
      desc: '',
      args: [],
    );
  }

  /// `File saved to gallery`
  String get fileSavedToGallery {
    return Intl.message(
      'File saved to gallery',
      name: 'fileSavedToGallery',
      desc: '',
      args: [],
    );
  }

  /// `Failed to save file to gallery`
  String get fileFailedToSaveToGallery {
    return Intl.message(
      'Failed to save file to gallery',
      name: 'fileFailedToSaveToGallery',
      desc: '',
      args: [],
    );
  }

  /// `Download`
  String get download {
    return Intl.message(
      'Download',
      name: 'download',
      desc: '',
      args: [],
    );
  }

  /// `Press and hold to play video`
  String get pressAndHoldToPlayVideo {
    return Intl.message(
      'Press and hold to play video',
      name: 'pressAndHoldToPlayVideo',
      desc: '',
      args: [],
    );
  }

  /// `Download failed`
  String get downloadFailed {
    return Intl.message(
      'Download failed',
      name: 'downloadFailed',
      desc: '',
      args: [],
    );
  }

  /// `Deduplicate Files`
  String get deduplicateFiles {
    return Intl.message(
      'Deduplicate Files',
      name: 'deduplicateFiles',
      desc: '',
      args: [],
    );
  }

  /// `Deselect all`
  String get deselectAll {
    return Intl.message(
      'Deselect all',
      name: 'deselectAll',
      desc: '',
      args: [],
    );
  }

  /// `Please review and delete the items you believe are duplicates.`
  String get reviewDeduplicateItems {
    return Intl.message(
      'Please review and delete the items you believe are duplicates.',
      name: 'reviewDeduplicateItems',
      desc: '',
      args: [],
    );
  }

  /// `Club by capture time`
  String get clubByCaptureTime {
    return Intl.message(
      'Club by capture time',
      name: 'clubByCaptureTime',
      desc: '',
      args: [],
    );
  }

  /// `Club by file name`
  String get clubByFileName {
    return Intl.message(
      'Club by file name',
      name: 'clubByFileName',
      desc: '',
      args: [],
    );
  }

  /// `Count`
  String get count {
    return Intl.message(
      'Count',
      name: 'count',
      desc: '',
      args: [],
    );
  }

  /// `Total size`
  String get totalSize {
    return Intl.message(
      'Total size',
      name: 'totalSize',
      desc: '',
      args: [],
    );
  }

  /// `Time`
  String get time {
    return Intl.message(
      'Time',
      name: 'time',
      desc: '',
      args: [],
    );
  }

  /// `Long-press on an item to view in full-screen`
  String get longpressOnAnItemToViewInFullscreen {
    return Intl.message(
      'Long-press on an item to view in full-screen',
      name: 'longpressOnAnItemToViewInFullscreen',
      desc: '',
      args: [],
    );
  }

  /// `Decrypting video...`
  String get decryptingVideo {
    return Intl.message(
      'Decrypting video...',
      name: 'decryptingVideo',
      desc: '',
      args: [],
    );
  }

  /// `Please authenticate to view your memories`
  String get authToViewYourMemories {
    return Intl.message(
      'Please authenticate to view your memories',
      name: 'authToViewYourMemories',
      desc: '',
      args: [],
    );
  }

  /// `Unlock`
  String get unlock {
    return Intl.message(
      'Unlock',
      name: 'unlock',
      desc: '',
      args: [],
    );
  }

  /// `Free up space`
  String get freeUpSpace {
    return Intl.message(
      'Free up space',
      name: 'freeUpSpace',
      desc: '',
      args: [],
    );
  }

  /// `{count, plural, one {It can be deleted from the device to free up {formattedSize}} other {They can be deleted from the device to free up {formattedSize}}}`
  String freeUpSpaceSaving(num count, Object formattedSize) {
    return Intl.plural(
      count,
      one: 'It can be deleted from the device to free up $formattedSize',
      other: 'They can be deleted from the device to free up $formattedSize',
      name: 'freeUpSpaceSaving',
      desc:
          'Text to tell user how much space they can free up by deleting items from the device',
      args: [count, formattedSize],
    );
  }

  /// `{count, plural, one {1 file} other {{formattedNumber} files}} in this album has been backed up safely`
  String filesBackedUpInAlbum(int count, String formattedNumber) {
    return Intl.message(
      '${Intl.plural(count, one: '1 file', other: '$formattedNumber files')} in this album has been backed up safely',
      name: 'filesBackedUpInAlbum',
      desc: 'Text to tell user how many files have been backed up in the album',
      args: [count, formattedNumber],
    );
  }

  /// `{count, plural, one {1 file} other {{formattedNumber} files}} on this device have been backed up safely`
  String filesBackedUpFromDevice(int count, String formattedNumber) {
    return Intl.message(
      '${Intl.plural(count, one: '1 file', other: '$formattedNumber files')} on this device have been backed up safely',
      name: 'filesBackedUpFromDevice',
      desc:
          'Text to tell user how many files have been backed up from this device',
      args: [count, formattedNumber],
    );
  }

  /// `You can still access {count, plural, one {it} other {them}} on ente as long as you have an active subscription`
  String freeUpAccessPostDelete(int count) {
    return Intl.message(
      'You can still access ${Intl.plural(count, one: 'it', other: 'them')} on ente as long as you have an active subscription',
      name: 'freeUpAccessPostDelete',
      desc: '',
      args: [count],
    );
  }

  /// `Free up {sizeInMBorGB}`
  String freeUpAmount(Object sizeInMBorGB) {
    return Intl.message(
      'Free up $sizeInMBorGB',
      name: 'freeUpAmount',
      desc: '',
      args: [sizeInMBorGB],
    );
  }

  /// `This email is already in use`
  String get thisEmailIsAlreadyInUse {
    return Intl.message(
      'This email is already in use',
      name: 'thisEmailIsAlreadyInUse',
      desc: '',
      args: [],
    );
  }

  /// `Incorrect code`
  String get incorrectCode {
    return Intl.message(
      'Incorrect code',
      name: 'incorrectCode',
      desc: '',
      args: [],
    );
  }

  /// `Authentication failed, please try again`
  String get authenticationFailedPleaseTryAgain {
    return Intl.message(
      'Authentication failed, please try again',
      name: 'authenticationFailedPleaseTryAgain',
      desc: '',
      args: [],
    );
  }

  /// `Verification failed, please try again`
  String get verificationFailedPleaseTryAgain {
    return Intl.message(
      'Verification failed, please try again',
      name: 'verificationFailedPleaseTryAgain',
      desc: '',
      args: [],
    );
  }

  /// `Authenticating...`
  String get authenticating {
    return Intl.message(
      'Authenticating...',
      name: 'authenticating',
      desc: '',
      args: [],
    );
  }

  /// `Authentication successful!`
  String get authenticationSuccessful {
    return Intl.message(
      'Authentication successful!',
      name: 'authenticationSuccessful',
      desc: '',
      args: [],
    );
  }

  /// `Incorrect recovery key`
  String get incorrectRecoveryKey {
    return Intl.message(
      'Incorrect recovery key',
      name: 'incorrectRecoveryKey',
      desc: '',
      args: [],
    );
  }

  /// `The recovery key you entered is incorrect`
  String get theRecoveryKeyYouEnteredIsIncorrect {
    return Intl.message(
      'The recovery key you entered is incorrect',
      name: 'theRecoveryKeyYouEnteredIsIncorrect',
      desc: '',
      args: [],
    );
  }

  /// `Two-factor authentication successfully reset`
  String get twofactorAuthenticationSuccessfullyReset {
    return Intl.message(
      'Two-factor authentication successfully reset',
      name: 'twofactorAuthenticationSuccessfullyReset',
      desc: '',
      args: [],
    );
  }

  /// `Please verify the code you have entered`
  String get pleaseVerifyTheCodeYouHaveEntered {
    return Intl.message(
      'Please verify the code you have entered',
      name: 'pleaseVerifyTheCodeYouHaveEntered',
      desc: '',
      args: [],
    );
  }

  /// `Please contact support if the problem persists`
  String get pleaseContactSupportIfTheProblemPersists {
    return Intl.message(
      'Please contact support if the problem persists',
      name: 'pleaseContactSupportIfTheProblemPersists',
      desc: '',
      args: [],
    );
  }

  /// `Two-factor authentication has been disabled`
  String get twofactorAuthenticationHasBeenDisabled {
    return Intl.message(
      'Two-factor authentication has been disabled',
      name: 'twofactorAuthenticationHasBeenDisabled',
      desc: '',
      args: [],
    );
  }

  /// `Sorry, the code you've entered is incorrect`
  String get sorryTheCodeYouveEnteredIsIncorrect {
    return Intl.message(
      'Sorry, the code you\'ve entered is incorrect',
      name: 'sorryTheCodeYouveEnteredIsIncorrect',
      desc: '',
      args: [],
    );
  }

  /// `Your verification code has expired`
  String get yourVerificationCodeHasExpired {
    return Intl.message(
      'Your verification code has expired',
      name: 'yourVerificationCodeHasExpired',
      desc: '',
      args: [],
    );
  }

  /// `Email changed to {newEmail}`
  String emailChangedTo(Object newEmail) {
    return Intl.message(
      'Email changed to $newEmail',
      name: 'emailChangedTo',
      desc: '',
      args: [newEmail],
    );
  }

  /// `Verifying...`
  String get verifying {
    return Intl.message(
      'Verifying...',
      name: 'verifying',
      desc: '',
      args: [],
    );
  }

  /// `Disabling two-factor authentication...`
  String get disablingTwofactorAuthentication {
    return Intl.message(
      'Disabling two-factor authentication...',
      name: 'disablingTwofactorAuthentication',
      desc: '',
      args: [],
    );
  }

  /// `All memories preserved`
  String get allMemoriesPreserved {
    return Intl.message(
      'All memories preserved',
      name: 'allMemoriesPreserved',
      desc: '',
      args: [],
    );
  }

  /// `Loading gallery...`
  String get loadingGallery {
    return Intl.message(
      'Loading gallery...',
      name: 'loadingGallery',
      desc: '',
      args: [],
    );
  }

  /// `Syncing...`
  String get syncing {
    return Intl.message(
      'Syncing...',
      name: 'syncing',
      desc: '',
      args: [],
    );
  }

  /// `Encrypting backup...`
  String get encryptingBackup {
    return Intl.message(
      'Encrypting backup...',
      name: 'encryptingBackup',
      desc: '',
      args: [],
    );
  }

  /// `Sync stopped`
  String get syncStopped {
    return Intl.message(
      'Sync stopped',
      name: 'syncStopped',
      desc: '',
      args: [],
    );
  }

  /// `{completed}/{total} memories preserved`
  String syncProgress(int completed, int total) {
    return Intl.message(
      '$completed/$total memories preserved',
      name: 'syncProgress',
      desc: 'Text to tell user how many memories have been preserved',
      args: [completed, total],
    );
  }

  /// `Archiving...`
  String get archiving {
    return Intl.message(
      'Archiving...',
      name: 'archiving',
      desc: '',
      args: [],
    );
  }

  /// `Unarchiving...`
  String get unarchiving {
    return Intl.message(
      'Unarchiving...',
      name: 'unarchiving',
      desc: '',
      args: [],
    );
  }

  /// `Successfully archived`
  String get successfullyArchived {
    return Intl.message(
      'Successfully archived',
      name: 'successfullyArchived',
      desc: '',
      args: [],
    );
  }

  /// `Successfully unarchived`
  String get successfullyUnarchived {
    return Intl.message(
      'Successfully unarchived',
      name: 'successfullyUnarchived',
      desc: '',
      args: [],
    );
  }

  /// `Rename file`
  String get renameFile {
    return Intl.message(
      'Rename file',
      name: 'renameFile',
      desc: '',
      args: [],
    );
  }

  /// `Enter file name`
  String get enterFileName {
    return Intl.message(
      'Enter file name',
      name: 'enterFileName',
      desc: '',
      args: [],
    );
  }

  /// `Files deleted`
  String get filesDeleted {
    return Intl.message(
      'Files deleted',
      name: 'filesDeleted',
      desc: '',
      args: [],
    );
  }

  /// `Selected files are not on ente`
  String get selectedFilesAreNotOnEnte {
    return Intl.message(
      'Selected files are not on ente',
      name: 'selectedFilesAreNotOnEnte',
      desc: '',
      args: [],
    );
  }

  /// `This action cannot be undone`
  String get thisActionCannotBeUndone {
    return Intl.message(
      'This action cannot be undone',
      name: 'thisActionCannotBeUndone',
      desc: '',
      args: [],
    );
  }

  /// `Empty trash?`
  String get emptyTrash {
    return Intl.message(
      'Empty trash?',
      name: 'emptyTrash',
      desc: '',
      args: [],
    );
  }

  /// `All items in trash will be permanently deleted\n\nThis action cannot be undone`
  String get permDeleteWarning {
    return Intl.message(
      'All items in trash will be permanently deleted\n\nThis action cannot be undone',
      name: 'permDeleteWarning',
      desc: '',
      args: [],
    );
  }

  /// `Empty`
  String get empty {
    return Intl.message(
      'Empty',
      name: 'empty',
      desc: '',
      args: [],
    );
  }

  /// `Could not free up space`
  String get couldNotFreeUpSpace {
    return Intl.message(
      'Could not free up space',
      name: 'couldNotFreeUpSpace',
      desc: '',
      args: [],
    );
  }

  /// `Permanently delete from device?`
  String get permanentlyDeleteFromDevice {
    return Intl.message(
      'Permanently delete from device?',
      name: 'permanentlyDeleteFromDevice',
      desc: '',
      args: [],
    );
  }

  /// `Some of the files you are trying to delete are only available on your device and cannot be recovered if deleted`
  String get someOfTheFilesYouAreTryingToDeleteAre {
    return Intl.message(
      'Some of the files you are trying to delete are only available on your device and cannot be recovered if deleted',
      name: 'someOfTheFilesYouAreTryingToDeleteAre',
      desc: '',
      args: [],
    );
  }

  /// `They will be deleted from all albums.`
  String get theyWillBeDeletedFromAllAlbums {
    return Intl.message(
      'They will be deleted from all albums.',
      name: 'theyWillBeDeletedFromAllAlbums',
      desc: '',
      args: [],
    );
  }

  /// `Some items are in both ente and your device.`
  String get someItemsAreInBothEnteAndYourDevice {
    return Intl.message(
      'Some items are in both ente and your device.',
      name: 'someItemsAreInBothEnteAndYourDevice',
      desc: '',
      args: [],
    );
  }

  /// `Selected items will be deleted from all albums and moved to trash.`
  String get selectedItemsWillBeDeletedFromAllAlbumsAndMoved {
    return Intl.message(
      'Selected items will be deleted from all albums and moved to trash.',
      name: 'selectedItemsWillBeDeletedFromAllAlbumsAndMoved',
      desc: '',
      args: [],
    );
  }

  /// `These items will be deleted from your device.`
  String get theseItemsWillBeDeletedFromYourDevice {
    return Intl.message(
      'These items will be deleted from your device.',
      name: 'theseItemsWillBeDeletedFromYourDevice',
      desc: '',
      args: [],
    );
  }

  /// `It looks like something went wrong. Please retry after some time. If the error persists, please contact our support team.`
  String get itLooksLikeSomethingWentWrongPleaseRetryAfterSome {
    return Intl.message(
      'It looks like something went wrong. Please retry after some time. If the error persists, please contact our support team.',
      name: 'itLooksLikeSomethingWentWrongPleaseRetryAfterSome',
      desc: '',
      args: [],
    );
  }

  /// `Error`
  String get error {
    return Intl.message(
      'Error',
      name: 'error',
      desc: '',
      args: [],
    );
  }

  /// `It looks like something went wrong. Please retry after some time. If the error persists, please contact our support team.`
  String get tempErrorContactSupportIfPersists {
    return Intl.message(
      'It looks like something went wrong. Please retry after some time. If the error persists, please contact our support team.',
      name: 'tempErrorContactSupportIfPersists',
      desc: '',
      args: [],
    );
  }

  /// `Cached data`
  String get cachedData {
    return Intl.message(
      'Cached data',
      name: 'cachedData',
      desc: '',
      args: [],
    );
  }

  /// `Clear caches`
  String get clearCaches {
    return Intl.message(
      'Clear caches',
      name: 'clearCaches',
      desc: '',
      args: [],
    );
  }

  /// `Remote images`
  String get remoteImages {
    return Intl.message(
      'Remote images',
      name: 'remoteImages',
      desc: '',
      args: [],
    );
  }

  /// `Remote videos`
  String get remoteVideos {
    return Intl.message(
      'Remote videos',
      name: 'remoteVideos',
      desc: '',
      args: [],
    );
  }

  /// `Remote thumbnails`
  String get remoteThumbnails {
    return Intl.message(
      'Remote thumbnails',
      name: 'remoteThumbnails',
      desc: '',
      args: [],
    );
  }

  /// `Pending sync`
  String get pendingSync {
    return Intl.message(
      'Pending sync',
      name: 'pendingSync',
      desc: '',
      args: [],
    );
  }

  /// `Local gallery`
  String get localGallery {
    return Intl.message(
      'Local gallery',
      name: 'localGallery',
      desc: '',
      args: [],
    );
  }

  /// `Today's logs`
  String get todaysLogs {
    return Intl.message(
      'Today\'s logs',
      name: 'todaysLogs',
      desc: '',
      args: [],
    );
  }

  /// `View logs`
  String get viewLogs {
    return Intl.message(
      'View logs',
      name: 'viewLogs',
      desc: '',
      args: [],
    );
  }

  /// `This will send across logs to help us debug your issue. Please note that file names will be included to help track issues with specific files.`
  String get logsDialogBody {
    return Intl.message(
      'This will send across logs to help us debug your issue. Please note that file names will be included to help track issues with specific files.',
      name: 'logsDialogBody',
      desc: '',
      args: [],
    );
  }

  /// `Preparing logs...`
  String get preparingLogs {
    return Intl.message(
      'Preparing logs...',
      name: 'preparingLogs',
      desc: '',
      args: [],
    );
  }

  /// `Email your logs`
  String get emailYourLogs {
    return Intl.message(
      'Email your logs',
      name: 'emailYourLogs',
      desc: '',
      args: [],
    );
  }

  /// `Please send the logs to \n{toEmail}`
  String pleaseSendTheLogsTo(Object toEmail) {
    return Intl.message(
      'Please send the logs to \n$toEmail',
      name: 'pleaseSendTheLogsTo',
      desc: '',
      args: [toEmail],
    );
  }

  /// `Copy email address`
  String get copyEmailAddress {
    return Intl.message(
      'Copy email address',
      name: 'copyEmailAddress',
      desc: '',
      args: [],
    );
  }

  /// `Export logs`
  String get exportLogs {
    return Intl.message(
      'Export logs',
      name: 'exportLogs',
      desc: '',
      args: [],
    );
  }

  /// `Please email us at {toEmail}`
  String pleaseEmailUsAt(Object toEmail) {
    return Intl.message(
      'Please email us at $toEmail',
      name: 'pleaseEmailUsAt',
      desc: '',
      args: [toEmail],
    );
  }

  /// `Dismiss`
  String get dismiss {
    return Intl.message(
      'Dismiss',
      name: 'dismiss',
      desc: '',
      args: [],
    );
  }

  /// `Did you know?`
  String get didYouKnow {
    return Intl.message(
      'Did you know?',
      name: 'didYouKnow',
      desc: '',
      args: [],
    );
  }

  /// `Loading your photos...`
  String get loadingMessage {
    return Intl.message(
      'Loading your photos...',
      name: 'loadingMessage',
      desc: '',
      args: [],
    );
  }

  /// `You can share your subscription with your family`
  String get loadMessage1 {
    return Intl.message(
      'You can share your subscription with your family',
      name: 'loadMessage1',
      desc: '',
      args: [],
    );
  }

  /// `We have preserved over 10 million memories so far`
  String get loadMessage2 {
    return Intl.message(
      'We have preserved over 10 million memories so far',
      name: 'loadMessage2',
      desc: '',
      args: [],
    );
  }

  /// `We keep 3 copies of your data, one in an underground fallout shelter`
  String get loadMessage3 {
    return Intl.message(
      'We keep 3 copies of your data, one in an underground fallout shelter',
      name: 'loadMessage3',
      desc: '',
      args: [],
    );
  }

  /// `All our apps are open source`
  String get loadMessage4 {
    return Intl.message(
      'All our apps are open source',
      name: 'loadMessage4',
      desc: '',
      args: [],
    );
  }

  /// `Our source code and cryptography have been externally audited`
  String get loadMessage5 {
    return Intl.message(
      'Our source code and cryptography have been externally audited',
      name: 'loadMessage5',
      desc: '',
      args: [],
    );
  }

  /// `You can share links to your albums with your loved ones`
  String get loadMessage6 {
    return Intl.message(
      'You can share links to your albums with your loved ones',
      name: 'loadMessage6',
      desc: '',
      args: [],
    );
  }

  /// `Our mobile apps run in the background to encrypt and backup any new photos you click`
  String get loadMessage7 {
    return Intl.message(
      'Our mobile apps run in the background to encrypt and backup any new photos you click',
      name: 'loadMessage7',
      desc: '',
      args: [],
    );
  }

  /// `web.ente.io has a slick uploader`
  String get loadMessage8 {
    return Intl.message(
      'web.ente.io has a slick uploader',
      name: 'loadMessage8',
      desc: '',
      args: [],
    );
  }

  /// `We use Xchacha20Poly1305 to safely encrypt your data`
  String get loadMessage9 {
    return Intl.message(
      'We use Xchacha20Poly1305 to safely encrypt your data',
      name: 'loadMessage9',
      desc: '',
      args: [],
    );
  }

  /// `Language`
  String get language {
    return Intl.message(
      'Language',
      name: 'language',
      desc: '',
      args: [],
    );
  }

  /// `Select Language`
  String get selectLanguage {
    return Intl.message(
      'Select Language',
      name: 'selectLanguage',
      desc: '',
      args: [],
    );
  }

  /// `Location name`
  String get locationName {
    return Intl.message(
      'Location name',
      name: 'locationName',
      desc: '',
      args: [],
    );
  }

  /// `Add location`
  String get addLocation {
    return Intl.message(
      'Add location',
      name: 'addLocation',
      desc: '',
      args: [],
    );
  }

  /// `Group nearby photos`
  String get groupNearbyPhotos {
    return Intl.message(
      'Group nearby photos',
      name: 'groupNearbyPhotos',
      desc: '',
      args: [],
    );
  }

  /// `Location`
  String get location {
    return Intl.message(
      'Location',
      name: 'location',
      desc: '',
      args: [],
    );
  }

  /// `km`
  String get kiloMeterUnit {
    return Intl.message(
      'km',
      name: 'kiloMeterUnit',
      desc: '',
      args: [],
    );
  }

  /// `Add`
  String get addLocationButton {
    return Intl.message(
      'Add',
      name: 'addLocationButton',
      desc: '',
      args: [],
    );
  }

  /// `Radius`
  String get radius {
    return Intl.message(
      'Radius',
      name: 'radius',
      desc: '',
      args: [],
    );
  }

  /// `A location tag groups all photos that were taken within some radius of a photo`
  String get locationTagFeatureDescription {
    return Intl.message(
      'A location tag groups all photos that were taken within some radius of a photo',
      name: 'locationTagFeatureDescription',
      desc: '',
      args: [],
    );
  }

  /// `Up to 1000 memories shown in gallery`
  String get galleryMemoryLimitInfo {
    return Intl.message(
      'Up to 1000 memories shown in gallery',
      name: 'galleryMemoryLimitInfo',
      desc: '',
      args: [],
    );
  }

  /// `Save`
  String get save {
    return Intl.message(
      'Save',
      name: 'save',
      desc: '',
      args: [],
    );
  }

  /// `Center point`
  String get centerPoint {
    return Intl.message(
      'Center point',
      name: 'centerPoint',
      desc: '',
      args: [],
    );
  }

  /// `Pick center point`
  String get pickCenterPoint {
    return Intl.message(
      'Pick center point',
      name: 'pickCenterPoint',
      desc: '',
      args: [],
    );
  }

  /// `Use selected photo`
  String get useSelectedPhoto {
    return Intl.message(
      'Use selected photo',
      name: 'useSelectedPhoto',
      desc: '',
      args: [],
    );
  }

  /// `Edit`
  String get edit {
    return Intl.message(
      'Edit',
      name: 'edit',
      desc: '',
      args: [],
    );
  }

  /// `Delete location`
  String get deleteLocation {
    return Intl.message(
      'Delete location',
      name: 'deleteLocation',
      desc: '',
      args: [],
    );
  }

  /// `Rotate left`
  String get rotateLeft {
    return Intl.message(
      'Rotate left',
      name: 'rotateLeft',
      desc: '',
      args: [],
    );
  }

  /// `Flip`
  String get flip {
    return Intl.message(
      'Flip',
      name: 'flip',
      desc: '',
      args: [],
    );
  }

  /// `Rotate right`
  String get rotateRight {
    return Intl.message(
      'Rotate right',
      name: 'rotateRight',
      desc: '',
      args: [],
    );
  }

  /// `Save copy`
  String get saveCopy {
    return Intl.message(
      'Save copy',
      name: 'saveCopy',
      desc: '',
      args: [],
    );
  }

  /// `Light`
  String get light {
    return Intl.message(
      'Light',
      name: 'light',
      desc: '',
      args: [],
    );
  }

  /// `Color`
  String get color {
    return Intl.message(
      'Color',
      name: 'color',
      desc: '',
      args: [],
    );
  }

  /// `Yes, discard changes`
  String get yesDiscardChanges {
    return Intl.message(
      'Yes, discard changes',
      name: 'yesDiscardChanges',
      desc: '',
      args: [],
    );
  }

  /// `Do you want to discard the edits you have made?`
  String get doYouWantToDiscardTheEditsYouHaveMade {
    return Intl.message(
      'Do you want to discard the edits you have made?',
      name: 'doYouWantToDiscardTheEditsYouHaveMade',
      desc: '',
      args: [],
    );
  }

  /// `Saving...`
  String get saving {
    return Intl.message(
      'Saving...',
      name: 'saving',
      desc: '',
      args: [],
    );
  }

  /// `Edits saved`
  String get editsSaved {
    return Intl.message(
      'Edits saved',
      name: 'editsSaved',
      desc: '',
      args: [],
    );
  }

  /// `Oops, could not save edits`
  String get oopsCouldNotSaveEdits {
    return Intl.message(
      'Oops, could not save edits',
      name: 'oopsCouldNotSaveEdits',
      desc: '',
      args: [],
    );
  }

  /// `km`
  String get distanceInKMUnit {
    return Intl.message(
      'km',
      name: 'distanceInKMUnit',
      desc: 'Unit for distance in km',
      args: [],
    );
  }

  /// `Today`
  String get dayToday {
    return Intl.message(
      'Today',
      name: 'dayToday',
      desc: '',
      args: [],
    );
  }

  /// `Yesterday`
  String get dayYesterday {
    return Intl.message(
      'Yesterday',
      name: 'dayYesterday',
      desc: '',
      args: [],
    );
  }

  /// `Storage`
  String get storage {
    return Intl.message(
      'Storage',
      name: 'storage',
      desc: '',
      args: [],
    );
  }

  /// `Used space`
  String get usedSpace {
    return Intl.message(
      'Used space',
      name: 'usedSpace',
      desc: '',
      args: [],
    );
  }

  /// `Family`
  String get storageBreakupFamily {
    return Intl.message(
      'Family',
      name: 'storageBreakupFamily',
      desc: '',
      args: [],
    );
  }

  /// `You`
  String get storageBreakupYou {
    return Intl.message(
      'You',
      name: 'storageBreakupYou',
      desc:
          'Label to indicate how much storage you are using when you are part of a family plan',
      args: [],
    );
  }

  /// `{usedAmount} {usedStorageUnit} of {totalAmount} {totalStorageUnit} used`
  String storageUsageInfo(Object usedAmount, Object usedStorageUnit,
      Object totalAmount, Object totalStorageUnit) {
    return Intl.message(
      '$usedAmount $usedStorageUnit of $totalAmount $totalStorageUnit used',
      name: 'storageUsageInfo',
      desc: 'Example: 1.2 GB of 2 GB used or 100 GB or 2TB used',
      args: [usedAmount, usedStorageUnit, totalAmount, totalStorageUnit],
    );
  }

  /// `{freeAmount} {storageUnit} free`
  String freeStorageSpace(Object freeAmount, Object storageUnit) {
    return Intl.message(
      '$freeAmount $storageUnit free',
      name: 'freeStorageSpace',
      desc: '',
      args: [freeAmount, storageUnit],
    );
  }

  /// `Version: {versionValue}`
  String appVersion(Object versionValue) {
    return Intl.message(
      'Version: $versionValue',
      name: 'appVersion',
      desc: '',
      args: [versionValue],
    );
  }

  /// `Verify`
  String get verifyIDLabel {
    return Intl.message(
      'Verify',
      name: 'verifyIDLabel',
      desc: '',
      args: [],
    );
  }

  /// `Add a description...`
  String get fileInfoAddDescHint {
    return Intl.message(
      'Add a description...',
      name: 'fileInfoAddDescHint',
      desc: '',
      args: [],
    );
  }

  /// `Edit location`
  String get editLocationTagTitle {
    return Intl.message(
      'Edit location',
      name: 'editLocationTagTitle',
      desc: '',
      args: [],
    );
  }

  /// `Set`
  String get setLabel {
    return Intl.message(
      'Set',
      name: 'setLabel',
      desc:
          'Label of confirm button to add a new custom radius to the radius selector of a location tag',
      args: [],
    );
  }

  /// `Set radius`
  String get setRadius {
    return Intl.message(
      'Set radius',
      name: 'setRadius',
      desc: '',
      args: [],
    );
  }

  /// `Family`
  String get familyPlanPortalTitle {
    return Intl.message(
      'Family',
      name: 'familyPlanPortalTitle',
      desc: '',
      args: [],
    );
  }

  /// `Add 5 family members to your existing plan without paying extra.\n\nEach member gets their own private space, and cannot see each other's files unless they're shared.\n\nFamily plans are available to customers who have a paid ente subscription.\n\nSubscribe now to get started!`
  String get familyPlanOverview {
    return Intl.message(
      'Add 5 family members to your existing plan without paying extra.\n\nEach member gets their own private space, and cannot see each other\'s files unless they\'re shared.\n\nFamily plans are available to customers who have a paid ente subscription.\n\nSubscribe now to get started!',
      name: 'familyPlanOverview',
      desc: '',
      args: [],
    );
  }

  /// `Verify identity`
  String get androidBiometricHint {
    return Intl.message(
      'Verify identity',
      name: 'androidBiometricHint',
      desc:
          'Hint message advising the user how to authenticate with biometrics. It is used on Android side. Maximum 60 characters.',
      args: [],
    );
  }

  /// `Not recognized. Try again.`
  String get androidBiometricNotRecognized {
    return Intl.message(
      'Not recognized. Try again.',
      name: 'androidBiometricNotRecognized',
      desc:
          'Message to let the user know that authentication was failed. It is used on Android side. Maximum 60 characters.',
      args: [],
    );
  }

  /// `Success`
  String get androidBiometricSuccess {
    return Intl.message(
      'Success',
      name: 'androidBiometricSuccess',
      desc:
          'Message to let the user know that authentication was successful. It is used on Android side. Maximum 60 characters.',
      args: [],
    );
  }

  /// `Cancel`
  String get androidCancelButton {
    return Intl.message(
      'Cancel',
      name: 'androidCancelButton',
      desc:
          'Message showed on a button that the user can click to leave the current dialog. It is used on Android side. Maximum 30 characters.',
      args: [],
    );
  }

  /// `Authentication required`
  String get androidSignInTitle {
    return Intl.message(
      'Authentication required',
      name: 'androidSignInTitle',
      desc:
          'Message showed as a title in a dialog which indicates the user that they need to scan biometric to continue. It is used on Android side. Maximum 60 characters.',
      args: [],
    );
  }

  /// `Biometric required`
  String get androidBiometricRequiredTitle {
    return Intl.message(
      'Biometric required',
      name: 'androidBiometricRequiredTitle',
      desc:
          'Message showed as a title in a dialog which indicates the user has not set up biometric authentication on their device. It is used on Android side. Maximum 60 characters.',
      args: [],
    );
  }

  /// `Device credentials required`
  String get androidDeviceCredentialsRequiredTitle {
    return Intl.message(
      'Device credentials required',
      name: 'androidDeviceCredentialsRequiredTitle',
      desc:
          'Message showed as a title in a dialog which indicates the user has not set up credentials authentication on their device. It is used on Android side. Maximum 60 characters.',
      args: [],
    );
  }

  /// `Device credentials required`
  String get androidDeviceCredentialsSetupDescription {
    return Intl.message(
      'Device credentials required',
      name: 'androidDeviceCredentialsSetupDescription',
      desc:
          'Message advising the user to go to the settings and configure device credentials on their device. It shows in a dialog on Android side.',
      args: [],
    );
  }

  /// `Go to settings`
  String get goToSettings {
    return Intl.message(
      'Go to settings',
      name: 'goToSettings',
      desc:
          'Message showed on a button that the user can click to go to settings pages from the current dialog. It is used on both Android and iOS side. Maximum 30 characters.',
      args: [],
    );
  }

  /// `Biometric authentication is not set up on your device. Go to 'Settings > Security' to add biometric authentication.`
  String get androidGoToSettingsDescription {
    return Intl.message(
      'Biometric authentication is not set up on your device. Go to \'Settings > Security\' to add biometric authentication.',
      name: 'androidGoToSettingsDescription',
      desc:
          'Message advising the user to go to the settings and configure biometric on their device. It shows in a dialog on Android side.',
      args: [],
    );
  }

  /// `Biometric authentication is disabled. Please lock and unlock your screen to enable it.`
  String get iOSLockOut {
    return Intl.message(
      'Biometric authentication is disabled. Please lock and unlock your screen to enable it.',
      name: 'iOSLockOut',
      desc:
          'Message advising the user to re-enable biometrics on their device. It shows in a dialog on iOS side.',
      args: [],
    );
  }

  /// `Biometric authentication is not set up on your device. Please either enable Touch ID or Face ID on your phone.`
  String get iOSGoToSettingsDescription {
    return Intl.message(
      'Biometric authentication is not set up on your device. Please either enable Touch ID or Face ID on your phone.',
      name: 'iOSGoToSettingsDescription',
      desc:
          'Message advising the user to go to the settings and configure Biometrics for their device. It shows in a dialog on iOS side.',
      args: [],
    );
  }

  /// `OK`
  String get iOSOkButton {
    return Intl.message(
      'OK',
      name: 'iOSOkButton',
      desc:
          'Message showed on a button that the user can click to leave the current dialog. It is used on iOS side. Maximum 30 characters.',
      args: [],
    );
  }

  /// `OpenStreetMap contributors`
  String get openstreetmapContributors {
    return Intl.message(
      'OpenStreetMap contributors',
      name: 'openstreetmapContributors',
      desc: '',
      args: [],
    );
  }

  /// `Hosted at OSM France`
  String get hostedAtOsmFrance {
    return Intl.message(
      'Hosted at OSM France',
      name: 'hostedAtOsmFrance',
      desc: '',
      args: [],
    );
  }

  /// `Map`
  String get map {
    return Intl.message(
      'Map',
      name: 'map',
      desc: 'Label for the map view',
      args: [],
    );
  }

  /// `Maps`
  String get maps {
    return Intl.message(
      'Maps',
      name: 'maps',
      desc: '',
      args: [],
    );
  }

  /// `Enable Maps`
  String get enableMaps {
    return Intl.message(
      'Enable Maps',
      name: 'enableMaps',
      desc: '',
      args: [],
    );
  }

  /// `This will show your photos on a world map.\n\nThis map is hosted by Open Street Map, and the exact locations of your photos are never shared.\n\nYou can disable this feature anytime from Settings.`
  String get enableMapsDesc {
    return Intl.message(
      'This will show your photos on a world map.\n\nThis map is hosted by Open Street Map, and the exact locations of your photos are never shared.\n\nYou can disable this feature anytime from Settings.',
      name: 'enableMapsDesc',
      desc: '',
      args: [],
    );
  }

  /// `Quick links`
  String get quickLinks {
    return Intl.message(
      'Quick links',
      name: 'quickLinks',
      desc: '',
      args: [],
    );
  }

  /// `Select items to add`
  String get selectItemsToAdd {
    return Intl.message(
      'Select items to add',
      name: 'selectItemsToAdd',
      desc: '',
      args: [],
    );
  }

  /// `Add selected`
  String get addSelected {
    return Intl.message(
      'Add selected',
      name: 'addSelected',
      desc: '',
      args: [],
    );
  }

  /// `Add from device`
  String get addFromDevice {
    return Intl.message(
      'Add from device',
      name: 'addFromDevice',
      desc: '',
      args: [],
    );
  }

  /// `Add photos`
  String get addPhotos {
    return Intl.message(
      'Add photos',
      name: 'addPhotos',
      desc: '',
      args: [],
    );
  }

  /// `No photos found here`
  String get noPhotosFoundHere {
    return Intl.message(
      'No photos found here',
      name: 'noPhotosFoundHere',
      desc: '',
      args: [],
    );
  }

  /// `Zoom out to see photos`
  String get zoomOutToSeePhotos {
    return Intl.message(
      'Zoom out to see photos',
      name: 'zoomOutToSeePhotos',
      desc: '',
      args: [],
    );
  }

  /// `No images with location`
  String get noImagesWithLocation {
    return Intl.message(
      'No images with location',
      name: 'noImagesWithLocation',
      desc: '',
      args: [],
    );
  }

  /// `Unpin album`
  String get unpinAlbum {
    return Intl.message(
      'Unpin album',
      name: 'unpinAlbum',
      desc: '',
      args: [],
    );
  }

  /// `Pin album`
  String get pinAlbum {
    return Intl.message(
      'Pin album',
      name: 'pinAlbum',
      desc: '',
      args: [],
    );
  }

<<<<<<< HEAD
  /// `To reset your password, please verify your email first.`
  String get toResetVerifyEmail {
    return Intl.message(
      'To reset your password, please verify your email first.',
      name: 'toResetVerifyEmail',
=======
  /// `Create`
  String get create {
    return Intl.message(
      'Create',
      name: 'create',
      desc: '',
      args: [],
    );
  }

  /// `View all`
  String get viewAll {
    return Intl.message(
      'View all',
      name: 'viewAll',
      desc: '',
      args: [],
    );
  }

  /// `Nothing shared with you yet`
  String get nothingSharedWithYouYet {
    return Intl.message(
      'Nothing shared with you yet',
      name: 'nothingSharedWithYouYet',
      desc: '',
      args: [],
    );
  }

  /// `No albums shared by you yet`
  String get noAlbumsSharedByYouYet {
    return Intl.message(
      'No albums shared by you yet',
      name: 'noAlbumsSharedByYouYet',
      desc: '',
      args: [],
    );
  }

  /// `Shared with you`
  String get sharedWithYou {
    return Intl.message(
      'Shared with you',
      name: 'sharedWithYou',
      desc: '',
      args: [],
    );
  }

  /// `Shared by you`
  String get sharedByYou {
    return Intl.message(
      'Shared by you',
      name: 'sharedByYou',
      desc: '',
      args: [],
    );
  }

  /// `Invite your friends to ente`
  String get inviteYourFriendsToEnte {
    return Intl.message(
      'Invite your friends to ente',
      name: 'inviteYourFriendsToEnte',
>>>>>>> 969c6c63
      desc: '',
      args: [],
    );
  }
}

class AppLocalizationDelegate extends LocalizationsDelegate<S> {
  const AppLocalizationDelegate();

  List<Locale> get supportedLocales {
    return const <Locale>[
      Locale.fromSubtags(languageCode: 'en'),
      Locale.fromSubtags(languageCode: 'cs'),
      Locale.fromSubtags(languageCode: 'de'),
      Locale.fromSubtags(languageCode: 'es'),
      Locale.fromSubtags(languageCode: 'fr'),
      Locale.fromSubtags(languageCode: 'it'),
      Locale.fromSubtags(languageCode: 'ko'),
      Locale.fromSubtags(languageCode: 'nl'),
      Locale.fromSubtags(languageCode: 'no'),
      Locale.fromSubtags(languageCode: 'pl'),
      Locale.fromSubtags(languageCode: 'pt'),
      Locale.fromSubtags(languageCode: 'zh'),
    ];
  }

  @override
  bool isSupported(Locale locale) => _isSupported(locale);
  @override
  Future<S> load(Locale locale) => S.load(locale);
  @override
  bool shouldReload(AppLocalizationDelegate old) => false;

  bool _isSupported(Locale locale) {
    for (var supportedLocale in supportedLocales) {
      if (supportedLocale.languageCode == locale.languageCode) {
        return true;
      }
    }
    return false;
  }
}<|MERGE_RESOLUTION|>--- conflicted
+++ resolved
@@ -7465,13 +7465,16 @@
     );
   }
 
-<<<<<<< HEAD
   /// `To reset your password, please verify your email first.`
   String get toResetVerifyEmail {
     return Intl.message(
       'To reset your password, please verify your email first.',
       name: 'toResetVerifyEmail',
-=======
+      desc: '',
+      args: [],
+    );
+  }
+
   /// `Create`
   String get create {
     return Intl.message(
@@ -7537,7 +7540,6 @@
     return Intl.message(
       'Invite your friends to ente',
       name: 'inviteYourFriendsToEnte',
->>>>>>> 969c6c63
       desc: '',
       args: [],
     );
