--- conflicted
+++ resolved
@@ -342,22 +342,10 @@
               if (isActive) {
                 return;
               }
-<<<<<<< HEAD
-              await _dialog.show();
-              if (_usageFuture != null) {
-                final usage = await _usageFuture;
-                if (usage > plan.storage) {
-                  await _dialog.hide();
-                  showErrorDialog(
-                      context, "Sorry", "you cannot downgrade to this plan");
-                  return;
-                }
-=======
               if (_userDetails.getFamilyOrPersonalUsage() > plan.storage) {
                 showErrorDialog(
-                    context, "sorry", "you cannot downgrade to this plan");
+                    context, "Sorry", "you cannot downgrade to this plan");
                 return;
->>>>>>> 7748c880
               }
               await _dialog.show();
               final ProductDetailsResponse response =
@@ -445,8 +433,6 @@
       ),
     );
   }
-<<<<<<< HEAD
-=======
 
   Future<void> _launchFamilyPortal() async {
     await _dialog.show();
@@ -465,5 +451,4 @@
     }
     await _dialog.hide();
   }
->>>>>>> 7748c880
 }