--- conflicted
+++ resolved
@@ -6,11 +6,7 @@
 import localForage from 'utils/storage/localForage';
 import { getToken } from 'utils/common/key';
 import HTTPService from './HTTPService';
-<<<<<<< HEAD
-import { B64EncryptionResult } from './upload/uploadService';
-=======
 import { B64EncryptionResult } from 'utils/crypto';
->>>>>>> 0a709c12
 import { logError } from 'utils/sentry';
 import { Subscription } from './billingService';
 
