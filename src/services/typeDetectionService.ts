import { FILE_TYPE } from 'constants/file';
<<<<<<< HEAD
import { ElectronFile, FileTypeInfo } from 'types/upload';
=======
import { FORMAT_MISSED_BY_FILE_TYPE_LIB } from 'constants/upload';
import { FileTypeInfo } from 'types/upload';
>>>>>>> 7a74b5e9
import { CustomError } from 'utils/error';
import { getFileExtension } from 'utils/file';
import { logError } from 'utils/sentry';
import { getUint8ArrayView } from './readerService';
<<<<<<< HEAD
import FileType, { FileTypeResult } from 'file-type';
=======
import FileType from 'file-type/browser';
>>>>>>> 7a74b5e9

const TYPE_VIDEO = 'video';
const TYPE_IMAGE = 'image';
const CHUNK_SIZE_FOR_TYPE_DETECTION = 4100;

export async function getFileType(
    reader: FileReader,
    receivedFile: File | ElectronFile
): Promise<FileTypeInfo> {
    try {
        let fileType: FILE_TYPE;
        let typeResult: FileTypeResult;

        if (receivedFile instanceof File) {
            typeResult = await extractFileType(reader, receivedFile);
        } else {
            typeResult = await extractFileTypeFromElectronFile(receivedFile);
            console.log('typeResult', typeResult);
        }

        const mimTypeParts: string[] = typeResult.mime?.split('/');
        const ext: string = typeResult.ext;

        if (mimTypeParts?.length !== 2) {
            throw Error(CustomError.TYPE_DETECTION_FAILED);
        }
        switch (mimTypeParts[0]) {
            case TYPE_IMAGE:
                fileType = FILE_TYPE.IMAGE;
                break;
            case TYPE_VIDEO:
                fileType = FILE_TYPE.VIDEO;
                break;
            default:
                fileType = FILE_TYPE.OTHERS;
        }
        return { fileType, exactType: ext };
    } catch (e) {
        const fileFormat = getFileExtension(receivedFile.name);
        const formatMissedByTypeDetection = FORMAT_MISSED_BY_FILE_TYPE_LIB.find(
            (a) => a.exactType === fileFormat
        );
        if (formatMissedByTypeDetection) {
            return formatMissedByTypeDetection;
        }
        logError(e, CustomError.TYPE_DETECTION_FAILED, {
            fileFormat,
        });
        return { fileType: FILE_TYPE.OTHERS, exactType: fileFormat };
    }
}

async function extractFileType(reader: FileReader, file: File) {
    const fileChunkBlob = file.slice(0, CHUNK_SIZE_FOR_TYPE_DETECTION);
    return getFileTypeFromBlob(reader, fileChunkBlob);
}

async function extractFileTypeFromElectronFile(file: ElectronFile) {
    const stream = await file.stream();
    const reader = stream.getReader();
    const { value } = await reader.read();
    const fileTypeResult = await FileType.fromBuffer(value);
    return fileTypeResult;
}

export async function getFileTypeFromBlob(reader: FileReader, fileBlob: Blob) {
    try {
        const initialFiledata = await getUint8ArrayView(reader, fileBlob);
        return await FileType.fromBuffer(initialFiledata);
    } catch (e) {
        throw Error(CustomError.TYPE_DETECTION_FAILED);
    }
}<|MERGE_RESOLUTION|>--- conflicted
+++ resolved
@@ -1,19 +1,11 @@
 import { FILE_TYPE } from 'constants/file';
-<<<<<<< HEAD
 import { ElectronFile, FileTypeInfo } from 'types/upload';
-=======
 import { FORMAT_MISSED_BY_FILE_TYPE_LIB } from 'constants/upload';
-import { FileTypeInfo } from 'types/upload';
->>>>>>> 7a74b5e9
 import { CustomError } from 'utils/error';
 import { getFileExtension } from 'utils/file';
 import { logError } from 'utils/sentry';
 import { getUint8ArrayView } from './readerService';
-<<<<<<< HEAD
 import FileType, { FileTypeResult } from 'file-type';
-=======
-import FileType from 'file-type/browser';
->>>>>>> 7a74b5e9
 
 const TYPE_VIDEO = 'video';
 const TYPE_IMAGE = 'image';
