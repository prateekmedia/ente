import { createTheme } from '@mui/material/styles';

declare module '@mui/material/styles' {
    interface Palette {
        accent: Palette['primary'];
        danger: Palette['primary'];
    }
    interface PaletteOptions {
        accent: PaletteOptions['primary'];
        danger: PaletteOptions['primary'];
    }
}

declare module '@mui/material/Button' {
    export interface ButtonPropsColorOverrides {
        danger: true;
    }
}

// Create a theme instance.
const darkThemeOptions = createTheme({
    components: {
        MuiPaper: {
            styleOverrides: { root: { backgroundImage: 'none' } },
        },
<<<<<<< HEAD
        MuiLink: {
            styleOverrides: {
                root: {
                    color: '#fff',
                    textDecoration: 'none',
                    '&:hover': {
                        color: '#fff',
                        textDecoration: 'underline',
                        textDecorationColor: '#fff',
                    },
                },
            },
=======
        MuiMenu: {
            styleOverrides: { paper: { margin: '10px' } },
>>>>>>> 9a09075e
        },
    },

    palette: {
        mode: 'dark',
        primary: {
            main: '#fff',
        },
        text: {
<<<<<<< HEAD
            primary: 'hsla(0, 0%, 100%, 1)',
            secondary: 'hsla(0, 0%, 100%, 0.5)',
        },
        accent: {
            main: '#43BA6C',
            dark: '#369556',
        },

        danger: {
            main: '#c93f3f',
        },
        background: { default: '#191919', paper: '#191919' },
=======
            primary: '#fff',
            secondary: '#808080',
        },
        background: { default: '#000000', paper: '#1b1b1b' },
        grey: {
            A100: '#ccc',
            A200: 'rgba(256, 256, 256, 0.24)',
        },
        divider: 'rgba(255, 255, 255, 0.24)',
    },
    shape: {
        borderRadius: 8,
>>>>>>> 9a09075e
    },
});

export default darkThemeOptions;<|MERGE_RESOLUTION|>--- conflicted
+++ resolved
@@ -23,7 +23,6 @@
         MuiPaper: {
             styleOverrides: { root: { backgroundImage: 'none' } },
         },
-<<<<<<< HEAD
         MuiLink: {
             styleOverrides: {
                 root: {
@@ -36,10 +35,9 @@
                     },
                 },
             },
-=======
+        },
         MuiMenu: {
             styleOverrides: { paper: { margin: '10px' } },
->>>>>>> 9a09075e
         },
     },
 
@@ -49,9 +47,8 @@
             main: '#fff',
         },
         text: {
-<<<<<<< HEAD
-            primary: 'hsla(0, 0%, 100%, 1)',
-            secondary: 'hsla(0, 0%, 100%, 0.5)',
+            primary: '#fff',
+            secondary: '#808080',
         },
         accent: {
             main: '#43BA6C',
@@ -60,11 +57,6 @@
 
         danger: {
             main: '#c93f3f',
-        },
-        background: { default: '#191919', paper: '#191919' },
-=======
-            primary: '#fff',
-            secondary: '#808080',
         },
         background: { default: '#000000', paper: '#1b1b1b' },
         grey: {
@@ -75,7 +67,6 @@
     },
     shape: {
         borderRadius: 8,
->>>>>>> 9a09075e
     },
 });
 
