import { SelectedState } from 'types/gallery';
import { EnteFile, EncryptedEnteFile } from 'types/file';
import { decodeMotionPhoto } from 'services/motionPhotoService';
import { getFileType } from 'services/typeDetectionService';
import DownloadManager from 'services/downloadManager';
import { logError } from 'utils/sentry';
import { User } from 'types/user';
import { getData, LS_KEYS } from 'utils/storage/localStorage';
import { updateFileCreationDateInEXIF } from 'services/upload/exifService';
import {
    TYPE_JPEG,
    TYPE_JPG,
    TYPE_HEIC,
    TYPE_HEIF,
    FILE_TYPE,
} from 'constants/file';
import PublicCollectionDownloadManager from 'services/publicCollectionDownloadManager';
import heicConversionService from 'services/heicConversionService';
import * as ffmpegService from 'services/ffmpeg/ffmpegService';
import {
    FileMagicMetadata,
    FileMagicMetadataProps,
    FilePublicMagicMetadata,
    FilePublicMagicMetadataProps,
    NEW_FILE_MAGIC_METADATA,
    VISIBILITY_STATE,
} from 'types/magicMetadata';
import { IsArchived, updateMagicMetadataProps } from 'utils/magicMetadata';

import { addLogLine } from 'utils/logging';
import { CustomError } from 'utils/error';
import { convertBytesToHumanReadable } from './size';
import ComlinkCryptoWorker from 'utils/comlink/ComlinkCryptoWorker';

const WAIT_TIME_IMAGE_CONVERSION = 30 * 1000;

export function downloadAsFile(filename: string, content: string) {
    const file = new Blob([content], {
        type: 'text/plain',
    });
    const fileURL = URL.createObjectURL(file);
    downloadUsingAnchor(fileURL, filename);
}

export async function downloadFile(
    file: EnteFile,
    accessedThroughSharedURL: boolean,
    token?: string,
    passwordToken?: string
) {
    try {
        let fileBlob: Blob;
        const fileReader = new FileReader();
        if (accessedThroughSharedURL) {
            const fileURL =
                await PublicCollectionDownloadManager.getCachedOriginalFile(
                    file
                )[0];
            if (!fileURL) {
                fileBlob = await new Response(
                    await PublicCollectionDownloadManager.downloadFile(
                        token,
                        passwordToken,
                        file
                    )
                ).blob();
            } else {
                fileBlob = await (await fetch(fileURL)).blob();
            }
        } else {
            const fileURL = await DownloadManager.getCachedOriginalFile(
                file
            )[0];
            if (!fileURL) {
                fileBlob = await new Response(
                    await DownloadManager.downloadFile(file)
                ).blob();
            } else {
                fileBlob = await (await fetch(fileURL)).blob();
            }
        }

        if (file.metadata.fileType === FILE_TYPE.LIVE_PHOTO) {
            const motionPhoto = await decodeMotionPhoto(file, fileBlob);
            const image = new File(
                [motionPhoto.image],
                motionPhoto.imageNameTitle
            );
            const imageType = await getFileType(image);
            const tempImageURL = URL.createObjectURL(
                new Blob([motionPhoto.image], { type: imageType.mimeType })
            );
            const video = new File(
                [motionPhoto.video],
                motionPhoto.videoNameTitle
            );
            const videoType = await getFileType(video);
            const tempVideoURL = URL.createObjectURL(
                new Blob([motionPhoto.video], { type: videoType.mimeType })
            );
            downloadUsingAnchor(tempImageURL, motionPhoto.imageNameTitle);
            downloadUsingAnchor(tempVideoURL, motionPhoto.videoNameTitle);
        } else {
            const fileType = await getFileType(
                new File([fileBlob], file.metadata.title)
            );
            if (
                file.pubMagicMetadata?.data.editedTime &&
                (fileType.exactType === TYPE_JPEG ||
                    fileType.exactType === TYPE_JPG)
            ) {
                fileBlob = await updateFileCreationDateInEXIF(
                    fileReader,
                    fileBlob,
                    new Date(file.pubMagicMetadata.data.editedTime / 1000)
                );
            }
            fileBlob = new Blob([fileBlob], { type: fileType.mimeType });
            const tempURL = URL.createObjectURL(fileBlob);
            downloadUsingAnchor(tempURL, file.metadata.title);
        }
<<<<<<< HEAD
    }

    const fileType = await getFileType(
        new File([fileBlob], file.metadata.title)
    );
    if (
        file.pubMagicMetadata?.data.editedTime &&
        (fileType.exactType === TYPE_JPEG || fileType.exactType === TYPE_JPG)
    ) {
        fileBlob = await updateFileCreationDateInEXIF(
            fileReader,
            fileBlob,
            new Date(file.pubMagicMetadata.data.editedTime / 1000)
        );
    }
    let tempImageURL: string;
    let tempVideoURL: string;
    let tempURL: string;

    if (file.metadata.fileType === FILE_TYPE.LIVE_PHOTO) {
        const motionPhoto = await decodeMotionPhoto(file, fileBlob);
        const image = new File([motionPhoto.image], motionPhoto.imageNameTitle);
        const imageType = await getFileType(image);
        tempImageURL = URL.createObjectURL(
            new Blob([motionPhoto.image], { type: imageType.mimeType })
        );
        const video = new File([motionPhoto.video], motionPhoto.videoNameTitle);
        const videoType = await getFileType(video);
        tempVideoURL = URL.createObjectURL(
            new Blob([motionPhoto.video], { type: videoType.mimeType })
        );
        downloadUsingAnchor(tempImageURL, motionPhoto.imageNameTitle);
        downloadUsingAnchor(tempVideoURL, motionPhoto.videoNameTitle);
    } else {
        fileBlob = new Blob([fileBlob], { type: fileType.mimeType });
        tempURL = URL.createObjectURL(fileBlob);
        downloadUsingAnchor(tempURL, file.metadata.title);
=======
    } catch (e) {
        logError(e, 'failed to download file');
>>>>>>> a19ff7d2
    }
}

function downloadUsingAnchor(link: string, name: string) {
    const a = document.createElement('a');
    a.style.display = 'none';
    a.href = link;
    a.download = name;
    document.body.appendChild(a);
    a.click();
    URL.revokeObjectURL(link);
    a.remove();
}

export function groupFilesBasedOnCollectionID(files: EnteFile[]) {
    const collectionWiseFiles = new Map<number, EnteFile[]>();
    for (const file of files) {
        if (!collectionWiseFiles.has(file.collectionID)) {
            collectionWiseFiles.set(file.collectionID, []);
        }
        if (!file.isTrashed) {
            collectionWiseFiles.get(file.collectionID).push(file);
        }
    }
    return collectionWiseFiles;
}

function getSelectedFileIds(selectedFiles: SelectedState) {
    const filesIDs: number[] = [];
    for (const [key, val] of Object.entries(selectedFiles)) {
        if (typeof val === 'boolean' && val) {
            filesIDs.push(Number(key));
        }
    }
    return filesIDs;
}
export function getSelectedFiles(
    selected: SelectedState,
    files: EnteFile[]
): EnteFile[] {
    const filesIDs = new Set(getSelectedFileIds(selected));
    const selectedFiles: EnteFile[] = [];
    const foundFiles = new Set<number>();
    for (const file of files) {
        if (filesIDs.has(file.id) && !foundFiles.has(file.id)) {
            selectedFiles.push(file);
            foundFiles.add(file.id);
        }
    }
    return selectedFiles;
}

export function sortFiles(files: EnteFile[]) {
    // sort based on the time of creation time of the file,
    // for files with same creation time, sort based on the time of last modification
    return files.sort((a, b) => {
        if (a.metadata.creationTime === b.metadata.creationTime) {
            return b.metadata.modificationTime - a.metadata.modificationTime;
        }
        return b.metadata.creationTime - a.metadata.creationTime;
    });
}

export async function decryptFile(
    file: EncryptedEnteFile,
    collectionKey: string
): Promise<EnteFile> {
    try {
        const worker = await ComlinkCryptoWorker.getInstance();
        const {
            encryptedKey,
            keyDecryptionNonce,
            metadata,
            magicMetadata,
            pubMagicMetadata,
            ...restFileProps
        } = file;
        const fileKey = await worker.decryptB64(
            encryptedKey,
            keyDecryptionNonce,
            collectionKey
        );
        const fileMetadata = await worker.decryptMetadata(
            metadata.encryptedData,
            metadata.decryptionHeader,
            fileKey
        );
        let fileMagicMetadata: FileMagicMetadata;
        let filePubMagicMetadata: FilePublicMagicMetadata;
        if (magicMetadata?.data) {
            fileMagicMetadata = {
                ...file.magicMetadata,
                data: await worker.decryptMetadata(
                    magicMetadata.data,
                    magicMetadata.header,
                    fileKey
                ),
            };
        }
        if (pubMagicMetadata?.data) {
            filePubMagicMetadata = {
                ...pubMagicMetadata,
                data: await worker.decryptMetadata(
                    pubMagicMetadata.data,
                    pubMagicMetadata.header,
                    fileKey
                ),
            };
        }
        return {
            ...restFileProps,
            key: fileKey,
            metadata: fileMetadata,
            magicMetadata: fileMagicMetadata,
            pubMagicMetadata: filePubMagicMetadata,
        };
    } catch (e) {
        logError(e, 'file decryption failed');
        throw e;
    }
}

export function fileNameWithoutExtension(filename: string) {
    const lastDotPosition = filename.lastIndexOf('.');
    if (lastDotPosition === -1) return filename;
    else return filename.slice(0, lastDotPosition);
}

export function fileExtensionWithDot(filename: string) {
    const lastDotPosition = filename.lastIndexOf('.');
    if (lastDotPosition === -1) return '';
    else return filename.slice(lastDotPosition);
}

export function splitFilenameAndExtension(filename: string): [string, string] {
    const lastDotPosition = filename.lastIndexOf('.');
    if (lastDotPosition === -1) return [filename, null];
    else
        return [
            filename.slice(0, lastDotPosition),
            filename.slice(lastDotPosition + 1),
        ];
}

export function getFileExtension(filename: string) {
    return splitFilenameAndExtension(filename)[1]?.toLocaleLowerCase();
}

export function generateStreamFromArrayBuffer(data: Uint8Array) {
    return new ReadableStream({
        async start(controller: ReadableStreamDefaultController) {
            controller.enqueue(data);
            controller.close();
        },
    });
}

export async function getRenderableFileURL(file: EnteFile, fileBlob: Blob) {
    switch (file.metadata.fileType) {
        case FILE_TYPE.IMAGE: {
            const convertedBlob = await getRenderableImage(
                file.metadata.title,
                fileBlob
            );
            return {
                converted: [URL.createObjectURL(convertedBlob)],
                original: [URL.createObjectURL(fileBlob)],
            };
        }
        case FILE_TYPE.LIVE_PHOTO: {
            const livePhoto = await getRenderableLivePhoto(file, fileBlob);
            return {
                converted: livePhoto.map((asset) => URL.createObjectURL(asset)),
                original: [URL.createObjectURL(fileBlob)],
            };
        }
        default: {
            const previewURL = await createTypedObjectURL(
                fileBlob,
                file.metadata.title
            );
            return {
                converted: [previewURL],
                original: [previewURL],
            };
        }
    }
}

async function getRenderableLivePhoto(
    file: EnteFile,
    fileBlob: Blob
): Promise<Blob[]> {
    const motionPhoto = await decodeMotionPhoto(file, fileBlob);
    const imageBlob = new Blob([motionPhoto.image]);
    return await Promise.all([
        getRenderableImage(motionPhoto.imageNameTitle, imageBlob),
        getPlayableVideo(motionPhoto.videoNameTitle, motionPhoto.video),
    ]);
}

async function getPlayableVideo(videoNameTitle: string, video: Uint8Array) {
    const mp4ConvertedVideo = await ffmpegService.convertToMP4(
        new File([video], videoNameTitle)
    );
    return new Blob([await mp4ConvertedVideo.arrayBuffer()]);
}

export async function getRenderableImage(fileName: string, imageBlob: Blob) {
    if (await isFileHEIC(imageBlob, fileName)) {
        addLogLine(
            `HEICConverter called for ${fileName}-${convertBytesToHumanReadable(
                imageBlob.size
            )}`
        );
        const convertedImageBlob = await heicConversionService.convert(
            imageBlob
        );

        addLogLine(`${fileName} successfully converted`);
        return convertedImageBlob;
    } else {
        return imageBlob;
    }
}

export async function isFileHEIC(fileBlob: Blob, fileName: string) {
    const tempFile = new File([fileBlob], fileName);
    const { exactType } = await getFileType(tempFile);
    return isExactTypeHEIC(exactType);
}

export function isExactTypeHEIC(exactType: string) {
    return (
        exactType.toLowerCase().endsWith(TYPE_HEIC) ||
        exactType.toLowerCase().endsWith(TYPE_HEIF)
    );
}

export async function changeFilesVisibility(
    files: EnteFile[],
    selected: SelectedState,
    visibility: VISIBILITY_STATE
) {
    const selectedFiles = getSelectedFiles(selected, files);
    const updatedFiles: EnteFile[] = [];
    for (const file of selectedFiles) {
        const updatedMagicMetadataProps: FileMagicMetadataProps = {
            visibility,
        };

        updatedFiles.push({
            ...file,
            magicMetadata: await updateMagicMetadataProps(
                file.magicMetadata ?? NEW_FILE_MAGIC_METADATA,
                file.key,
                updatedMagicMetadataProps
            ),
        });
    }
    return updatedFiles;
}

export async function changeFileCreationTime(
    file: EnteFile,
    editedTime: number
) {
    const updatedPublicMagicMetadataProps: FilePublicMagicMetadataProps = {
        editedTime,
    };
    file.pubMagicMetadata = await updateMagicMetadataProps(
        file.pubMagicMetadata ?? NEW_FILE_MAGIC_METADATA,
        file.key,
        updatedPublicMagicMetadataProps
    );
    return file;
}

export async function changeFileName(file: EnteFile, editedName: string) {
    const updatedPublicMagicMetadataProps: FilePublicMagicMetadataProps = {
        editedName,
    };

    file.pubMagicMetadata = await updateMagicMetadataProps(
        file.pubMagicMetadata ?? NEW_FILE_MAGIC_METADATA,
        file.key,
        updatedPublicMagicMetadataProps
    );
    return file;
}

export async function changeCaption(file: EnteFile, caption: string) {
    const updatedPublicMagicMetadataProps: FilePublicMagicMetadataProps = {
        caption,
    };

    file.pubMagicMetadata = await updateMagicMetadataProps(
        file.pubMagicMetadata ?? NEW_FILE_MAGIC_METADATA,
        file.key,
        updatedPublicMagicMetadataProps
    );
    return file;
}

export function isSharedFile(user: User, file: EnteFile) {
    if (!user?.id || !file?.ownerID) {
        return false;
    }
    return file.ownerID !== user.id;
}

export function mergeMetadata(files: EnteFile[]): EnteFile[] {
    return files.map((file) => {
        if (file.pubMagicMetadata?.data.editedTime) {
            file.metadata.creationTime = file.pubMagicMetadata.data.editedTime;
        }
        if (file.pubMagicMetadata?.data.editedName) {
            file.metadata.title = file.pubMagicMetadata.data.editedName;
        }

        return file;
    });
}

export function updateExistingFilePubMetadata(
    existingFile: EnteFile,
    updatedFile: EnteFile
) {
    existingFile.pubMagicMetadata = updatedFile.pubMagicMetadata;
    existingFile.metadata = mergeMetadata([existingFile])[0].metadata;
}

export async function getFileFromURL(fileURL: string) {
    const fileBlob = await (await fetch(fileURL)).blob();
    const fileFile = new File([fileBlob], 'temp');
    return fileFile;
}

export function getUniqueFiles(files: EnteFile[]) {
    const idSet = new Set<number>();
    return files.filter((file) => {
        if (!idSet.has(file.id)) {
            idSet.add(file.id);
            return true;
        } else {
            return false;
        }
    });
}
export function getNonTrashedFiles(files: EnteFile[]) {
    return files.filter(
        (file) => typeof file.isTrashed === 'undefined' || !file.isTrashed
    );
}

export async function downloadFiles(files: EnteFile[]) {
    for (const file of files) {
        try {
            await downloadFile(file, false);
        } catch (e) {
            logError(e, 'download fail for file');
        }
    }
}

export async function needsConversionForPreview(
    file: EnteFile,
    fileBlob: Blob
) {
    const isHEIC = await isFileHEIC(fileBlob, file.metadata.title);
    return (
        file.metadata.fileType === FILE_TYPE.LIVE_PHOTO ||
        (file.metadata.fileType === FILE_TYPE.IMAGE && isHEIC)
    );
}

export const isLivePhoto = (file: EnteFile) =>
    file.metadata.fileType === FILE_TYPE.LIVE_PHOTO;

export const isImageOrVideo = (fileType: FILE_TYPE) =>
    [FILE_TYPE.IMAGE, FILE_TYPE.VIDEO].includes(fileType);

export const getArchivedFiles = (files: EnteFile[]) => {
    return files.filter(IsArchived).map((file) => file.id);
};

export const createTypedObjectURL = async (blob: Blob, fileName: string) => {
    const type = await getFileType(new File([blob], fileName));
    return URL.createObjectURL(new Blob([blob], { type: type.mimeType }));
};

export const getUserOwnedNonTrashedFiles = (files: EnteFile[]) => {
    const user: User = getData(LS_KEYS.USER);
    if (!user?.id) {
        throw Error('user missing');
    }
    return files.filter((file) => file.isTrashed || file.ownerID === user.id);
};

// doesn't work on firefox
export const copyFileToClipboard = async (fileUrl: string) => {
    const canvas = document.createElement('canvas');
    const canvasCTX = canvas.getContext('2d');
    const image = new Image();

    const blobPromise = new Promise<Blob>((resolve, reject) => {
        let timeout: NodeJS.Timeout = null;
        try {
            image.setAttribute('src', fileUrl);
            image.onload = () => {
                canvas.width = image.width;
                canvas.height = image.height;
                canvasCTX.drawImage(image, 0, 0, image.width, image.height);
                canvas.toBlob(
                    (blob) => {
                        resolve(blob);
                    },
                    'image/png',
                    1
                );

                clearTimeout(timeout);
            };
        } catch (e) {
            void logError(e, 'failed to copy to clipboard');
            reject(e);
        } finally {
            clearTimeout(timeout);
        }
        timeout = setTimeout(
            () => reject(Error(CustomError.WAIT_TIME_EXCEEDED)),
            WAIT_TIME_IMAGE_CONVERSION
        );
    });

    const { ClipboardItem } = window;

    await navigator.clipboard
        .write([new ClipboardItem({ 'image/png': blobPromise })])
        .catch((e) => logError(e, 'failed to copy to clipboard'));
};

export function getLatestVersionFiles(files: EnteFile[]) {
    const latestVersionFiles = new Map<string, EnteFile>();
    files.forEach((file) => {
        const uid = `${file.collectionID}-${file.id}`;
        if (
            !latestVersionFiles.has(uid) ||
            latestVersionFiles.get(uid).updationTime < file.updationTime
        ) {
            latestVersionFiles.set(uid, file);
        }
    });
    return Array.from(latestVersionFiles.values()).filter(
        (file) => !file.isDeleted
    );
}<|MERGE_RESOLUTION|>--- conflicted
+++ resolved
@@ -119,48 +119,8 @@
             const tempURL = URL.createObjectURL(fileBlob);
             downloadUsingAnchor(tempURL, file.metadata.title);
         }
-<<<<<<< HEAD
-    }
-
-    const fileType = await getFileType(
-        new File([fileBlob], file.metadata.title)
-    );
-    if (
-        file.pubMagicMetadata?.data.editedTime &&
-        (fileType.exactType === TYPE_JPEG || fileType.exactType === TYPE_JPG)
-    ) {
-        fileBlob = await updateFileCreationDateInEXIF(
-            fileReader,
-            fileBlob,
-            new Date(file.pubMagicMetadata.data.editedTime / 1000)
-        );
-    }
-    let tempImageURL: string;
-    let tempVideoURL: string;
-    let tempURL: string;
-
-    if (file.metadata.fileType === FILE_TYPE.LIVE_PHOTO) {
-        const motionPhoto = await decodeMotionPhoto(file, fileBlob);
-        const image = new File([motionPhoto.image], motionPhoto.imageNameTitle);
-        const imageType = await getFileType(image);
-        tempImageURL = URL.createObjectURL(
-            new Blob([motionPhoto.image], { type: imageType.mimeType })
-        );
-        const video = new File([motionPhoto.video], motionPhoto.videoNameTitle);
-        const videoType = await getFileType(video);
-        tempVideoURL = URL.createObjectURL(
-            new Blob([motionPhoto.video], { type: videoType.mimeType })
-        );
-        downloadUsingAnchor(tempImageURL, motionPhoto.imageNameTitle);
-        downloadUsingAnchor(tempVideoURL, motionPhoto.videoNameTitle);
-    } else {
-        fileBlob = new Blob([fileBlob], { type: fileType.mimeType });
-        tempURL = URL.createObjectURL(fileBlob);
-        downloadUsingAnchor(tempURL, file.metadata.title);
-=======
     } catch (e) {
         logError(e, 'failed to download file');
->>>>>>> a19ff7d2
     }
 }
 
