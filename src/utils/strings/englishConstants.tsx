import React from 'react';
import styled from 'styled-components';

/**
 * Global English constants.
 */

const dateString = function (date) {
    return new Date(date / 1000).toLocaleDateString('en-US', {
        year: 'numeric',
        month: 'long',
        day: 'numeric',
    });
};

const Strong = styled.strong`
    color: #ddd;
`;

const Logo = styled.img`
    height: 18px;
    vertical-align: middle;
    margin-top: -3px;
`;

const Trigger = styled.span`
    :hover {
        text-decoration: underline;
        cursor: pointer;
    }
    color: #51cd7c;
`;

const englishConstants = {
    HERO_HEADER: () => (
        <div>
            with <Logo src="/icon.svg" />
            <br />
            your <Strong>memories</Strong> are
        </div>
    ),
    HERO_SLIDE_1_TITLE: 'protected',
    HERO_SLIDE_1:
        'end-to-end encrypted with your password, visible only to you',
    HERO_SLIDE_2_TITLE: 'synced',
    HERO_SLIDE_2: 'available across all your devices, web, android and ios',
    HERO_SLIDE_3_TITLE: 'preserved',
    HERO_SLIDE_3:
        'reliably replicated to a fallout shelter, designed to outlive',
    COMPANY_NAME: 'ente',
    LOGIN: 'log in',
    SIGN_UP: 'sign up',
    NAME: 'name',
    ENTER_NAME: 'your name',
    EMAIL: 'email',
    ENTER_EMAIL: 'email',
    DATA_DISCLAIMER: "we'll never share your data with anyone else.",
    SUBMIT: 'submit',
    EMAIL_ERROR: 'enter a valid email',
    REQUIRED: 'required',
    VERIFY_EMAIL: 'verify email',
    EMAIL_SENT: ({ email }) => (
        <p>
            we have sent a mail to <b>{email}</b>
        </p>
    ),
    CHECK_INBOX: 'please check your inbox (and spam) to complete verification',
    ENTER_OTT: 'verification code',
    RESEND_MAIL: 'resend?',
    VERIFY: 'verify',
    UNKNOWN_ERROR: 'something went wrong, please try again',
    INVALID_CODE: 'invalid verification code',
    EXPIRED_CODE: 'your verification code has expired',
    SENDING: 'sending...',
    SENT: 'sent!',
    PASSWORD: 'password',
    LINK_PASSWORD: 'enter password to unlock the album',
    ENTER_PASSPHRASE: 'enter your password',
    RETURN_PASSPHRASE_HINT: 'password',
    SET_PASSPHRASE: 'set password',
    VERIFY_PASSPHRASE: 'sign in',
    INCORRECT_PASSPHRASE: 'incorrect password',
    ENTER_ENC_PASSPHRASE:
        'please enter a password that we can use to encrypt your data',
    PASSPHRASE_DISCLAIMER: () => (
        <p>
            we don't store your password, so if you forget,
            <strong> we will not be able to help you</strong> recover your data.
        </p>
    ),
    PASSPHRASE_HINT: 'password',
    RE_ENTER_PASSPHRASE: 'password again',
    CONFIRM_PASSPHRASE: 'confirm your password',
    PASSPHRASE_MATCH_ERROR: "passwords don't match",
    CONSOLE_WARNING_STOP: 'STOP!',
    CONSOLE_WARNING_DESC:
        "This is a browser feature intended for developers. Please don't copy-paste unverified code here.",
    SELECT_COLLECTION: 'select an album to upload to',
    CREATE_COLLECTION: 'new album',
    ENTER_ALBUM_NAME: 'album name',
    CLOSE: 'close',
    NO: 'no',
    NOTHING_HERE: 'nothing to see here yet 👀',
    UPLOAD: {
        0: 'preparing to upload',
        1: 'reading google metadata files',
        2: 'reading file metadata',
        3: (fileCounter) =>
            `${fileCounter.finished} / ${fileCounter.total} files backed up`,
        4: 'backup complete',
    },
    UPLOADING_FILES: 'file upload',
    FILE_NOT_UPLOADED_LIST: 'the following files were not uploaded',
    SUBSCRIPTION_EXPIRED: (action) => (
        <>
            your subscription has expired, please a{' '}
            <Trigger onClick={action}>renew</Trigger>
        </>
    ),
    STORAGE_QUOTA_EXCEEDED: (action) => (
        <>
            you have exceeded your storage quota, please{' '}
            <Trigger onClick={action}>upgrade</Trigger> your plan
        </>
    ),
    INITIAL_LOAD_DELAY_WARNING: 'the first load may take some time',
    USER_DOES_NOT_EXIST: 'sorry, could not find a user with that email',
    UPLOAD_BUTTON_TEXT: 'upload',
    NO_ACCOUNT: "don't have an account?",
    ACCOUNT_EXISTS: 'already have an account?',
    ALBUM_NAME: 'album name',
    CREATE: 'create',
    DOWNLOAD: 'download',
    TOGGLE_FULLSCREEN: 'toggle fullscreen',
    ZOOM_IN_OUT: 'zoom in/out',
    PREVIOUS: 'previous (arrow left)',
    NEXT: 'next (arrow right)',
    NO_INTERNET_CONNECTION:
        'please check your internet connection and try again',
    TITLE: 'ente.io | encrypted photo storage',
    UPLOAD_FIRST_PHOTO_DESCRIPTION: 'preserve your first memory with ente',
    UPLOAD_FIRST_PHOTO: 'preserve',
    UPLOAD_DROPZONE_MESSAGE: 'drop to backup your files',
    CONFIRM_DELETE: 'confirm deletion',
    DELETE_MESSAGE: `the selected files will be permanently deleted and can't be restored `,
    DELETE_FILE: 'delete files',
    DELETE: 'delete',
    MULTI_FOLDER_UPLOAD: 'multiple folders detected',
    UPLOAD_STRATEGY_CHOICE: 'would you like to upload them into',
    UPLOAD_STRATEGY_SINGLE_COLLECTION: 'a single album',
    OR: 'or',
    UPLOAD_STRATEGY_COLLECTION_PER_FOLDER: 'separate albums',
    SESSION_EXPIRED_MESSAGE:
        'your session has expired, please login again to continue',
    SESSION_EXPIRED: 'session expired',
    SYNC_FAILED: 'failed to sync with server, please refresh this page',
    PASSWORD_GENERATION_FAILED:
        "your browser was unable to generate a strong key that meets ente's encryption standards, please try using the mobile app or another browser",
    CHANGE_PASSWORD: 'change password',
    GO_BACK: 'go back',
    DOWNLOAD_RECOVERY_KEY: 'recovery key',
    SAVE_LATER: 'save later',
    SAVE: 'save',
    RECOVERY_KEY_DESCRIPTION:
        'if you forget your password, the only way you can recover your data is with this key',
    RECOVER_KEY_GENERATION_FAILED:
        'recovery code could not be generated, please try again',
    KEY_NOT_STORED_DISCLAIMER:
        "we don't store this key, so please save this in a safe place",
    RECOVERY_KEY_FILENAME: 'ente-recovery-key.txt',
    FORGOT_PASSWORD: 'forgot password?',
    RECOVER_ACCOUNT: 'recover account',
    RETURN_RECOVERY_KEY_HINT: 'recovery key',
    RECOVER: 'recover',
    NO_RECOVERY_KEY: 'no recovery key?',
    INCORRECT_RECOVERY_KEY: 'incorrect recovery key',
    SORRY: 'sorry',
    NO_RECOVERY_KEY_MESSAGE:
        'due to the nature of our end-to-end encryption protocol, your data cannot be decrypted without your password or recovery key',
    NO_TWO_FACTOR_RECOVERY_KEY_MESSAGE: () => (
        <>
            please drop an email to{' '}
            <a href="mailto:support@ente.io">support@ente.io</a> from your
            registered email address
        </>
    ),
    CONTACT_SUPPORT: 'contact support',
    REQUEST_FEATURE: 'request feature',
    SUPPORT: 'support',
    CONFIRM: 'confirm',
    SKIP: 'skip',
    CANCEL: 'cancel',
    LOGOUT: 'logout',
    DELETE_ACCOUNT: 'delete account',
    DELETE_ACCOUNT_MESSAGE: () => (
        <>
            <p>
                please send an email to{' '}
                <a href="mailto:account-deletion@ente.io">
                    account-deletion@ente.io
                </a>{' '}
                from your registered email address.{' '}
            </p>
            your request will be processed within 72 hours.
        </>
    ),
    LOGOUT_MESSAGE: 'sure you want to logout?',
    CHANGE: 'change',
    CHANGE_EMAIL: 'change email?',
    OK: 'ok',
    SUCCESS: 'success',
    ERROR: 'error',
    MESSAGE: 'message',
    INSTALL_MOBILE_APP: () => (
        <>
            install our{' '}
            <a
                href="https://play.google.com/store/apps/details?id=io.ente.photos"
                target="_blank"
                style={{ color: '#51cd7c' }}
                rel="noreferrer">
                android
            </a>{' '}
            or{' '}
            <a
                href="https://apps.apple.com/in/app/ente-photos/id1542026904"
                style={{ color: '#51cd7c' }}
                target="_blank"
                rel="noreferrer">
                ios app{' '}
            </a>
            to automatically backup all your photos
        </>
    ),
    DOWNLOAD_APP_MESSAGE: () => (
        <>
            <p>
                sorry, this operation is currently only supported on our desktop
                app
            </p>
        </>
    ),
    DOWNLOAD_APP: 'download desktop app',
    EXPORT: 'export data',

    // ========================
    // Subscription
    // ========================
    SUBSCRIBE: 'subscribe',
    SUBSCRIPTION_PLAN: 'subscription plan',
    USAGE_DETAILS: 'usage',
    MANAGE: 'manage',
    MANAGEMENT_PORTAL: 'manage payment method',
    CHOOSE_PLAN: 'choose your subscription plan',
    MANAGE_PLAN: 'manage your subscription',
    CHOOSE_PLAN_BTN: 'choose plan',

    OFFLINE_MSG: 'you are offline, cached memories are being shown',

    FREE_SUBSCRIPTION_INFO: (expiryTime) => (
        <>
            <p>
                you are on the <strong>free</strong> plan that expires on{' '}
                {dateString(expiryTime)}
            </p>
        </>
    ),
    RENEWAL_ACTIVE_SUBSCRIPTION_INFO: (expiryTime) => (
        <p>your subscription will renew on {dateString(expiryTime)}</p>
    ),

    RENEWAL_CANCELLED_SUBSCRIPTION_INFO: (expiryTime) => (
        <>
            <p>
                your subscription will be cancelled on {dateString(expiryTime)}
            </p>
        </>
    ),

    USAGE_INFO: (usage, quota) => (
        <p>
            you have used {usage} out of your {quota} quota
        </p>
    ),

    SUBSCRIPTION_PURCHASE_SUCCESS: (expiryTime) => (
        <>
            <p>we've received your payment</p>
            your subscription is valid till{' '}
            <strong>{dateString(expiryTime)}</strong>
        </>
    ),
    SUBSCRIPTION_PURCHASE_CANCELLED:
        'your purchase was canceled, please try again if you want to subscribe',
    SUBSCRIPTION_VERIFICATION_FAILED:
        'we were not able to verify your purchase, verification can take few hours',
    SUBSCRIPTION_PURCHASE_FAILED:
        'subscription purchase failed , please try again',
    SUBSCRIPTION_UPDATE_FAILED:
        'subscription updated failed , please try again',
    UPDATE_PAYMENT_METHOD_MESSAGE:
        'we are sorry, payment failed when we tried to charge your card, please update your payment method and try again',
    STRIPE_AUTHENTICATION_FAILED:
        'we are unable to authenticate your payment method. please choose a different payment method and try again',
    UPDATE_PAYMENT_METHOD: 'update payment method',
    MONTHLY: 'monthly',
    YEARLY: 'yearly',
    UPDATE_SUBSCRIPTION_MESSAGE: 'are you sure you want to change your plan?',
    UPDATE_SUBSCRIPTION: 'change plan',

    CONFIRM_CANCEL_SUBSCRIPTION: 'confirm unsubscription',
    CANCEL_SUBSCRIPTION: 'unsubscribe',
    CANCEL_SUBSCRIPTION_MESSAGE: () => (
        <>
            <p>
                all of your data will be deleted from our servers at the end of
                this billing period.
            </p>
            <p>are you sure that you want to unsubscribe?</p>
        </>
    ),
    SUBSCRIPTION_CANCEL_FAILED: 'failed to cancel subscription',
    SUBSCRIPTION_CANCEL_SUCCESS: 'subscription successfully canceled',

    ACTIVATE_SUBSCRIPTION: 'reactivate subscription',
    CONFIRM_ACTIVATE_SUBSCRIPTION: 'confirm subscription activation',
    ACTIVATE_SUBSCRIPTION_MESSAGE: (expiryTime) =>
        `once reactivated, you will be billed on ${dateString(expiryTime)}`,
    SUBSCRIPTION_ACTIVATE_SUCCESS: 'subscription successfully activated',
    SUBSCRIPTION_ACTIVATE_FAILED: 'failed to reactivate subscription renewals',

    SUBSCRIPTION_PURCHASE_SUCCESS_TITLE: 'thank you',
    CANCEL_SUBSCRIPTION_ON_MOBILE:
        'please cancel your subscription from the mobile app to activate a subscription here',
    PAYPAL_MANAGE_NOT_SUPPORTED_MESSAGE: () => (
        <>
            please contact us at{' '}
            <a href="mailto:paypal@ente.io">paypal@ente.io</a> to manage your
            subscription
        </>
    ),
    PAYPAL_MANAGE_NOT_SUPPORTED: 'manage paypal plan',
    RENAME: 'rename',
    RENAME_COLLECTION: 'rename album',
    CONFIRM_DELETE_COLLECTION: 'confirm album deletion',
    DELETE_COLLECTION: 'delete album',
    DELETE_COLLECTION_FAILED: 'album deletion failed, please try again',
    DELETE_COLLECTION_MESSAGE: () => (
        <>
            <p>are you sure you want to delete this album?</p>
            <p>
                all files that are unique to this album will be moved to trash
            </p>
        </>
    ),
    SHARE: 'share',
    SHARE_COLLECTION: 'share album',
    SHARE_WITH_PEOPLE: 'share with your loved ones',
    SHAREES: 'shared with',
    ZERO_SHAREES: () => (
        <>
            <h6>currently shared with no one 😔</h6>
            <div style={{ marginTop: '16px' }}>
                <em style={{ color: '#3c3c3c' }}>
                    memories are fonder when shared
                </em>
            </div>
        </>
    ),
    PUBLIC_URL: 'public link',
    SHARE_WITH_SELF: 'oops, you cannot share with yourself',
    ALREADY_SHARED: (email) =>
        `oops, you're already sharing this with ${email}`,
    SHARING_BAD_REQUEST_ERROR: 'sharing album not allowed',
    SHARING_DISABLED_FOR_FREE_ACCOUNTS: 'sharing is disabled for free accounts',
    CONFIRM_DOWNLOAD_COLLECTION: 'download album',
    DOWNLOAD_COLLECTION_MESSAGE: () => (
        <>
            <p>are you sure you want to download the complete album?</p>
            <p>all files will be queued for download sequentially</p>
        </>
    ),
    DOWNLOAD_COLLECTION_FAILED: 'album downloading failed, please try again',
    CREATE_ALBUM_FAILED: 'failed to create album , please try again',
    SEARCH_HINT: () => (
        <span>try searching for New York, April 14, Christmas...</span>
    ),
    TERMS_AND_CONDITIONS: () => (
        <p>
            I agree to the{' '}
            <a href="https://ente.io/terms" target="_blank" rel="noreferrer">
                terms
            </a>{' '}
            and{' '}
            <a href="https://ente.io/privacy" target="_blank" rel="noreferrer">
                privacy policy
            </a>{' '}
        </p>
    ),
    CONFIRM_PASSWORD_NOT_SAVED: () => (
        <p>
            I understand that if I lose my password , I may lose my data since
            my data is{' '}
            <a
                href="https://ente.io/architecture"
                target="_blank"
                rel="noreferrer">
                end-to-end encrypted
            </a>{' '}
            with ente
        </p>
    ),
    SEARCH_STATS: ({ resultCount, timeTaken }) => (
        <span>
            found <span style={{ color: '#51cd7c' }}>{resultCount}</span>{' '}
            memories ( <span style={{ color: '#51cd7c' }}> {timeTaken}</span>{' '}
            seconds )
        </span>
    ),
    NOT_FILE_OWNER: 'you cannot delete files in a shared album',
    ADD_TO_COLLECTION: 'add to album',
    SELECTED: 'selected',
    VIDEO_PLAYBACK_FAILED: 'video format not supported',
    VIDEO_PLAYBACK_FAILED_DOWNLOAD_INSTEAD:
        'this video cannot be played on your browser',
    METADATA: 'metadata',
    INFO: 'information',
    FILE_ID: 'file id',
    FILE_NAME: 'file name',
    CREATION_TIME: 'creation time',
    UPDATED_ON: 'updated on',
    LOCATION: 'location',
    SHOW_MAP: 'show on map',
    EXIF: 'exif',
    DEVICE: 'device',
    IMAGE_SIZE: 'image size',
    FLASH: 'flash',
    FOCAL_LENGTH: 'focal length',
    APERTURE: 'aperture',
    ISO: 'iso',
    SHOW_ALL: 'show all',
    LOGIN_TO_UPLOAD_FILES: (count: number) =>
        count === 1
            ? `1 file received. login to upload`
            : `${count} files received. login to upload`,
    FILES_TO_BE_UPLOADED: (count: number) =>
        count === 1
            ? `1 file received. uploading in a jiffy`
            : `${count} files received. uploading in a jiffy`,
    TWO_FACTOR: 'two-factor',
    TWO_FACTOR_AUTHENTICATION: 'two-factor authentication',
    TWO_FACTOR_QR_INSTRUCTION:
        'scan the QR code below with your favorite authenticator app',
    ENTER_CODE_MANUALLY: 'enter the code manually',
    TWO_FACTOR_MANUAL_CODE_INSTRUCTION:
        'please enter this code in your favorite authenticator app',
    SCAN_QR_CODE: 'scan QR code instead',
    CONTINUE: 'continue',
    BACK: 'back',
    ENABLE_TWO_FACTOR: 'enable two-factor',
    ENABLE: 'enable',
    LOST_DEVICE: 'lost two-factor device?',
    INCORRECT_CODE: 'incorrect code',
    RECOVER_TWO_FACTOR: 'recover two-factor',
    TWO_FACTOR_INFO:
        'add an additional layer of security by requiring more than your email and password to log in to your account',
    DISABLE_TWO_FACTOR_HINT: 'disable two-factor authentication',
    UPDATE_TWO_FACTOR_HINT: 'update your authenticator device',
    DISABLE: 'disable',
    RECONFIGURE: 'reconfigure',
    UPDATE_TWO_FACTOR: 'update two-factor',
    UPDATE_TWO_FACTOR_MESSAGE:
        'continuing forward will void any previously configured authenticators',
    UPDATE: 'update',
    DISABLE_TWO_FACTOR: 'disable two-factor',
    DISABLE_TWO_FACTOR_MESSAGE:
        'are you sure you want to disable your two-factor authentication',
    TWO_FACTOR_SETUP_FAILED: 'failed to setup two factor, please try again',
    TWO_FACTOR_SETUP_SUCCESS:
        'two factor authentication successfully configured',
    TWO_FACTOR_DISABLE_SUCCESS: 'two factor authentication disabled',
    TWO_FACTOR_DISABLE_FAILED: 'failed to disable two factor, please try again',
    EXPORT_DATA: 'export data',
    SELECT_FOLDER: 'select folder',
    DESTINATION: 'destination',
    TOTAL_EXPORT_SIZE: 'total export size',
    START: 'start',
    EXPORT_IN_PROGRESS: 'export in progress...',
    PAUSE: 'pause',
    RESUME: 'resume',
    MINIMIZE: 'minimize',
    LAST_EXPORT_TIME: 'last export time',
    SUCCESSFULLY_EXPORTED_FILES: 'successful exports',
    FAILED_EXPORTED_FILES: 'failed exports',
    EXPORT_AGAIN: 'resync',
    RETRY_EXPORT_: 'retry failed exports',
    LOCAL_STORAGE_NOT_ACCESSIBLE: 'local storage not accessible',
    LOCAL_STORAGE_NOT_ACCESSIBLE_MESSAGE:
        'your browser or an addon is blocking ente from saving data into local storage. please try loading this page after switching your browsing mode.',
    RETRY: 'retry',
    UPDATE_EMAIL: 'change email',
    SEND_OTT: 'send otp',
    EMAIl_ALREADY_OWNED: 'email already taken',
    EMAIL_UDPATE_SUCCESSFUL: 'your email has been udpated successfully',
    UPLOAD_FAILED: 'upload failed',
    ETAGS_BLOCKED: (url: string) => (
        <>
            <p>
                {' '}
                we were unable to upload the following files because of your
                browser configuration.
            </p>
            <p>
                {' '}
                please disable any addons that might be preventing ente from
                using <code>eTags</code> to upload large files, or use our{' '}
                <a
                    href={url}
                    style={{ color: '#51cd7c', textDecoration: 'underline' }}
                    target="_blank"
                    rel="noreferrer">
                    desktop app
                </a>{' '}
                for a more reliable import experience.
            </p>
        </>
    ),

    LIVE_PHOTOS_DETECTED: () => (
        <p>
            the photo and video files from your Live Photos have been merged
            into a single ELP file
        </p>
    ),

    RETRY_FAILED: 'retry failed uploads',
    FAILED_UPLOADS: 'failed uploads ',
    SKIPPED_FILES: 'ignored uploads',
    UNSUPPORTED_FILES: 'unsupported files',
    SUCCESSFUL_UPLOADS: 'successful uploads',
    SKIPPED_INFO:
        'skipped these as there are files with matching names in the same album',
    UNSUPPORTED_INFO: 'ente does not support these file formats yet',
    BLOCKED_UPLOADS: 'blocked uploads',
    INPROGRESS_UPLOADS: 'uploads in progress',
    TOO_LARGE_UPLOADS: 'large files',
    LARGER_THAN_AVAILABLE_STORAGE_UPLOADS: 'insufficient storage',
    LARGER_THAN_AVAILABLE_STORAGE_INFO:
        'these files were not uploaded as they exceed the maximum size limit for your storage plan',
    TOO_LARGE_INFO:
        'these files were not uploaded as they exceed our maximum file size limit',
    UPLOAD_TO_COLLECTION: 'upload to album',
    ARCHIVE: 'archive',
    ALL: 'all',
    MOVE_TO_COLLECTION: 'move to album',
    UNARCHIVE: 'un-archive',
    MOVE: 'move',
    ADD: 'add',
    SORT: 'sort',
    REMOVE: 'remove',
    CONFIRM_REMOVE: 'confirm removal',
    TRASH: 'trash',
    MOVE_TO_TRASH: 'move to trash',
    TRASH_MESSAGE:
        'the selected files will be removed from all albums and moved to trash ',
    DELETE_PERMANENTLY: 'delete permanently',
    RESTORE: 'restore',
    CONFIRM_RESTORE: 'confirm restoration',
    RESTORE_MESSAGE: 'restore selected files ?',
    RESTORE_TO_COLLECTION: 'restore to album',
    AUTOMATIC_BIN_DELETE_MESSAGE: (relativeTime: string) =>
        `permanently deleted ${relativeTime}`,
    EMPTY_TRASH: 'empty trash',
    CONFIRM_EMPTY_TRASH: 'empty trash?',
    EMPTY_TRASH_MESSAGE:
        'all files will be permanently removed from your ente account',

    CONFIRM_REMOVE_MESSAGE: () => (
        <>
            <p>are you sure you want to remove these files from the album?</p>
            <p>
                all files that are unique to this album will be moved to trash
            </p>
        </>
    ),
    SORT_BY_LATEST_PHOTO: 'recent photo',
    SORT_BY_MODIFICATION_TIME: 'last updated',
    SORT_BY_COLLECTION_NAME: 'album name',
    FIX_LARGE_THUMBNAILS: 'compress thumbnails',
    THUMBNAIL_REPLACED: 'thumbnails compressed',
    FIX_THUMBNAIL: 'compress',
    FIX_THUMBNAIL_LATER: 'compress later',
    REPLACE_THUMBNAIL_NOT_STARTED: () => (
        <>
            some of your videos thumbnails can be compressed to save space.
            would you like ente to compress them?
        </>
    ),
    REPLACE_THUMBNAIL_COMPLETED: () => (
        <>successfully compressed all thumbnails</>
    ),
    REPLACE_THUMBNAIL_NOOP: () => (
        <>you have no thumbnails that can be compressed further</>
    ),
    REPLACE_THUMBNAIL_COMPLETED_WITH_ERROR: () => (
        <>could not compress some of your thumbnails, please retry</>
    ),
    FIX_CREATION_TIME: 'fix time',
    FIX_CREATION_TIME_IN_PROGRESS: 'fixing time',
    CREATION_TIME_UPDATED: `file time updated`,

    UPDATE_CREATION_TIME_NOT_STARTED: () => (
        <>select the option you want to use</>
    ),
    UPDATE_CREATION_TIME_COMPLETED: () => <>successfully updated all files</>,

    UPDATE_CREATION_TIME_COMPLETED_WITH_ERROR: () => (
        <>file time updation failed for some files, please retry</>
    ),
    FILE_NAME_CHARACTER_LIMIT: '100 characters max',

    DATE_TIME_ORIGINAL: 'EXIF:DateTimeOriginal',
    DATE_TIME_DIGITIZED: 'EXIF:DateTimeDigitized',
    CUSTOM_TIME: 'custom time',
    REOPEN_PLAN_SELECTOR_MODAL: 're-open plans',
    OPEN_PLAN_SELECTOR_MODAL_FAILED: 'failed to open plans',
    COMMENT: 'comment',
    ABUSE_REPORT_DESCRIPTION:
        'submitting this report will notify the album owner.',
    OTHER_REASON_REQUIRES_COMMENTS:
        'reason = other, require  a mandatory comment ',
    REPORT_SUBMIT_SUCCESS_CONTENT: 'your report has been submitted',
    REPORT_SUBMIT_SUCCESS_TITLE: 'report sent',
    REPORT_SUBMIT_FAILED: 'failed to sent report, try again',
    INSTALL: 'install',
    ALBUM_URL: 'album url',
    PUBLIC_SHARING: 'link sharing',
    NOT_FOUND: '404 - not found',
    LINK_EXPIRED: 'this link has either expired or been disabled!',
    MANAGE_LINK: 'manage link',
    LINK_TOO_MANY_REQUESTS: 'this album is too popular for us to handle!',
    DISABLE_PUBLIC_SHARING: "'disable public sharing",
    DISABLE_PUBLIC_SHARING_MESSAGE:
        'are you sure you want to disable public sharing?',
    FILE_DOWNLOAD: 'file download',
    LINK_PASSWORD_LOCK: 'password lock',
    LINK_DEVICE_LIMIT: 'device limit',
    LINK_EXPIRY: 'link expiry',
    LINK_EXPIRY_NEVER: 'never',
    DISABLE_FILE_DOWNLOAD: 'disable download',
    DISABLE_FILE_DOWNLOAD_MESSAGE:
        'are you sure that you want to disable the download button for files? \n viewers can still take screenshots or save a copy of your photos using external tools',
    ABUSE_REPORT: 'abuse report',
    ABUSE_REPORT_BUTTON_TEXT: 'report abuse?',
    MALICIOUS_CONTENT: 'contains malicious content',
    COPYRIGHT:
        'infringes on the copyright of someone I am authorized to represent',
    ENTER_EMAIL_ADDRESS: 'email*',
    SELECT_REASON: 'select a reason*',
    ENTER_FULL_NAME: 'full name*',
    ENTER_DIGITAL_SIGNATURE:
        'typing your full name in this box will act as your digital signature*',
    ENTER_ON_BEHALF_OF: 'I am reporting on behalf of*',
    ENTER_ADDRESS: 'address*',
    ENTER_JOB_TITLE: 'job title*',
    ENTER_CITY: 'city*',
    ENTER_PHONE: 'phone number*',

    ENTER_STATE: 'state*',
    ENTER_POSTAL_CODE: 'zip/postal code*',
    ENTER_COUNTRY: 'country*',
    JUDICIAL_DESCRIPTION: () => (
        <>
            By checking the following boxes, I state{' '}
            <strong>UNDER PENALTY OF PERJURY </strong>of law that:
        </>
    ),
    TERM_1: 'I hereby state that I have a good faith belief that the sharing of copyrighted material at the location above is not authorized by the copyright owner, its agent, or the law (e.g., as a fair use). ',
    TERM_2: 'I hereby state that the information in this Notice is accurate and, under penalty of perjury, that I am the owner, or authorized to act on behalf of, the owner, of the copyright or of an exclusive right under the copyright that is allegedly infringed. ',
    TERM_3: 'I acknowledge that any person who knowingly materially misrepresents that material or activity is infringing may be subject to liability for damages. ',
    PRESERVED_BY: 'preserved by',
    ENTE_IO: 'ente.io',
    PLAYBACK_SUPPORT_COMING: 'playback support coming soon...',
    LIVE_PHOTO: 'this is a live photo',
    LIVE: 'LIVE',
<<<<<<< HEAD
    DISABLE_PASSWORD: 'disable password',
    DISABLE_PASSWORD_MESSAGE: 'are you sure you want to disable password',
    PASSWORD_LOCK: 'password lock',
    LOCK: 'lock',
=======
    DOWNLOAD_UPLOAD_LOGS: 'debug logs',
>>>>>>> 22cae92d
};

export default englishConstants;<|MERGE_RESOLUTION|>--- conflicted
+++ resolved
@@ -683,14 +683,11 @@
     PLAYBACK_SUPPORT_COMING: 'playback support coming soon...',
     LIVE_PHOTO: 'this is a live photo',
     LIVE: 'LIVE',
-<<<<<<< HEAD
     DISABLE_PASSWORD: 'disable password',
     DISABLE_PASSWORD_MESSAGE: 'are you sure you want to disable password',
     PASSWORD_LOCK: 'password lock',
     LOCK: 'lock',
-=======
     DOWNLOAD_UPLOAD_LOGS: 'debug logs',
->>>>>>> 22cae92d
 };
 
 export default englishConstants;