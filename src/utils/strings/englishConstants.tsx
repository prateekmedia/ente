--- conflicted
+++ resolved
@@ -915,10 +915,7 @@
         </>
     ),
     ADD_X_PHOTOS: (x: number) => `Add ${x} ${x > 1 ? 'photos' : 'photo'}`,
-<<<<<<< HEAD
-=======
     CHOSE_THEME: 'Choose theme',
->>>>>>> 53258857
 };
 
 export default englishConstants;