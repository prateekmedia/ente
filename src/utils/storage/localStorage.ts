import { logError } from 'utils/sentry';

export enum LS_KEYS {
    USER = 'user',
    SESSION = 'session',
    KEY_ATTRIBUTES = 'keyAttributes',
    ORIGINAL_KEY_ATTRIBUTES = 'originalKeyAttributes',
    SUBSCRIPTION = 'subscription',
    FAMILY_DATA = 'familyData',
    PLANS = 'plans',
    IS_FIRST_LOGIN = 'isFirstLogin',
    JUST_SIGNED_UP = 'justSignedUp',
    SHOW_BACK_BUTTON = 'showBackButton',
    EXPORT = 'export',
    AnonymizedUserID = 'anonymizedUserID',
    THUMBNAIL_FIX_STATE = 'thumbnailFixState',
    LIVE_PHOTO_INFO_SHOWN_COUNT = 'livePhotoInfoShownCount',
    LOGS = 'logs',
    USER_DETAILS = 'userDetails',
    COLLECTION_SORT_BY = 'collectionSortBy',
    THEME = 'theme',
<<<<<<< HEAD
    WAIT_TIME = 'waitTime',
=======
    API_ENDPOINT = 'apiEndpoint',
>>>>>>> bcba2f85
}

export const setData = (key: LS_KEYS, value: object) => {
    if (typeof localStorage === 'undefined') {
        return null;
    }
    localStorage.setItem(key, JSON.stringify(value));
};

export const removeData = (key: LS_KEYS) => {
    if (typeof localStorage === 'undefined') {
        return null;
    }
    localStorage.removeItem(key);
};

export const getData = (key: LS_KEYS) => {
    try {
        if (
            typeof localStorage === 'undefined' ||
            typeof key === 'undefined' ||
            typeof localStorage.getItem(key) === 'undefined' ||
            localStorage.getItem(key) === 'undefined'
        ) {
            return null;
        }
        const data = localStorage.getItem(key);
        return data && JSON.parse(data);
    } catch (e) {
        logError(e, 'Failed to Parse JSON for key ' + key);
    }
};

export const clearData = () => {
    if (typeof localStorage === 'undefined') {
        return null;
    }
    localStorage.clear();
};<|MERGE_RESOLUTION|>--- conflicted
+++ resolved
@@ -19,11 +19,8 @@
     USER_DETAILS = 'userDetails',
     COLLECTION_SORT_BY = 'collectionSortBy',
     THEME = 'theme',
-<<<<<<< HEAD
     WAIT_TIME = 'waitTime',
-=======
     API_ENDPOINT = 'apiEndpoint',
->>>>>>> bcba2f85
 }
 
 export const setData = (key: LS_KEYS, value: object) => {
