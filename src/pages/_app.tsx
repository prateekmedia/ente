--- conflicted
+++ resolved
@@ -14,17 +14,14 @@
 import HTTPService from 'services/HTTPService';
 import FlashMessageBar from 'components/FlashMessageBar';
 import Head from 'next/head';
-<<<<<<< HEAD
 import { eventBus, Events } from 'services/events';
 import mlWorkManager from 'services/machineLearning/mlWorkManager';
 import {
     getMLSearchConfig,
     updateMLSearchConfig,
 } from 'utils/machineLearning/config';
-=======
 import { getAlbumSiteHost } from 'constants/pages';
 import GoToEnte from 'components/pages/sharedAlbum/GoToEnte';
->>>>>>> c0c210d5
 
 const GlobalStyles = createGlobalStyle`
 /* ubuntu-regular - latin */
@@ -527,15 +524,10 @@
     sharedFiles: File[];
     resetSharedFiles: () => void;
     setDisappearingFlashMessage: (message: FlashMessage) => void;
-<<<<<<< HEAD
-    redirectUrl: string;
-    setRedirectUrl: (url: string) => void;
+    redirectURL: string;
+    setRedirectURL: (url: string) => void;
     mlSearchEnabled: boolean;
     updateMlSearchEnabled: (enabled: boolean) => void;
-=======
-    redirectURL: string;
-    setRedirectURL: (url: string) => void;
->>>>>>> c0c210d5
 };
 
 export enum FLASH_MESSAGE_TYPE {
@@ -566,14 +558,10 @@
     const [sharedFiles, setSharedFiles] = useState<File[]>(null);
     const [redirectName, setRedirectName] = useState<string>(null);
     const [flashMessage, setFlashMessage] = useState<FlashMessage>(null);
-<<<<<<< HEAD
-    const [redirectUrl, setRedirectUrl] = useState(null);
-    const [mlSearchEnabled, setMlSearchEnabled] = useState(false);
-=======
     const [redirectURL, setRedirectURL] = useState(null);
     const [isAlbumsDomain, setIsAlbumsDomain] = useState(false);
-
->>>>>>> c0c210d5
+    const [mlSearchEnabled, setMlSearchEnabled] = useState(false);
+
     useEffect(() => {
         if (
             !('serviceWorker' in navigator) ||
@@ -691,7 +679,6 @@
         setFlashMessage(flashMessages);
         setTimeout(() => setFlashMessage(null), 5000);
     };
-<<<<<<< HEAD
     const updateMlSearchEnabled = async (enabled: boolean) => {
         try {
             const mlSearchConfig = await getMLSearchConfig();
@@ -703,10 +690,7 @@
             logError(e, 'Error while updating mlSearchEnabled');
         }
     };
-    //  ho ja yaar
-=======
-
->>>>>>> c0c210d5
+
     return (
         <>
             <Head>
@@ -750,15 +734,10 @@
                     sharedFiles,
                     resetSharedFiles,
                     setDisappearingFlashMessage,
-<<<<<<< HEAD
-                    redirectUrl,
-                    setRedirectUrl,
+                    redirectURL,
+                    setRedirectURL,
                     mlSearchEnabled,
                     updateMlSearchEnabled,
-=======
-                    redirectURL,
-                    setRedirectURL,
->>>>>>> c0c210d5
                 }}>
                 {loading ? (
                     <Container>
