--- conflicted
+++ resolved
@@ -89,22 +89,10 @@
                                         {errors.email}
                                     </FormControl.Feedback>
                                 </Form.Group>
-<<<<<<< HEAD
-                                <Button
-                                    variant="success"
-                                    type="submit"
-                                    block
-                                    disabled={loading}
-                                    style={{ marginBottom: '12px' }}
-                                >
-                                    {constants.LOGIN}
-                                </Button>
-=======
                                 <SubmitButton
                                     buttonText={constants.LOGIN}
                                     loading={loading}
                                 />
->>>>>>> 337c3a52
                             </Form>
                         )}
                     </Formik>
