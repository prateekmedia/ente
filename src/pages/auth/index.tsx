import React, { useContext, useEffect, useState } from 'react';
import OTPDisplay from 'components/Authenicator/OTPDisplay';
import { getAuthCodes } from 'services/authenticator/authenticatorService';
import { CustomError } from 'utils/error';
import { PAGES } from 'constants/pages';
import { useRouter } from 'next/router';
import { AuthFooter } from 'components/Authenicator/AuthFooter';
import { AppContext } from 'pages/_app';
<<<<<<< HEAD
import { TextField } from '@mui/material';
=======
import AuthNavbar from 'components/pages/auth/Navbar';
>>>>>>> 664d1b7d
import { t } from 'i18next';

const AuthenticatorCodesPage = () => {
    const appContext = useContext(AppContext);
    const router = useRouter();
    const [codes, setCodes] = useState([]);
    const [searchTerm, setSearchTerm] = useState('');

    useEffect(() => {
        const fetchCodes = async () => {
            try {
                const res = await getAuthCodes();
                setCodes(res);
            } catch (err) {
                if (err.message === CustomError.KEY_MISSING) {
                    appContext.setRedirectURL(PAGES.AUTH);
                    router.push(PAGES.ROOT);
                } else {
                    // do not log errors
                }
            }
        };
        fetchCodes();
        appContext.showNavBar(false);
    }, []);

    const filteredCodes = codes.filter(
        (secret) =>
            (secret.issuer ?? '')
                .toLowerCase()
                .includes(searchTerm.toLowerCase()) ||
            (secret.account ?? '')
                .toLowerCase()
                .includes(searchTerm.toLowerCase())
    );

    return (
<<<<<<< HEAD
        <div
            style={{
                display: 'flex',
                flexDirection: 'column',
                alignItems: 'center',
                justifyContent: 'flex-start',
            }}>
            <div style={{ marginBottom: '2rem' }} />
            <h2>Authenticator</h2>
            <div style={{ marginBottom: '1rem' }} />
            {filteredCodes.length === 0 && searchTerm.length === 0 ? (
                <></>
            ) : (
                <TextField
                    id="search"
                    name="search"
                    label={t('SEARCH')}
                    onChange={(e) => setSearchTerm(e.target.value)}
                    variant="filled"
                    value={searchTerm}
                    autoFocus
                />
            )}

            <div style={{ marginBottom: '1rem' }} />
            {filteredCodes.length === 0 ? (
                <div
                    style={{
                        alignItems: 'center',
                        display: 'flex',
                        textAlign: 'center',
                        marginTop: '32px',
                    }}>
                    {searchTerm.length !== 0 ? (
                        <p>{t('NO_RESULTS')}</p>
                    ) : (
                        <div />
                    )}
                </div>
            ) : (
                filteredCodes.map((code) => (
                    <OTPDisplay codeInfo={code} key={code.id} />
                ))
            )}
            <div style={{ marginBottom: '2rem' }} />
            <AuthFooter />
            <div style={{ marginBottom: '4rem' }} />
        </div>
=======
        <>
            <AuthNavbar />
            <div
                style={{
                    display: 'flex',
                    flexDirection: 'column',
                    alignItems: 'center',
                    justifyContent: 'flex-start',
                }}>
                <div style={{ marginBottom: '2rem' }} />
                <h2>{t('AUTHENTICATOR_TITLE')}</h2>
                {filteredCodes.length === 0 && searchTerm.length === 0 ? (
                    <></>
                ) : (
                    <input
                        type="text"
                        placeholder={t('SEARCH')}
                        value={searchTerm}
                        onChange={(e) => setSearchTerm(e.target.value)}
                    />
                )}

                <div style={{ marginBottom: '1rem' }} />
                {filteredCodes.length === 0 ? (
                    <div
                        style={{
                            alignItems: 'center',
                            display: 'flex',
                            textAlign: 'center',
                            marginTop: '32px',
                        }}>
                        {searchTerm.length !== 0 ? (
                            <p>No results found.</p>
                        ) : (
                            <div />
                        )}
                    </div>
                ) : (
                    filteredCodes.map((code) => (
                        <OTPDisplay codeInfo={code} key={code.id} />
                    ))
                )}
                <div style={{ marginBottom: '2rem' }} />
                <AuthFooter />
                <div style={{ marginBottom: '4rem' }} />
            </div>
        </>
>>>>>>> 664d1b7d
    );
};

export default AuthenticatorCodesPage;<|MERGE_RESOLUTION|>--- conflicted
+++ resolved
@@ -6,11 +6,8 @@
 import { useRouter } from 'next/router';
 import { AuthFooter } from 'components/Authenicator/AuthFooter';
 import { AppContext } from 'pages/_app';
-<<<<<<< HEAD
 import { TextField } from '@mui/material';
-=======
 import AuthNavbar from 'components/pages/auth/Navbar';
->>>>>>> 664d1b7d
 import { t } from 'i18next';
 
 const AuthenticatorCodesPage = () => {
@@ -48,56 +45,6 @@
     );
 
     return (
-<<<<<<< HEAD
-        <div
-            style={{
-                display: 'flex',
-                flexDirection: 'column',
-                alignItems: 'center',
-                justifyContent: 'flex-start',
-            }}>
-            <div style={{ marginBottom: '2rem' }} />
-            <h2>Authenticator</h2>
-            <div style={{ marginBottom: '1rem' }} />
-            {filteredCodes.length === 0 && searchTerm.length === 0 ? (
-                <></>
-            ) : (
-                <TextField
-                    id="search"
-                    name="search"
-                    label={t('SEARCH')}
-                    onChange={(e) => setSearchTerm(e.target.value)}
-                    variant="filled"
-                    value={searchTerm}
-                    autoFocus
-                />
-            )}
-
-            <div style={{ marginBottom: '1rem' }} />
-            {filteredCodes.length === 0 ? (
-                <div
-                    style={{
-                        alignItems: 'center',
-                        display: 'flex',
-                        textAlign: 'center',
-                        marginTop: '32px',
-                    }}>
-                    {searchTerm.length !== 0 ? (
-                        <p>{t('NO_RESULTS')}</p>
-                    ) : (
-                        <div />
-                    )}
-                </div>
-            ) : (
-                filteredCodes.map((code) => (
-                    <OTPDisplay codeInfo={code} key={code.id} />
-                ))
-            )}
-            <div style={{ marginBottom: '2rem' }} />
-            <AuthFooter />
-            <div style={{ marginBottom: '4rem' }} />
-        </div>
-=======
         <>
             <AuthNavbar />
             <div
@@ -108,15 +55,19 @@
                     justifyContent: 'flex-start',
                 }}>
                 <div style={{ marginBottom: '2rem' }} />
-                <h2>{t('AUTHENTICATOR_TITLE')}</h2>
+                <h2>Authenticator</h2>
+                <div style={{ marginBottom: '1rem' }} />
                 {filteredCodes.length === 0 && searchTerm.length === 0 ? (
                     <></>
                 ) : (
-                    <input
-                        type="text"
-                        placeholder={t('SEARCH')}
+                    <TextField
+                        id="search"
+                        name="search"
+                        label={t('SEARCH')}
+                        onChange={(e) => setSearchTerm(e.target.value)}
+                        variant="filled"
                         value={searchTerm}
-                        onChange={(e) => setSearchTerm(e.target.value)}
+                        autoFocus
                     />
                 )}
 
@@ -130,7 +81,7 @@
                             marginTop: '32px',
                         }}>
                         {searchTerm.length !== 0 ? (
-                            <p>No results found.</p>
+                            <p>{t('NO_RESULTS')}</p>
                         ) : (
                             <div />
                         )}
@@ -145,7 +96,6 @@
                 <div style={{ marginBottom: '4rem' }} />
             </div>
         </>
->>>>>>> 664d1b7d
     );
 };
 
