--- conflicted
+++ resolved
@@ -106,22 +106,11 @@
                                 <DisclaimerContainer>
                                     {constants.DATA_DISCLAIMER}
                                 </DisclaimerContainer>
-<<<<<<< HEAD
-                                <Button
-                                    variant="success"
-                                    type="submit"
-                                    block
-                                    disabled={loading}
-                                >
-                                    {constants.SUBMIT}
-                                </Button>
-=======
 
                                 <SubmitButton
                                     buttonText={constants.SUBMIT}
                                     loading={loading}
                                 />
->>>>>>> 337c3a52
                             </Form>
                         )}
                     </Formik>
