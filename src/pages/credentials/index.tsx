import React, { useContext, useEffect, useState } from 'react';

import constants from 'utils/strings/constants';
import { clearData, getData, LS_KEYS } from 'utils/storage/localStorage';
import { useRouter } from 'next/router';
import { PAGES } from 'constants/pages';
import { SESSION_KEYS, getKey } from 'utils/storage/sessionStorage';
import CryptoWorker, {
    decryptAndStoreToken,
    generateAndSaveIntermediateKeyAttributes,
    saveKeyInSessionStore,
} from 'utils/crypto';
import { logoutUser } from 'services/userService';
import { isFirstLogin } from 'utils/storage';
import SingleInputForm, {
    SingleInputFormProps,
} from 'components/SingleInputForm';
import { AppContext } from 'pages/_app';
import { logError } from 'utils/sentry';
import { KeyAttributes, User } from 'types/user';
import FormContainer from 'components/Form/FormContainer';
import FormPaper from 'components/Form/FormPaper';
import FormPaperTitle from 'components/Form/FormPaper/Title';
import FormPaperFooter from 'components/Form/FormPaper/Footer';
import LinkButton from 'components/pages/gallery/LinkButton';
import { CustomError } from 'utils/error';
<<<<<<< HEAD
import isElectron from 'is-electron';
import desktopService from 'services/desktopService';
import VerticallyCentered from 'components/Container';
import EnteSpinner from 'components/EnteSpinner';
=======
import { Input } from '@mui/material';
>>>>>>> 6efed13c

export default function Credentials() {
    const router = useRouter();
    const [keyAttributes, setKeyAttributes] = useState<KeyAttributes>();
    const appContext = useContext(AppContext);
    const [user, setUser] = useState<User>();
    useEffect(() => {
        router.prefetch(PAGES.GALLERY);
<<<<<<< HEAD
        const main = async () => {
            const user = getData(LS_KEYS.USER);
            const keyAttributes = getData(LS_KEYS.KEY_ATTRIBUTES);
            let key = getKey(SESSION_KEYS.ENCRYPTION_KEY);
            if (!key && isElectron()) {
                key = await desktopService.getEncryptionKey();
                if (key) {
                    await saveKeyInSessionStore(
                        SESSION_KEYS.ENCRYPTION_KEY,
                        key,
                        true
                    );
                }
            }
            if (
                (!user?.token && !user?.encryptedToken) ||
                (keyAttributes && !keyAttributes.memLimit)
            ) {
                clearData();
                router.push(PAGES.ROOT);
            } else if (!keyAttributes) {
                router.push(PAGES.GENERATE);
            } else if (key) {
                router.push(PAGES.GALLERY);
            } else {
                setKeyAttributes(keyAttributes);
            }
        };
        main();
=======
        const user = getData(LS_KEYS.USER);
        setUser(user);
        const keyAttributes = getData(LS_KEYS.KEY_ATTRIBUTES);
        const key = getKey(SESSION_KEYS.ENCRYPTION_KEY);
        if (
            (!user?.token && !user?.encryptedToken) ||
            (keyAttributes && !keyAttributes.memLimit)
        ) {
            clearData();
            router.push(PAGES.ROOT);
        } else if (!keyAttributes) {
            router.push(PAGES.GENERATE);
        } else if (key) {
            router.push(PAGES.GALLERY);
        } else {
            setKeyAttributes(keyAttributes);
        }
>>>>>>> 6efed13c
        appContext.showNavBar(true);
    }, []);

    const verifyPassphrase: SingleInputFormProps['callback'] = async (
        passphrase,
        setFieldError
    ) => {
        try {
            const cryptoWorker = await new CryptoWorker();
            let kek: string = null;
            try {
                kek = await cryptoWorker.deriveKey(
                    passphrase,
                    keyAttributes.kekSalt,
                    keyAttributes.opsLimit,
                    keyAttributes.memLimit
                );
            } catch (e) {
                logError(e, 'failed to derive key');
                throw Error(CustomError.WEAK_DEVICE);
            }
            try {
                const key: string = await cryptoWorker.decryptB64(
                    keyAttributes.encryptedKey,
                    keyAttributes.keyDecryptionNonce,
                    kek
                );

                if (isFirstLogin()) {
                    await generateAndSaveIntermediateKeyAttributes(
                        passphrase,
                        keyAttributes,
                        key
                    );
                }
                await saveKeyInSessionStore(SESSION_KEYS.ENCRYPTION_KEY, key);
                await decryptAndStoreToken(key);
                const redirectURL = appContext.redirectURL;
                appContext.setRedirectURL(null);
                router.push(redirectURL ?? PAGES.GALLERY);
            } catch (e) {
                logError(e, 'user entered a wrong password');
                throw Error(CustomError.INCORRECT_PASSWORD);
            }
        } catch (e) {
            switch (e.message) {
                case CustomError.WEAK_DEVICE:
                    setFieldError(constants.WEAK_DEVICE);
                    break;
                case CustomError.INCORRECT_PASSWORD:
                    setFieldError(constants.INCORRECT_PASSPHRASE);
                    break;
                default:
                    setFieldError(`${constants.UNKNOWN_ERROR} ${e.message}`);
            }
        }
    };

    const redirectToRecoverPage = () => router.push(PAGES.RECOVER);

    if (!keyAttributes) {
        return (
            <VerticallyCentered>
                <EnteSpinner />
            </VerticallyCentered>
        );
    }

    return (
        <FormContainer>
            <FormPaper style={{ minWidth: '320px' }}>
                <FormPaperTitle>{constants.PASSWORD}</FormPaperTitle>
                <SingleInputForm
                    callback={verifyPassphrase}
                    placeholder={constants.RETURN_PASSPHRASE_HINT}
                    buttonText={constants.VERIFY_PASSPHRASE}
                    hiddenPreInput={
                        <Input
                            id="email"
                            name="email"
                            autoComplete="username"
                            type="email"
                            hidden
                            value={user?.email}
                        />
                    }
                    autoComplete={'current-password'}
                    fieldType="password"
                />

                <FormPaperFooter style={{ justifyContent: 'space-between' }}>
                    <LinkButton onClick={redirectToRecoverPage}>
                        {constants.FORGOT_PASSWORD}
                    </LinkButton>
                    <LinkButton onClick={logoutUser}>
                        {constants.CHANGE_EMAIL}
                    </LinkButton>
                </FormPaperFooter>
            </FormPaper>
        </FormContainer>
    );
}<|MERGE_RESOLUTION|>--- conflicted
+++ resolved
@@ -24,14 +24,11 @@
 import FormPaperFooter from 'components/Form/FormPaper/Footer';
 import LinkButton from 'components/pages/gallery/LinkButton';
 import { CustomError } from 'utils/error';
-<<<<<<< HEAD
 import isElectron from 'is-electron';
 import desktopService from 'services/desktopService';
 import VerticallyCentered from 'components/Container';
 import EnteSpinner from 'components/EnteSpinner';
-=======
 import { Input } from '@mui/material';
->>>>>>> 6efed13c
 
 export default function Credentials() {
     const router = useRouter();
@@ -40,9 +37,9 @@
     const [user, setUser] = useState<User>();
     useEffect(() => {
         router.prefetch(PAGES.GALLERY);
-<<<<<<< HEAD
         const main = async () => {
             const user = getData(LS_KEYS.USER);
+            setUser(user);
             const keyAttributes = getData(LS_KEYS.KEY_ATTRIBUTES);
             let key = getKey(SESSION_KEYS.ENCRYPTION_KEY);
             if (!key && isElectron()) {
@@ -70,25 +67,6 @@
             }
         };
         main();
-=======
-        const user = getData(LS_KEYS.USER);
-        setUser(user);
-        const keyAttributes = getData(LS_KEYS.KEY_ATTRIBUTES);
-        const key = getKey(SESSION_KEYS.ENCRYPTION_KEY);
-        if (
-            (!user?.token && !user?.encryptedToken) ||
-            (keyAttributes && !keyAttributes.memLimit)
-        ) {
-            clearData();
-            router.push(PAGES.ROOT);
-        } else if (!keyAttributes) {
-            router.push(PAGES.GENERATE);
-        } else if (key) {
-            router.push(PAGES.GALLERY);
-        } else {
-            setKeyAttributes(keyAttributes);
-        }
->>>>>>> 6efed13c
         appContext.showNavBar(true);
     }, []);
 
