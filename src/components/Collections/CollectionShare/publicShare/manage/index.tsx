import { ManageLinkPassword } from './linkPassword';
import { ManageDeviceLimit } from './deviceLimit';
import { ManageLinkExpiry } from './linkExpiry';
import { DialogContent, Stack, Typography } from '@mui/material';
import { GalleryContext } from 'pages/gallery';
import React, { useContext, useState } from 'react';
import {
    deleteShareableURL,
    updateShareableURL,
} from 'services/collectionService';
import { Collection, PublicURL, UpdatePublicURL } from 'types/collection';
<<<<<<< HEAD
import constants from 'utils/strings/constants';
=======
import { sleep } from 'utils/common';
import {
    ManageSectionLabel,
    ManageSectionOptions,
} from '../../styledComponents';
>>>>>>> efb9af9b
import { ManageDownloadAccess } from './downloadAccess';
import { handleSharingErrors } from 'utils/error/ui';
import { SetPublicShareProp } from 'types/publicCollection';
import { ManagePublicCollect } from './publicCollect';
<<<<<<< HEAD
import { EnteDrawer } from 'components/EnteDrawer';
import DialogTitleWithCloseButton, {
    dialogCloseHandler,
} from 'components/DialogBox/TitleWithCloseButton';
import RemoveCircleOutline from '@mui/icons-material/RemoveCircleOutline';
import ContentCopyIcon from '@mui/icons-material/ContentCopy';
import { EnteMenuItem } from 'components/Menu/menuItem';
=======
import { t } from 'i18next';

>>>>>>> efb9af9b
interface Iprops {
    publicShareProp: PublicURL;
    collection: Collection;
    setPublicShareProp: SetPublicShareProp;
    open: boolean;
    onClose: () => void;
    publicShareUrl: string;
}

export default function PublicShareManage({
    publicShareProp,
    collection,
    setPublicShareProp,
    open,
    onClose,
    publicShareUrl,
}: Iprops) {
    const handleClose = dialogCloseHandler({
        onClose: onClose,
    });
    const galleryContext = useContext(GalleryContext);

    const [sharableLinkError, setSharableLinkError] = useState(null);

    const updatePublicShareURLHelper = async (req: UpdatePublicURL) => {
        try {
            galleryContext.setBlockingLoad(true);
            const response = await updateShareableURL(req);
            setPublicShareProp(response);
        } catch (e) {
            const errorMessage = handleSharingErrors(e);
            setSharableLinkError(errorMessage);
        } finally {
            galleryContext.setBlockingLoad(false);
        }
    };
    const disablePublicSharing = async () => {
        //appContext.startLoading();
        await deleteShareableURL(collection);
        setPublicShareProp(null);
        // await galleryContext.syncWithRemote(false, true);
    };
    const copyToClipboardHelper = (text: string) => () => {
        navigator.clipboard.writeText(text);
    };
    return (
        <>
<<<<<<< HEAD
            <EnteDrawer anchor="right" open={open} onClose={handleClose}>
                <DialogTitleWithCloseButton onClose={handleClose}>
                    {constants.SHARE_COLLECTION}
                </DialogTitleWithCloseButton>
                <DialogContent>
                    <Stack spacing={3}>
=======
            <details>
                <ManageSectionLabel onClick={scrollToEnd}>
                    {t('MANAGE_LINK')}
                </ManageSectionLabel>
                <ManageSectionOptions>
                    <Stack spacing={1.5}>
                        <ManageLinkExpiry
                            collection={collection}
                            publicShareProp={publicShareProp}
                            updatePublicShareURLHelper={
                                updatePublicShareURLHelper
                            }
                        />
                        <ManageDeviceLimit
                            collection={collection}
                            publicShareProp={publicShareProp}
                            updatePublicShareURLHelper={
                                updatePublicShareURLHelper
                            }
                        />
>>>>>>> efb9af9b
                        <ManagePublicCollect
                            collection={collection}
                            publicShareProp={publicShareProp}
                            updatePublicShareURLHelper={
                                updatePublicShareURLHelper
                            }
                        />
                        <ManageLinkExpiry
                            collection={collection}
                            publicShareProp={publicShareProp}
                            updatePublicShareURLHelper={
                                updatePublicShareURLHelper
                            }
                        />
                        <Stack>
                            <ManageDeviceLimit
                                collection={collection}
                                publicShareProp={publicShareProp}
                                updatePublicShareURLHelper={
                                    updatePublicShareURLHelper
                                }
                            />
                            <ManageDownloadAccess
                                collection={collection}
                                publicShareProp={publicShareProp}
                                updatePublicShareURLHelper={
                                    updatePublicShareURLHelper
                                }
                            />
                            <ManageLinkPassword
                                collection={collection}
                                publicShareProp={publicShareProp}
                                updatePublicShareURLHelper={
                                    updatePublicShareURLHelper
                                }
                            />
                        </Stack>
                        <EnteMenuItem
                            startIcon={<ContentCopyIcon />}
                            onClick={copyToClipboardHelper(publicShareUrl)}
                            isTopOfList={true}
                            isBottomOfList={true}>
                            {constants.COPY_LINK}
                        </EnteMenuItem>
                        <EnteMenuItem
                            color="danger"
                            startIcon={<RemoveCircleOutline />}
                            onClick={disablePublicSharing}
                            isTopOfList={true}
                            isBottomOfList={true}>
                            {constants.REMOVE_LINK}
                        </EnteMenuItem>
                    </Stack>
                    {sharableLinkError && (
                        <Typography
                            textAlign={'center'}
                            variant="body2"
                            sx={{
                                color: (theme) => theme.palette.danger.main,
                                mt: 0.5,
                            }}>
                            {sharableLinkError}
                        </Typography>
                    )}
                </DialogContent>
            </EnteDrawer>
        </>
    );
}<|MERGE_RESOLUTION|>--- conflicted
+++ resolved
@@ -9,20 +9,10 @@
     updateShareableURL,
 } from 'services/collectionService';
 import { Collection, PublicURL, UpdatePublicURL } from 'types/collection';
-<<<<<<< HEAD
-import constants from 'utils/strings/constants';
-=======
-import { sleep } from 'utils/common';
-import {
-    ManageSectionLabel,
-    ManageSectionOptions,
-} from '../../styledComponents';
->>>>>>> efb9af9b
 import { ManageDownloadAccess } from './downloadAccess';
 import { handleSharingErrors } from 'utils/error/ui';
 import { SetPublicShareProp } from 'types/publicCollection';
 import { ManagePublicCollect } from './publicCollect';
-<<<<<<< HEAD
 import { EnteDrawer } from 'components/EnteDrawer';
 import DialogTitleWithCloseButton, {
     dialogCloseHandler,
@@ -30,10 +20,7 @@
 import RemoveCircleOutline from '@mui/icons-material/RemoveCircleOutline';
 import ContentCopyIcon from '@mui/icons-material/ContentCopy';
 import { EnteMenuItem } from 'components/Menu/menuItem';
-=======
 import { t } from 'i18next';
-
->>>>>>> efb9af9b
 interface Iprops {
     publicShareProp: PublicURL;
     collection: Collection;
@@ -81,35 +68,12 @@
     };
     return (
         <>
-<<<<<<< HEAD
             <EnteDrawer anchor="right" open={open} onClose={handleClose}>
                 <DialogTitleWithCloseButton onClose={handleClose}>
-                    {constants.SHARE_COLLECTION}
+                    {t('SHARE_COLLECTION')}
                 </DialogTitleWithCloseButton>
                 <DialogContent>
                     <Stack spacing={3}>
-=======
-            <details>
-                <ManageSectionLabel onClick={scrollToEnd}>
-                    {t('MANAGE_LINK')}
-                </ManageSectionLabel>
-                <ManageSectionOptions>
-                    <Stack spacing={1.5}>
-                        <ManageLinkExpiry
-                            collection={collection}
-                            publicShareProp={publicShareProp}
-                            updatePublicShareURLHelper={
-                                updatePublicShareURLHelper
-                            }
-                        />
-                        <ManageDeviceLimit
-                            collection={collection}
-                            publicShareProp={publicShareProp}
-                            updatePublicShareURLHelper={
-                                updatePublicShareURLHelper
-                            }
-                        />
->>>>>>> efb9af9b
                         <ManagePublicCollect
                             collection={collection}
                             publicShareProp={publicShareProp}
@@ -152,7 +116,7 @@
                             onClick={copyToClipboardHelper(publicShareUrl)}
                             isTopOfList={true}
                             isBottomOfList={true}>
-                            {constants.COPY_LINK}
+                            {t('COPY_LINK')}
                         </EnteMenuItem>
                         <EnteMenuItem
                             color="danger"
@@ -160,7 +124,7 @@
                             onClick={disablePublicSharing}
                             isTopOfList={true}
                             isBottomOfList={true}>
-                            {constants.REMOVE_LINK}
+                            {t('REMOVE_LINK')}
                         </EnteMenuItem>
                     </Stack>
                     {sharableLinkError && (
