import { ManageLinkPassword } from './linkPassword';
import { ManageDeviceLimit } from './deviceLimit';
import { ManageLinkExpiry } from './linkExpiry';
import { Stack, Typography } from '@mui/material';
import { GalleryContext } from 'pages/gallery';
import React, { useContext, useState } from 'react';
import { updateShareableURL } from 'services/collectionService';
import { Collection, PublicURL, UpdatePublicURL } from 'types/collection';
import { sleep } from 'utils/common';
import constants from 'utils/strings/constants';
import {
    ManageSectionLabel,
    ManageSectionOptions,
} from '../../styledComponents';
import { ManageDownloadAccess } from './downloadAccess';
import { handleSharingErrors } from 'utils/error/ui';
import { SetPublicShareProp } from 'types/publicCollection';
<<<<<<< HEAD
import { ManagePublicCollect } from './publicCollect';
=======
// import { ManagePublicCollect } from './publicCollect';
>>>>>>> b397d672

interface Iprops {
    publicShareProp: PublicURL;
    collection: Collection;
    setPublicShareProp: SetPublicShareProp;
}

export default function PublicShareManage({
    publicShareProp,
    collection,
    setPublicShareProp,
}: Iprops) {
    const galleryContext = useContext(GalleryContext);

    const [sharableLinkError, setSharableLinkError] = useState(null);

    const updatePublicShareURLHelper = async (req: UpdatePublicURL) => {
        try {
            galleryContext.setBlockingLoad(true);
            const response = await updateShareableURL(req);
            setPublicShareProp(response);
        } catch (e) {
            const errorMessage = handleSharingErrors(e);
            setSharableLinkError(errorMessage);
        } finally {
            galleryContext.setBlockingLoad(false);
        }
    };

    const scrollToEnd = (e) => {
        const lastOptionRow: Element =
            e.currentTarget.nextElementSibling.lastElementChild;
        const main = async (lastOptionRow: Element) => {
            await sleep(0);
            lastOptionRow.scrollIntoView(true);
        };
        main(lastOptionRow);
    };

    return (
        <>
            <details>
                <ManageSectionLabel onClick={scrollToEnd}>
                    {constants.MANAGE_LINK}
                </ManageSectionLabel>
                <ManageSectionOptions>
                    <Stack spacing={1.5}>
                        <ManageLinkExpiry
                            collection={collection}
                            publicShareProp={publicShareProp}
                            updatePublicShareURLHelper={
                                updatePublicShareURLHelper
                            }
                        />
                        <ManageDeviceLimit
                            collection={collection}
                            publicShareProp={publicShareProp}
                            updatePublicShareURLHelper={
                                updatePublicShareURLHelper
                            }
                        />
                        <ManageDownloadAccess
                            collection={collection}
                            publicShareProp={publicShareProp}
                            updatePublicShareURLHelper={
                                updatePublicShareURLHelper
                            }
                        />
                        <ManageLinkPassword
<<<<<<< HEAD
                            collection={collection}
                            publicShareProp={publicShareProp}
                            updatePublicShareURLHelper={
                                updatePublicShareURLHelper
                            }
                        />
                        <ManagePublicCollect
=======
>>>>>>> b397d672
                            collection={collection}
                            publicShareProp={publicShareProp}
                            updatePublicShareURLHelper={
                                updatePublicShareURLHelper
                            }
                        />
                        {/* <ManagePublicCollect
                            collection={collection}
                            publicShareProp={publicShareProp}
                            updatePublicShareURLHelper={
                                updatePublicShareURLHelper
                            }
                        /> */}
                    </Stack>
                    {sharableLinkError && (
                        <Typography
                            textAlign={'center'}
                            variant="body2"
                            sx={{
                                color: (theme) => theme.palette.danger.main,
                                mt: 0.5,
                            }}>
                            {sharableLinkError}
                        </Typography>
                    )}
                </ManageSectionOptions>
            </details>
        </>
    );
}<|MERGE_RESOLUTION|>--- conflicted
+++ resolved
@@ -15,11 +15,7 @@
 import { ManageDownloadAccess } from './downloadAccess';
 import { handleSharingErrors } from 'utils/error/ui';
 import { SetPublicShareProp } from 'types/publicCollection';
-<<<<<<< HEAD
-import { ManagePublicCollect } from './publicCollect';
-=======
 // import { ManagePublicCollect } from './publicCollect';
->>>>>>> b397d672
 
 interface Iprops {
     publicShareProp: PublicURL;
@@ -89,16 +85,6 @@
                             }
                         />
                         <ManageLinkPassword
-<<<<<<< HEAD
-                            collection={collection}
-                            publicShareProp={publicShareProp}
-                            updatePublicShareURLHelper={
-                                updatePublicShareURLHelper
-                            }
-                        />
-                        <ManagePublicCollect
-=======
->>>>>>> b397d672
                             collection={collection}
                             publicShareProp={publicShareProp}
                             updatePublicShareURLHelper={
