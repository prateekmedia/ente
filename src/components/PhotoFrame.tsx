--- conflicted
+++ resolved
@@ -266,49 +266,20 @@
                     </div>
                 </div>
             `;
-<<<<<<< HEAD
-            delete files[index].src;
-        } else if (
-            files[index].metadata.fileType === FILE_TYPE.LIVE_PHOTO &&
-            !files[index].html
-        ) {
-            files[index].html = `
-                <div class='video-loading'>
+            } else if (
+                file.metadata.fileType === FILE_TYPE.LIVE_PHOTO &&
+                !file.html
+            ) {
+                file.html = `
+                <div class="video-loading">
                     <img src="${url}" />
                     <div class="spinner-border text-light" role="status">
                         <span class="sr-only">Loading...</span>
                     </div>
                 </div>
             `;
-            delete files[index].src;
-        }
-        if (
-            files[index].metadata.fileType === FILE_TYPE.IMAGE &&
-            !files[index].src
-        ) {
-            files[index].src = url;
-        }
-        setFiles(files);
-    };
-
-    const updateSrcURL = async (index: number, srcURL: SourceURL) => {
-        files[index] = {
-            ...files[index],
-            w: window.innerWidth,
-            h: window.innerHeight,
-        };
-        const { imageURL, videoURL } = srcURL;
-        if (files[index].metadata.fileType === FILE_TYPE.VIDEO) {
-            if (await isPlaybackPossible(videoURL)) {
-                files[index].html = `
-                <video controls>
-                    <source src="${videoURL}" />
-                    Your browser does not support the video tag.
-                </video>
-=======
             } else if (
-                (file.metadata.fileType === FILE_TYPE.IMAGE ||
-                    file.metadata.fileType === FILE_TYPE.LIVE_PHOTO) &&
+                file.metadata.fileType === FILE_TYPE.IMAGE &&
                 !file.src
             ) {
                 file.src = url;
@@ -322,8 +293,9 @@
         return updateFile(files[index]);
     };
 
-    const updateSrcURL = async (index: number, url: string) => {
-        const isPlayable = await isPlaybackPossible(url);
+    const updateSrcURL = async (index: number, srcURL: SourceURL) => {
+        const { videoURL, imageURL } = srcURL;
+        const isPlayable = videoURL && (await isPlaybackPossible(videoURL));
         const updateFile = (file: EnteFile) => {
             file = {
                 ...file,
@@ -334,7 +306,7 @@
                 if (isPlayable) {
                     file.html = `
             <video controls>
-                <source src="${url}" />
+                <source src="${videoURL}" />
                 Your browser does not support the video tag.
             </video>
         `;
@@ -344,54 +316,35 @@
                 <img src="${file.msrc}" />
                 <div class="download-message" >
                     ${constants.VIDEO_PLAYBACK_FAILED_DOWNLOAD_INSTEAD}
-                    <a class="btn btn-outline-success" href=${url} download="${file.metadata.title}"">Download</button>
+                    <a class="btn btn-outline-success" href=${videoURL} download="${file.metadata.title}"">Download</button>
                 </div>
             </div>
->>>>>>> 913a3a65
             `;
                 }
-            } else {
-<<<<<<< HEAD
-                files[index].html = `
-                <div class="video-loading">
-                    <img src="${files[index].msrc}" />
-                    <div class="download-message" >
-                        ${constants.VIDEO_PLAYBACK_FAILED_DOWNLOAD_INSTEAD}
-                        <a class="btn btn-outline-success" href=${videoURL} download="${files[index].metadata.title}"">Download</button>
-                    </div>
-                </div>
-                `;
-            }
-        } else if (files[index].metadata.fileType === FILE_TYPE.LIVE_PHOTO) {
-            const { imageURL, videoURL } = srcURL;
-            if (await isPlaybackPossible(videoURL)) {
-                files[index].html = `
+            } else if (file.metadata.fileType === FILE_TYPE.LIVE_PHOTO) {
+                if (isPlayable) {
+                    file.html = `
                 <div class = 'live-photo-container'>
-                    <img class = "live-photo-image-${files[index].id}" src="${imageURL}" />
-                    <video class = "live-photo-video-${files[index].id}" loop muted>
+                    <img class = "live-photo-image-${file.id}" src="${imageURL}" />
+                    <video class = "live-photo-video-${file.id}" loop muted>
                         <source src="${videoURL}" />
                         Your browser does not support the video tag.
                     </video>
                 </div>
                 `;
-            } else {
-                files[index].html = `
+                } else {
+                    file.html = `
                 <div class="video-loading">
-                    <img src="${files[index].msrc}" />
-                    <div class="download-message" data-id="${files[index].id}">
+                    <img src="${file.msrc}" />
+                    <div class="download-message" data-id="${file.id}">
                         ${constants.VIDEO_PLAYBACK_FAILED_DOWNLOAD_INSTEAD}
                         <button class = "btn btn-outline-success">Download</button>
                     </div>
                 </div>
                 `;
-            }
-        } else {
-            files[index].src = imageURL;
-        }
-        setIsSourceLoaded(true);
-        setFiles(files);
-=======
-                file.src = url;
+                }
+            } else {
+                file.src = imageURL;
             }
             return file;
         };
@@ -399,8 +352,8 @@
             files[index] = updateFile(files[index]);
             return [...files];
         });
+        setIsSourceLoaded(true);
         return updateFile(files[index]);
->>>>>>> 913a3a65
     };
 
     const handleClose = (needUpdate) => {
@@ -554,7 +507,7 @@
                     } else {
                         urls = await DownloadManager.getFile(item, true);
                     }
-<<<<<<< HEAD
+                    galleryContext.finishLoading();
                     const mergedURL = urls.join(',');
                     galleryContext.files.set(item.id, mergedURL);
                 }
@@ -568,22 +521,15 @@
                     [imageURL] = urls;
                 }
                 setIsSourceLoaded(false);
-                await updateSrcURL(item.dataIndex, { imageURL, videoURL });
-                item.html = files[item.dataIndex].html;
-                item.src = files[item.dataIndex].src;
-                item.w = files[item.dataIndex].w;
-                item.h = files[item.dataIndex].h;
-=======
-                    galleryContext.finishLoading();
-                    galleryContext.files.set(item.id, url);
-                }
-                const newFile = await updateSrcURL(item.dataIndex, url);
+                const newFile = await updateSrcURL(item.dataIndex, {
+                    imageURL,
+                    videoURL,
+                });
                 item.msrc = newFile.msrc;
                 item.html = newFile.html;
                 item.src = newFile.src;
                 item.w = newFile.w;
                 item.h = newFile.h;
->>>>>>> 913a3a65
                 try {
                     instance.invalidateCurrItems();
                     instance.updateSize(true);
