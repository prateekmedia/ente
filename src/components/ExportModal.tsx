--- conflicted
+++ resolved
@@ -257,13 +257,8 @@
                     <Typography color="text.muted">
                         {t('TOTAL_ITEMS')}
                     </Typography>
-<<<<<<< HEAD
                     <Typography color="text.muted">
-                        {fileExportStats.totalCount}
-=======
-                    <Typography color="text.secondary">
                         {formatNumber(fileExportStats.totalCount)}
->>>>>>> 688b28e1
                     </Typography>
                 </SpaceBetweenFlex>
             </DialogContent>
