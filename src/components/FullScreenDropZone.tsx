--- conflicted
+++ resolved
@@ -3,11 +3,7 @@
 import constants from 'utils/strings/constants';
 import CrossIcon from './CrossIcon';
 
-<<<<<<< HEAD
-const CloseButtonWrapper=styled.div`
-=======
 const CloseButtonWrapper = styled.div`
->>>>>>> 68976573
     position: absolute;
     top:10px;
     right:10px;
@@ -51,15 +47,9 @@
     const onDragEnter = () => setIsDragActive(true);
     const onDragLeave = () => setIsDragActive(false);
 
-<<<<<<< HEAD
-    useEffect(()=>{
-        window.addEventListener('keydown', (event)=>{
-            if (event.code==='Escape') {
-=======
     useEffect(() => {
         window.addEventListener('keydown', (event) => {
             if (event.code === 'Escape') {
->>>>>>> 68976573
                 onDragLeave();
             }
         });
@@ -79,16 +69,10 @@
             {isDragActive && (
                 <Overlay
                     onDrop={onDragLeave}
-<<<<<<< HEAD
-                >
-                    <CloseButtonWrapper onClick={onDragLeave}>
-                        <CrossIcon/>
-=======
                     onDragLeave={onDragLeave}
                 >
                     <CloseButtonWrapper onClick={onDragLeave}>
                         <CrossIcon />
->>>>>>> 68976573
                     </CloseButtonWrapper>
                     {constants.UPLOAD_DROPZONE_MESSAGE}
                 </Overlay>
