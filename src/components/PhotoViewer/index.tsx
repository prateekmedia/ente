--- conflicted
+++ resolved
@@ -9,12 +9,7 @@
 import { EnteFile } from 'types/file';
 import constants from 'utils/strings/constants';
 import exifr from 'exifr';
-<<<<<<< HEAD
-import { copyFileToClipboard, downloadFile } from 'utils/file';
-import { prettyPrintExif } from 'utils/exif';
-=======
-import { downloadFile } from 'utils/file';
->>>>>>> 04e572cf
+import { downloadFile, copyFileToClipboard } from 'utils/file';
 import { livePhotoBtnHTML } from 'components/LivePhotoBtn';
 import { logError } from 'utils/sentry';
 
