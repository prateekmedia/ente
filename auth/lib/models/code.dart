import 'dart:convert';

import 'package:ente_auth/models/code_display.dart';
import 'package:ente_auth/utils/totp_util.dart';
import 'package:flutter/foundation.dart';

class Code {
  static const defaultDigits = 6;
  static const steamDigits = 5;
  static const defaultPeriod = 30;

  int? generatedID;
  final String account;
  final String issuer;
  final int digits;
  final int period;
  final String secret;
  final Algorithm algorithm;
  final Type type;

  /// otpauth url in the code
  final String rawData;
  final int counter;
  bool? hasSynced;

  final CodeDisplay display;

  bool get isPinned => display.pinned;

  Code(
    this.account,
    this.issuer,
    this.digits,
    this.period,
    this.secret,
    this.algorithm,
    this.type,
    this.counter,
    this.rawData, {
    this.generatedID,
    required this.display,
  });

  Code copyWith({
    String? account,
    String? issuer,
    int? digits,
    int? period,
    String? secret,
    Algorithm? algorithm,
    Type? type,
    int? counter,
    CodeDisplay? display,
  }) {
    final String updateAccount = account ?? this.account;
    final String updateIssuer = issuer ?? this.issuer;
    final int updatedDigits = digits ?? this.digits;
    final int updatePeriod = period ?? this.period;
    final String updatedSecret = secret ?? this.secret;
    final Algorithm updatedAlgo = algorithm ?? this.algorithm;
    final Type updatedType = type ?? this.type;
    final int updatedCounter = counter ?? this.counter;
    final CodeDisplay updatedDisplay = display ?? this.display;

    return Code(
      updateAccount,
      updateIssuer,
      updatedDigits,
      updatePeriod,
      updatedSecret,
      updatedAlgo,
      updatedType,
      updatedCounter,
      "otpauth://${updatedType.name}/$updateIssuer:$updateAccount?algorithm=${updatedAlgo.name}"
      "&digits=$updatedDigits&issuer=$updateIssuer"
      "&period=$updatePeriod&secret=$updatedSecret${updatedType == Type.hotp ? "&counter=$updatedCounter" : ""}",
      generatedID: generatedID,
      display: updatedDisplay,
    );
  }

  static Code fromAccountAndSecret(
    Type type,
    String account,
    String issuer,
    String secret,
<<<<<<< HEAD
    CodeDisplay? display,
=======
    int digits,
>>>>>>> 2308a731
  ) {
    return Code(
      account,
      issuer,
      digits,
      defaultPeriod,
      secret,
      Algorithm.sha1,
      type,
      0,
<<<<<<< HEAD
      "otpauth://totp/$issuer:$account?algorithm=SHA1&digits=6&issuer=$issuer&period=30&secret=$secret",
      display: display ?? CodeDisplay(),
=======
      "otpauth://${type.name}/$issuer:$account?algorithm=SHA1&digits=$digits&issuer=$issuer&period=30&secret=$secret",
>>>>>>> 2308a731
    );
  }

  static Code fromOTPAuthUrl(String rawData, {CodeDisplay? display}) {
    Uri uri = Uri.parse(rawData);
    final issuer = _getIssuer(uri);

    try {
      return Code(
        _getAccount(uri),
        issuer,
        _getDigits(uri, issuer),
        _getPeriod(uri),
        getSanitizedSecret(uri.queryParameters['secret']!),
        _getAlgorithm(uri),
        _getType(uri),
        _getCounter(uri),
        rawData,
        display: CodeDisplay.fromUri(uri) ?? CodeDisplay(),
      );
    } catch (e) {
      // if account name contains # without encoding,
      // rest of the url are treated as url fragment
      if (rawData.contains("#")) {
        return Code.fromOTPAuthUrl(rawData.replaceAll("#", '%23'));
      } else {
        rethrow;
      }
    }
  }

  static String _getAccount(Uri uri) {
    try {
      String path = Uri.decodeComponent(uri.path);
      if (path.startsWith("/")) {
        path = path.substring(1, path.length);
      }
      // Parse account name from documented auth URI
      // otpauth://totp/ACCOUNT?secret=SUPERSECRET&issuer=SERVICE
      if (uri.queryParameters.containsKey("issuer") && !path.contains(":")) {
        return path;
      }
      return path.split(':')[1];
    } catch (e) {
      return "";
    }
  }

  static Code fromExportJson(Map rawJson) {
    try {
      Code resultCode = Code.fromOTPAuthUrl(
        rawJson['rawData'],
        display: CodeDisplay.fromJson(rawJson['display']),
      );
      return resultCode;
    } catch (e) {
      debugPrint("Failed to parse code from export json $e");
      rethrow;
    }
  }

  String toExportFormat() {
    return jsonEncode(
      Uri.parse(
        "$rawData&codeDisplay="
        "${jsonEncode(display.toJson())}",
      ).toString(),
    );
  }

  static String _getIssuer(Uri uri) {
    try {
      if (uri.queryParameters.containsKey("issuer")) {
        String issuerName = uri.queryParameters['issuer']!;
        // Handle issuer name with period
        // See https://github.com/ente-io/ente/pull/77
        if (issuerName.contains("period=")) {
          return issuerName.substring(0, issuerName.indexOf("period="));
        }
        return issuerName;
      }
      final String path = Uri.decodeComponent(uri.path);
      return path.split(':')[0].substring(1);
    } catch (e) {
      return "";
    }
  }

  static int _getDigits(Uri uri, String issuer) {
    try {
      return int.parse(uri.queryParameters['digits']!);
    } catch (e) {
      if (issuer.toLowerCase() == "steam") {
        return steamDigits;
      }
      return defaultDigits;
    }
  }

  static int _getPeriod(Uri uri) {
    try {
      return int.parse(uri.queryParameters['period']!);
    } catch (e) {
      return defaultPeriod;
    }
  }

  static int _getCounter(Uri uri) {
    try {
      final bool hasCounterKey = uri.queryParameters.containsKey('counter');
      if (!hasCounterKey) {
        return 0;
      }
      return int.parse(uri.queryParameters['counter']!);
    } catch (e) {
      return defaultPeriod;
    }
  }

  static Algorithm _getAlgorithm(Uri uri) {
    try {
      final algorithm =
          uri.queryParameters['algorithm'].toString().toLowerCase();
      if (algorithm == "sha256") {
        return Algorithm.sha256;
      } else if (algorithm == "sha512") {
        return Algorithm.sha512;
      }
    } catch (e) {
      // nothing
    }
    return Algorithm.sha1;
  }

  static Type _getType(Uri uri) {
    if (uri.host == "totp") {
      return Type.totp;
    } else if (uri.host == "steam") {
      return Type.steam;
    } else if (uri.host == "hotp") {
      return Type.hotp;
    }
    throw UnsupportedError("Unsupported format with host ${uri.host}");
  }

  @override
  bool operator ==(Object other) {
    if (identical(this, other)) return true;

    return other is Code &&
        other.account == account &&
        other.issuer == issuer &&
        other.digits == digits &&
        other.period == period &&
        other.secret == secret &&
        other.counter == counter &&
        other.type == type &&
        other.rawData == rawData;
  }

  @override
  int get hashCode {
    return account.hashCode ^
        issuer.hashCode ^
        digits.hashCode ^
        period.hashCode ^
        secret.hashCode ^
        type.hashCode ^
        counter.hashCode ^
        rawData.hashCode;
  }
}

enum Type {
  totp,
  hotp,
  steam;

  bool get isTOTPCompatible => this == totp || this == steam;
}

enum Algorithm {
  sha1,
  sha256,
  sha512,
}<|MERGE_RESOLUTION|>--- conflicted
+++ resolved
@@ -1,6 +1,3 @@
-import 'dart:convert';
-
-import 'package:ente_auth/models/code_display.dart';
 import 'package:ente_auth/utils/totp_util.dart';
 import 'package:flutter/foundation.dart';
 
@@ -84,11 +81,8 @@
     String account,
     String issuer,
     String secret,
-<<<<<<< HEAD
     CodeDisplay? display,
-=======
     int digits,
->>>>>>> 2308a731
   ) {
     return Code(
       account,
@@ -99,12 +93,8 @@
       Algorithm.sha1,
       type,
       0,
-<<<<<<< HEAD
-      "otpauth://totp/$issuer:$account?algorithm=SHA1&digits=6&issuer=$issuer&period=30&secret=$secret",
+      "otpauth://${type.name}/$issuer:$account?algorithm=SHA1&digits=$digits&issuer=$issuer&period=30&secret=$secret",
       display: display ?? CodeDisplay(),
-=======
-      "otpauth://${type.name}/$issuer:$account?algorithm=SHA1&digits=$digits&issuer=$issuer&period=30&secret=$secret",
->>>>>>> 2308a731
     );
   }
 
