--- conflicted
+++ resolved
@@ -1,6 +1,7 @@
 import {
     addToCollection,
     createAlbum,
+    getAllLocalCollections,
     getLocalCollections,
     getNonEmptyCollections,
     moveToCollection,
@@ -11,13 +12,8 @@
     updatePublicCollectionMagicMetadata,
     updateSharedCollectionMagicMetadata,
 } from 'services/collectionService';
-<<<<<<< HEAD
 import { downloadFiles, downloadFilesDesktop } from 'utils/file';
-import { getLocalFiles, getLocalHiddenFiles } from 'services/fileService';
-=======
-import { downloadFiles } from 'utils/file';
 import { getAllLocalFiles, getLocalFiles } from 'services/fileService';
->>>>>>> 30129d41
 import { EnteFile } from 'types/file';
 import { CustomError } from 'utils/error';
 import { User } from 'types/user';
@@ -38,7 +34,7 @@
     SYSTEM_COLLECTION_TYPES,
     MOVE_TO_NOT_ALLOWED_COLLECTION,
     ADD_TO_NOT_ALLOWED_COLLECTION,
-    HIDDEN_SECTION,
+    HIDDEN_ITEMS_SECTION,
 } from 'constants/collection';
 import { getUnixTimeInMicroSecondsWithDelta } from 'utils/time';
 import { SUB_TYPE, VISIBILITY_STATE } from 'types/magicMetadata';
@@ -47,7 +43,7 @@
 import bs58 from 'bs58';
 import { t } from 'i18next';
 import isElectron from 'is-electron';
-import { getHiddenCollectionProperCasedName } from 'utils/export';
+import { PROPER_CASED_HIDDEN_COLLECTION_EXPORT_NAME } from 'utils/export';
 import { SetCollectionDownloadProgressAttributes } from 'types/gallery';
 import ElectronService from 'services/electron/common';
 import {
@@ -110,7 +106,7 @@
         const collectionFiles = allFiles.filter(
             (file) => file.collectionID === collectionID
         );
-        const allCollections = await getLocalCollections();
+        const allCollections = await getAllLocalCollections();
         const collection = allCollections.find(
             (collection) => collection.id === collectionID
         );
@@ -120,6 +116,7 @@
         await downloadCollectionFiles(
             collection.name,
             collection.id,
+            isHiddenCollection(collection),
             collectionFiles,
             setCollectionDownloadProgressAttributes
         );
@@ -128,30 +125,24 @@
     }
 }
 
-<<<<<<< HEAD
 export async function downloadDefaultHiddenCollectionHelper(
     setCollectionDownloadProgressAttributes: SetCollectionDownloadProgressAttributes
 ) {
     try {
-        const hiddenFiles = await getLocalHiddenFiles();
-        await downloadCollectionFiles(
-            getHiddenCollectionProperCasedName(),
-            HIDDEN_SECTION,
-            hiddenFiles,
-            setCollectionDownloadProgressAttributes
-        );
-=======
-export async function downloadDefaultHiddenFiles() {
-    try {
-        const collections = await getLocalCollections('hidden');
+        const hiddenCollections = await getLocalCollections('hidden');
         const defaultHiddenCollectionsIds =
-            getDefaultHiddenCollectionIDs(collections);
+            getDefaultHiddenCollectionIDs(hiddenCollections);
         const hiddenFiles = await getLocalFiles('hidden');
         const defaultHiddenCollectionFiles = hiddenFiles.filter((file) =>
             defaultHiddenCollectionsIds.has(file.collectionID)
         );
-        await downloadFiles(defaultHiddenCollectionFiles);
->>>>>>> 30129d41
+        await downloadCollectionFiles(
+            PROPER_CASED_HIDDEN_COLLECTION_EXPORT_NAME,
+            HIDDEN_ITEMS_SECTION,
+            true,
+            defaultHiddenCollectionFiles,
+            setCollectionDownloadProgressAttributes
+        );
     } catch (e) {
         logError(e, 'download hidden files failed ');
     }
@@ -160,17 +151,22 @@
 async function downloadCollectionFiles(
     collectionName: string,
     collectionID: number,
+    isHidden: boolean,
     collectionFiles: EnteFile[],
     setCollectionDownloadProgressAttributes: SetCollectionDownloadProgressAttributes
 ) {
+    if (!collectionFiles.length) {
+        return;
+    }
     const canceller = new AbortController();
     setCollectionDownloadProgressAttributes({
-        collectionName: collectionName,
-        collectionID: collectionID,
+        collectionName,
+        collectionID,
+        isHidden,
+        canceller,
         total: collectionFiles.length,
         success: 0,
         failed: 0,
-        canceller,
     });
     const increaseSuccess = () => {
         if (canceller.signal.aborted) return;
