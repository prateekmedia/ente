import { Subscription } from 'types/billing';

export interface KeyAttributes {
    kekSalt: string;
    encryptedKey: string;
    keyDecryptionNonce: string;
    opsLimit: number;
    memLimit: number;
    publicKey: string;
    encryptedSecretKey: string;
    secretKeyDecryptionNonce: string;
    masterKeyEncryptedWithRecoveryKey: string;
    masterKeyDecryptionNonce: string;
    recoveryKeyEncryptedWithMasterKey: string;
    recoveryKeyDecryptionNonce: string;
}
export interface KEK {
    key: string;
    opsLimit: number;
    memLimit: number;
}

export interface UpdatedKey {
    kekSalt: string;
    encryptedKey: string;
    keyDecryptionNonce: string;
    memLimit: number;
    opsLimit: number;
}
export interface RecoveryKey {
    masterKeyEncryptedWithRecoveryKey: string;
    masterKeyDecryptionNonce: string;
    recoveryKeyEncryptedWithMasterKey: string;
    recoveryKeyDecryptionNonce: string;
}
export interface User {
    id: number;
    email: string;
    token: string;
    encryptedToken: string;
    isTwoFactorEnabled: boolean;
    twoFactorSessionID: string;
}
export interface EmailVerificationResponse {
    id: number;
    keyAttributes?: KeyAttributes;
    encryptedToken?: string;
    token?: string;
    twoFactorSessionID: string;
}

export interface TwoFactorVerificationResponse {
    id: number;
    keyAttributes: KeyAttributes;
    encryptedToken?: string;
    token?: string;
}

export interface TwoFactorSecret {
    secretCode: string;
    qrCode: string;
}

export interface TwoFactorRecoveryResponse {
    encryptedSecret: string;
    secretDecryptionNonce: string;
}

export interface FamilyMember {
    email: string;
    usage: number;
    id: string;
    isAdmin: boolean;
}

export interface FamilyData {
    storage: number;
    expiry: number;
    members: FamilyMember[];
}

export interface UserDetails {
    email: string;
    usage: number;
    fileCount: number;
    sharedCollectionCount: number;
    subscription: Subscription;
    familyData?: FamilyData;
    storageBonus?: number;
}

export interface DeleteChallengeResponse {
    allowDelete: boolean;
    encryptedChallenge: string;
}

export interface GetRemoteStoreValueResponse {
    value: string;
}

export interface UpdateRemoteStoreValueRequest {
    key: string;
    value: string;
}

<<<<<<< HEAD
export interface SRPAttributes {
    srpSalt: string;
    srpGroup: string;
}

export interface GetSRPAttributesResponse {
    srpAttributes: SRPAttributes;
}

export interface SetupSRPRequest {
    email: string;
    srpSalt: string;
    srpVerifier: string;
}

export interface ExchangeSRPABResponse {
    srpB: string;
=======
export interface GetFeatureFlagResponse {
    disableCFUploadProxy?: boolean;
>>>>>>> 6193d1ab
}<|MERGE_RESOLUTION|>--- conflicted
+++ resolved
@@ -103,7 +103,6 @@
     value: string;
 }
 
-<<<<<<< HEAD
 export interface SRPAttributes {
     srpSalt: string;
     srpGroup: string;
@@ -121,8 +120,8 @@
 
 export interface ExchangeSRPABResponse {
     srpB: string;
-=======
+}
+
 export interface GetFeatureFlagResponse {
     disableCFUploadProxy?: boolean;
->>>>>>> 6193d1ab
 }