--- conflicted
+++ resolved
@@ -1020,15 +1020,6 @@
                         deletedFileIds={deletedFileIds}
                         setDeletedFileIds={setDeletedFileIds}
                         activeCollection={activeCollection}
-<<<<<<< HEAD
-=======
-                        isIncomingSharedCollection={
-                            collectionSummaries.get(activeCollection)?.type ===
-                                CollectionSummaryType.incomingShareCollaborator ||
-                            collectionSummaries.get(activeCollection)?.type ===
-                                CollectionSummaryType.incomingShareViewer
-                        }
->>>>>>> 0cb48921
                         enableDownload={true}
                         fileToCollectionsMap={fileToCollectionsMap}
                         collectionNameMap={collectionNameMap}
