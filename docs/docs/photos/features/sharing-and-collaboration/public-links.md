--- conflicted
+++ resolved
@@ -267,32 +267,19 @@
 
 ## Availability
 
-<<<<<<< HEAD
 Public links (including collect links and quick links) are available on all plans, including the free tier. Free plan users can create public links with a device limit of 5.
 
 **Free users can:**
 
 - Create public links (device limit of 5)
-=======
-Public links (including collect links and quick links) are available to all users, with some limitations for free accounts to prevent abuse.
-
-**Free users can:**
-
-- Create public links with a maximum device limit of 5
->>>>>>> 11e6f17a
 - View public links shared with them
 - Add photos to collect links shared with them
 - Create and receive shared albums
 
 **Paid users can:**
 
-<<<<<<< HEAD
 - Create public links with no device limit
 - Access all other premium features
-=======
-- Create public links with higher or no device limits
-- Access all sharing features without restrictions
->>>>>>> 11e6f17a
 
 ## Related topics
 
