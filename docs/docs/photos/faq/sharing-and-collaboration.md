--- conflicted
+++ resolved
@@ -363,17 +363,12 @@
 
 ### Who can create collaborative albums or public links? {#who-can-share}
 
-<<<<<<< HEAD
 Album sharing and public links are now available on every plan, including the free tier. Free plan users can create public links with a device limit of 5. This limitation helps safeguard against potential platform abuse.
-=======
-Both collaborative albums and public links are available on every plan, including the free tier.
->>>>>>> 11e6f17a
 
 Free users can:
 
 - Create and receive shared albums
 - Share albums directly with other Ente users
-<<<<<<< HEAD
 - Create public links (device limit of 5)
 - View public links shared with them
 - Add photos to collect links that allow uploads
@@ -382,13 +377,6 @@
 
 - Create public links with no device limit
 - Access all other premium features
-=======
-- Create public links with a maximum device limit of 5 (to prevent abuse)
-- Receive and view albums shared with them
-- Add photos to collect links that allow uploads
-
-Paid users can create public links with higher or no device limits.
->>>>>>> 11e6f17a
 
 ### Can I change permissions for collaborators after sharing? {#change-permissions}
 
