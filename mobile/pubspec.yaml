name: photos
description: ente photos application

# The following defines the version and build number for your application.
# A version number is three numbers separated by dots, like 1.2.43
# followed by an optional build number separated by a +.q
# Both the version and the builder number may be overridden in flutter
# build by specifying --build-name and --build-number, respectively.
# In Android, build-name is used as versionName while build-number used as versionCode.
# Read more about Android versioning at https://developer.android.com/studio/publish/versioning
# In iOS, build-name is used as CFBundleShortVersionString while build-number used as CFBundleVersion.
# Read more about iOS versioning at
# https://developer.apple.com/library/archive/documentation/General/Reference/InfoPlistKeyReference/Articles/CoreFoundationKeys.html

version: 1.0.2+1033
publish_to: none

environment:
  sdk: ">=3.0.0 <4.0.0"

dependencies:
  adaptive_theme: ^3.1.0
  android_intent_plus: ^5.2.0
  animated_list_plus: ^0.5.2
  app_links: ^6.4.0
  archive: ^3.6.1
<<<<<<< HEAD
  battery_info: # update source if there is any update
=======
  background_fetch: ^1.2.1
  battery_info: # replace with battery_plus
>>>>>>> db5a56c6
    git:
      url: https://github.com/ente-io/battery_info
      ref: 95c7a9f
  bip39: ^1.0.6
  cached_network_image: ^3.0.0
  chewie:
    git:
      url: https://github.com/ente-io/chewie.git
      ref: mybranched
  collection: # dart
  computer: # logged task name in verbose in fork
    git: "https://github.com/ente-io/computer.git"
  connectivity_plus: ^6.0.2
  crypto: ^3.0.2
  cupertino_icons: ^1.0.0
  dart_ui_isolate: ^1.1.1
  defer_pointer: ^0.0.2
  device_info_plus: ^9.0.3
  dio: ^5.8.0+1
  dots_indicator: ^2.0.0
  dotted_border: ^2.1.0
  dropdown_button2: ^2.0.0
  el_tooltip: ^2.2.1
  email_validator: ^2.0.1
  encrypt: ^5.0.3
  ente_cast:
    path: plugins/ente_cast
  ente_cast_normal:
    path: plugins/ente_cast_normal
  ente_crypto:
    path: plugins/ente_crypto
  ente_feature_flag:
    path: plugins/ente_feature_flag
  equatable: ^2.0.5
  event_bus: ^2.0.0
  exif: ^3.0.0
  expandable: ^5.0.1
  expansion_tile_card: ^3.0.0
  extended_image: ^8.1.1
  fade_indexed_stack: ^0.2.2
  fast_base58: ^0.2.1
  ffmpeg_kit_flutter_full_gpl: ^6.0.3
  figma_squircle: ^0.6.3
  file_saver: ^0.2.14
  firebase_core: ^3.6.0
  firebase_messaging: ^15.1.3
  fixnum: ^1.1.1
  flutter:
    sdk: flutter
  flutter_animate: ^4.1.0
  flutter_cache_manager: ^3.3.0
  flutter_displaymode: ^0.6.0
  flutter_easyloading: ^3.0.0
  flutter_email_sender: ^7.0.0
  flutter_image_compress: ^2.4.0
  flutter_inappwebview: ^6.1.4
  flutter_local_notifications: ^17.2.2
  flutter_localizations:
    sdk: flutter
  flutter_map: ^6.2.0
  flutter_map_marker_cluster: ^1.3.6
  flutter_password_strength: ^0.1.6
  # Do not upgrade this package unless this issue is resolved:
  # https://github.com/juliansteenbakker/flutter_secure_storage/issues/870
  # On v9.2.4, keys related to lockscreen persist even after reintsall. For context see:
  # https://github.com/juliansteenbakker/flutter_secure_storage/issues/870#issuecomment-2777447937
  # Let's wait till the issue is resolved by the package maintainer.
  # If not resolved and we need to upgrade, write a migration script.  
  flutter_secure_storage: 9.0.0
  flutter_sodium:
  flutter_staggered_grid_view: ^0.6.2
  flutter_svg: ^2.0.10+1
  fluttertoast: ^8.0.6
  fraction: ^5.0.2
  freezed_annotation: ^2.4.1
  home_widget: ^0.7.0+1
  html_unescape: ^2.0.0
  http: ^1.1.0
  image: ^4.0.17
  image_editor: ^1.6.0
  in_app_purchase: ^3.0.7
  intl: ^0.19.0
  latlong2: ^0.9.0
  launcher_icon_switcher: ^0.0.2
  like_button: ^2.0.5
  local_auth: ^2.1.5
  local_auth_android:
  local_auth_ios:
  logging: ^1.3.0
  lottie: ^1.2.2
  maps_launcher: ^3.0.0+1
  media_extension:
    git:
      url: "https://github.com/ente-io/media_extension.git"
  media_kit:
  media_kit_libs_ios_video:
  media_kit_libs_video:
  media_kit_video:
  ml_linalg: ^13.11.31
  modal_bottom_sheet: ^3.0.0
  motion_photos:
    git: "https://github.com/ente-io/motion_photo.git"
  motionphoto:
    git: "https://github.com/ente-io/motionphoto.git"
  move_to_background: # no updates in git, replace package
    git:
      url: https://github.com/ente-io/move_to_background.git
      ref: 3b862fe
  nanoid: ^1.0.0
  native_dio_adapter: ^1.4.0
  native_video_player: ^3.0.0-dev.4
  onnx_dart:
    path: plugins/onnx_dart
  onnxruntime:
    git:
      url: https://github.com/ente-io/onnxruntime.git
      ref: ios_only
  open_mail_app: # replace plugin, git is archived
    git:
      url: https://github.com/ente-io/open-mail-app-flutter.git
      ref: 83740bf
  package_info_plus: ^8.2.1
  panorama:
    git:
      url: https://github.com/ente-io/panorama_blur.git
      ref: blur
  password_strength: ^0.2.0
  path: #dart
  path_provider: ^2.1.1
  path_provider_foundation: ^2.4.1
  permission_handler: ^11.0.1
  photo_manager: ^3.5.3
  photo_view: ^0.14.0
  pinput: ^5.0.0
  pointycastle: ^3.7.3
  pool: ^1.5.1
  privacy_screen: # pub.dev is behind
    git:
      url: https://github.com/eddyuan/privacy_screen.git
      ref: 855418e
  protobuf: ^3.1.0
  receive_sharing_intent: # pub.dev is behind
    git:
      url: https://github.com/KasemJaffer/receive_sharing_intent.git
      ref: 2cea396
  screenshot: ^3.0.0
  scrollable_positioned_list: ^0.3.5
  sentry: ^8.13.2
  sentry_flutter: ^8.13.2
  share_plus: ^10.0.2
  shared_preferences: ^2.0.5
  sqflite: ^2.3.0
  sqflite_migration: ^0.3.0
  sqlite3_flutter_libs: ^0.5.20
  sqlite_async: ^0.6.1
  step_progress_indicator: ^1.0.2
  styled_text: ^8.1.0
  syncfusion_flutter_core: ^25.2.5
  syncfusion_flutter_sliders: ^25.2.5
  synchronized: ^3.3.0+3
  system_info_plus: ^0.0.6
  tuple: ^2.0.0
  ua_client_hints: ^1.4.0
  url_launcher: ^6.3.0
  uuid: ^4.5.0
  video_editor: # edge cases handled in fork
    git:
      url: https://github.com/ente-io/video_editor_fork.git
  video_player:
    git:
      url: https://github.com/ente-io/packages.git
      ref: android_video_roation_fix
      path: packages/video_player/video_player/
  video_thumbnail:
  visibility_detector: ^0.3.3
  wakelock_plus: ^1.1.1
  wechat_assets_picker: ^8.6.3
  widgets_to_image: ^0.0.2
<<<<<<< HEAD
  workmanager: # pub.dev is behind
    git:
      url: https://github.com/fluttercommunity/flutter_workmanager
      ref: 4ce0651
      path: workmanager
=======
>>>>>>> db5a56c6
  xml: ^6.3.0

dependency_overrides:
  # Remove this after removing dependency from flutter_sodium.
  # Newer flutter packages depends on ffi > 2.0.0 while flutter_sodium depends on ffi < 2.0.0
  ffi: 2.1.0
  flutter_sodium: # update source if there is any update
    git:
      url: https://github.com/ente-io/flutter_sodium
  intl: 0.18.1
  js: ^0.6.7
  media_kit: # update media_kit* if there is any update
    git:
      url: https://github.com/media-kit/media-kit
      path: media_kit
  media_kit_libs_ios_video:
    git:
      url: https://github.com/media-kit/media-kit
      path: libs/ios/media_kit_libs_ios_video
  media_kit_libs_video:
    git:
      url: https://github.com/media-kit/media-kit
      path: libs/universal/media_kit_libs_video
  media_kit_video:
    git:
      url: https://github.com/media-kit/media-kit
      path: media_kit_video
  video_player: # remove this dep as soon as we move to one player for all
    git:
      url: https://github.com/ente-io/packages.git
      ref: android_video_roation_fix
      path: packages/video_player/video_player/
  video_thumbnail: # update source if there is any update
    git:
      url: https://github.com/ente-io/video_thumbnail_fork.git
  watcher: ^1.1.0
  win32: "5.10.1"

flutter_intl:
  enabled: true

dev_dependencies:
  build_runner: ^2.4.7
  flutter_driver:
    sdk: flutter
  flutter_launcher_icons: ^0.13.1
  flutter_lints: ^3.0.1
  flutter_native_splash: ^2.4.4
  flutter_test:
    sdk: flutter
  freezed: ^2.5.2
  integration_test:
    sdk: flutter
  intl_utils: ^2.8.7
  json_annotation: ^4.8.0
  json_serializable: ^6.6.1
  test: ^1.22.0

# ------------------------------
# ICONs
# ------------------------------
# Run `dart run flutter_launcher_icons` after un-commenting one of the sections
# (ADAPTIVE ICONS or NON ADAPTIVE ICONS) within the `flutter_icons` section. You
# may have to update the `icon_X.xml` generated within `res/minimap-*` folder.
# Sample commit for adding an icon:
# https://github.com/ente-io/ente/commit/40ae8d91c359447fc2cf6672bfa754c5cc7a6af1

# flutter_icons:
# ADAPTIVE ICONS

# 1. E + HEART
# adaptive_icon_foreground: "assets/launcher_icon/icon-foreground.png"
# adaptive_icon_background: "#08C225"

# 2. OG
# adaptive_icon_foreground: "assets/launcher_icon/icon-og-foreground.png"
# adaptive_icon_background: "#ffffff"

# 3. MONOCHROME
# adaptive_icon_foreground: "assets/launcher_icon/icon-monochrome-foreground.png"
# adaptive_icon_background: "#08C225"
# android: "icon_monochrome"
# image_path: "assets/launcher_icon/icon-monochrome-foreground.png"

# NON ADAPTIVE ICONS

# 1. GREEN ICON
# android: "icon_green"
# ios: "IconGreen"
# image_path: "assets/launcher_icon/icon-green.png"

# 2. DARK ICON
# android: "icon_dark"
# ios: "IconDark"
# image_path: "assets/launcher_icon/icon-dark.png"

# 3. LIGHT ICON
# android: "icon_light"
# ios: "IconLight"
# image_path: "assets/launcher_icon/icon-light.png"

# 4. OG ICON
# android: "icon_og"
# ios: "IconOG"
# image_path: "assets/launcher_icon/icon-og.png"

flutter_native_splash:
  color: "#ffffff"
  color_dark: "#000000"
  image: assets/splash-screen-icon.png
  android_gravity: center
  ios_content_mode: center
  android_12:
    # The image parameter sets the splash screen icon image.  If this parameter is not specified,
    # the app's launcher icon will be used instead.
    # Please note that the splash screen will be clipped to a circle on the center of the screen.
    # App icon without an icon background: This should be 1152×1152 pixels, and fit within a circle
    # 768 pixels in diameter.
    image: assets/splash-screen-icon.png

# For information on the generic Dart part of this file, see the
# following page: https://dart.dev/tools/pub/pubspec

# The following section is specific to Flutter.
flutter:
  assets:
    - assets/
    - assets/video-editor/
    - assets/icons/
    - assets/launcher_icon/
  fonts:
    - family: Inter
      fonts:
        - asset: fonts/Inter-Regular.ttf
        - asset: fonts/Inter-Medium.ttf
        - asset: fonts/Inter-Light.ttf
        - asset: fonts/Inter-SemiBold.ttf
        - asset: fonts/Inter-Bold.ttf
    - family: Montserrat
      fonts:
        - asset: fonts/Montserrat-Bold.ttf

  # The following line ensures that the Material Icons font is
  # included with your application, so that you can use the icons in
  # the material Icons class.
  uses-material-design: true

  # Flutter localization
  generate: true

  # To add assets to your application, add an assets section, like this:
  # assets:
  #  - images/a_dot_burr.jpeg
  #  - images/a_dot_ham.jpeg

  # An image asset can refer to one or more resolution-specific "variants", see
  # https://flutter.dev/assets-and-images/#resolution-aware.

  # For details regarding adding assets from package dependencies, see
  # https://flutter.dev/assets-and-images/#from-packages

  # To add custom fonts to your application, add a fonts section here,
  # in this "flutter" section. Each entry in this list should have a
  # "family" key with the font family name, and a "fonts" key with a
  # list giving the asset and other descriptors for the font. For
  # example:
  # fonts:
  #   - family: Schyler
  #     fonts:
  #       - asset: fonts/Schyler-Regular.ttf
  #       - asset: fonts/Schyler-Italic.ttf
  #         style: italic
  #   - family: Trajan Pro
  #     fonts:
  #       - asset: fonts/TrajanPro.ttf
  #       - asset: fonts/TrajanPro_Bold.ttf
  #         weight: 700
  #
  # For details regarding fonts from package dependencies,
  # see https://flutter.dev/custom-fonts/#from-packages<|MERGE_RESOLUTION|>--- conflicted
+++ resolved
@@ -24,12 +24,7 @@
   animated_list_plus: ^0.5.2
   app_links: ^6.4.0
   archive: ^3.6.1
-<<<<<<< HEAD
-  battery_info: # update source if there is any update
-=======
-  background_fetch: ^1.2.1
   battery_info: # replace with battery_plus
->>>>>>> db5a56c6
     git:
       url: https://github.com/ente-io/battery_info
       ref: 95c7a9f
@@ -208,14 +203,11 @@
   wakelock_plus: ^1.1.1
   wechat_assets_picker: ^8.6.3
   widgets_to_image: ^0.0.2
-<<<<<<< HEAD
   workmanager: # pub.dev is behind
     git:
       url: https://github.com/fluttercommunity/flutter_workmanager
       ref: 4ce0651
       path: workmanager
-=======
->>>>>>> db5a56c6
   xml: ^6.3.0
 
 dependency_overrides:
