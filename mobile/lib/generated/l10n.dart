// GENERATED CODE - DO NOT MODIFY BY HAND
import 'package:flutter/material.dart';
import 'package:intl/intl.dart';
import 'intl/messages_all.dart';

// **************************************************************************
// Generator: Flutter Intl IDE plugin
// Made by Localizely
// **************************************************************************

// ignore_for_file: non_constant_identifier_names, lines_longer_than_80_chars
// ignore_for_file: join_return_with_assignment, prefer_final_in_for_each
// ignore_for_file: avoid_redundant_argument_values, avoid_escaping_inner_quotes

class S {
  S();

  static S? _current;

  static S get current {
    assert(_current != null,
        'No instance of S was loaded. Try to initialize the S delegate before accessing S.current.');
    return _current!;
  }

  static const AppLocalizationDelegate delegate = AppLocalizationDelegate();

  static Future<S> load(Locale locale) {
    final name = (locale.countryCode?.isEmpty ?? false)
        ? locale.languageCode
        : locale.toString();
    final localeName = Intl.canonicalizedLocale(name);
    return initializeMessages(localeName).then((_) {
      Intl.defaultLocale = localeName;
      final instance = S();
      S._current = instance;

      return instance;
    });
  }

  static S of(BuildContext context) {
    final instance = S.maybeOf(context);
    assert(instance != null,
        'No instance of S present in the widget tree. Did you add S.delegate in localizationsDelegates?');
    return instance!;
  }

  static S? maybeOf(BuildContext context) {
    return Localizations.of<S>(context, S);
  }

  /// `Enter your email address`
  String get enterYourEmailAddress {
    return Intl.message(
      'Enter your email address',
      name: 'enterYourEmailAddress',
      desc: '',
      args: [],
    );
  }

  /// `Welcome back!`
  String get accountWelcomeBack {
    return Intl.message(
      'Welcome back!',
      name: 'accountWelcomeBack',
      desc: '',
      args: [],
    );
  }

  /// `Email already registered.`
  String get emailAlreadyRegistered {
    return Intl.message(
      'Email already registered.',
      name: 'emailAlreadyRegistered',
      desc: '',
      args: [],
    );
  }

  /// `Email not registered.`
  String get emailNotRegistered {
    return Intl.message(
      'Email not registered.',
      name: 'emailNotRegistered',
      desc: '',
      args: [],
    );
  }

  /// `Email`
  String get email {
    return Intl.message(
      'Email',
      name: 'email',
      desc: '',
      args: [],
    );
  }

  /// `Cancel`
  String get cancel {
    return Intl.message(
      'Cancel',
      name: 'cancel',
      desc: '',
      args: [],
    );
  }

  /// `Verify`
  String get verify {
    return Intl.message(
      'Verify',
      name: 'verify',
      desc: '',
      args: [],
    );
  }

  /// `Invalid email address`
  String get invalidEmailAddress {
    return Intl.message(
      'Invalid email address',
      name: 'invalidEmailAddress',
      desc: '',
      args: [],
    );
  }

  /// `Please enter a valid email address.`
  String get enterValidEmail {
    return Intl.message(
      'Please enter a valid email address.',
      name: 'enterValidEmail',
      desc: '',
      args: [],
    );
  }

  /// `Delete account`
  String get deleteAccount {
    return Intl.message(
      'Delete account',
      name: 'deleteAccount',
      desc: '',
      args: [],
    );
  }

  /// `What is the main reason you are deleting your account?`
  String get askDeleteReason {
    return Intl.message(
      'What is the main reason you are deleting your account?',
      name: 'askDeleteReason',
      desc: '',
      args: [],
    );
  }

  /// `We are sorry to see you go. Please share your feedback to help us improve.`
  String get deleteAccountFeedbackPrompt {
    return Intl.message(
      'We are sorry to see you go. Please share your feedback to help us improve.',
      name: 'deleteAccountFeedbackPrompt',
      desc: '',
      args: [],
    );
  }

  /// `Feedback`
  String get feedback {
    return Intl.message(
      'Feedback',
      name: 'feedback',
      desc: '',
      args: [],
    );
  }

  /// `Kindly help us with this information`
  String get kindlyHelpUsWithThisInformation {
    return Intl.message(
      'Kindly help us with this information',
      name: 'kindlyHelpUsWithThisInformation',
      desc: '',
      args: [],
    );
  }

  /// `Yes, I want to permanently delete this account and its data across all apps.`
  String get confirmDeletePrompt {
    return Intl.message(
      'Yes, I want to permanently delete this account and its data across all apps.',
      name: 'confirmDeletePrompt',
      desc: '',
      args: [],
    );
  }

  /// `Confirm Account Deletion`
  String get confirmAccountDeletion {
    return Intl.message(
      'Confirm Account Deletion',
      name: 'confirmAccountDeletion',
      desc: '',
      args: [],
    );
  }

  /// `Delete Account Permanently`
  String get deleteAccountPermanentlyButton {
    return Intl.message(
      'Delete Account Permanently',
      name: 'deleteAccountPermanentlyButton',
      desc: '',
      args: [],
    );
  }

  /// `Your account has been deleted`
  String get yourAccountHasBeenDeleted {
    return Intl.message(
      'Your account has been deleted',
      name: 'yourAccountHasBeenDeleted',
      desc: '',
      args: [],
    );
  }

  /// `Select reason`
  String get selectReason {
    return Intl.message(
      'Select reason',
      name: 'selectReason',
      desc: '',
      args: [],
    );
  }

  /// `It’s missing a key feature that I need`
  String get deleteReason1 {
    return Intl.message(
      'It’s missing a key feature that I need',
      name: 'deleteReason1',
      desc: '',
      args: [],
    );
  }

  /// `The app or a certain feature does not behave as I think it should`
  String get deleteReason2 {
    return Intl.message(
      'The app or a certain feature does not behave as I think it should',
      name: 'deleteReason2',
      desc: '',
      args: [],
    );
  }

  /// `I found another service that I like better`
  String get deleteReason3 {
    return Intl.message(
      'I found another service that I like better',
      name: 'deleteReason3',
      desc: '',
      args: [],
    );
  }

  /// `My reason isn’t listed`
  String get deleteReason4 {
    return Intl.message(
      'My reason isn’t listed',
      name: 'deleteReason4',
      desc: '',
      args: [],
    );
  }

  /// `Send email`
  String get sendEmail {
    return Intl.message(
      'Send email',
      name: 'sendEmail',
      desc: '',
      args: [],
    );
  }

  /// `Your request will be processed within 72 hours.`
  String get deleteRequestSLAText {
    return Intl.message(
      'Your request will be processed within 72 hours.',
      name: 'deleteRequestSLAText',
      desc: '',
      args: [],
    );
  }

  /// `Please send an email to <warning>account-deletion@ente.io</warning> from your registered email address.`
  String get deleteEmailRequest {
    return Intl.message(
      'Please send an email to <warning>account-deletion@ente.io</warning> from your registered email address.',
      name: 'deleteEmailRequest',
      desc: '',
      args: [],
    );
  }

  /// `Ente <i>needs permission to</i> preserve your photos`
  String get entePhotosPerm {
    return Intl.message(
      'Ente <i>needs permission to</i> preserve your photos',
      name: 'entePhotosPerm',
      desc: '',
      args: [],
    );
  }

  /// `Ok`
  String get ok {
    return Intl.message(
      'Ok',
      name: 'ok',
      desc: '',
      args: [],
    );
  }

  /// `Create account`
  String get createAccount {
    return Intl.message(
      'Create account',
      name: 'createAccount',
      desc: '',
      args: [],
    );
  }

  /// `Create new account`
  String get createNewAccount {
    return Intl.message(
      'Create new account',
      name: 'createNewAccount',
      desc: '',
      args: [],
    );
  }

  /// `Password`
  String get password {
    return Intl.message(
      'Password',
      name: 'password',
      desc: '',
      args: [],
    );
  }

  /// `Confirm password`
  String get confirmPassword {
    return Intl.message(
      'Confirm password',
      name: 'confirmPassword',
      desc: '',
      args: [],
    );
  }

  /// `Active sessions`
  String get activeSessions {
    return Intl.message(
      'Active sessions',
      name: 'activeSessions',
      desc: '',
      args: [],
    );
  }

  /// `Oops`
  String get oops {
    return Intl.message(
      'Oops',
      name: 'oops',
      desc: '',
      args: [],
    );
  }

  /// `Something went wrong, please try again`
  String get somethingWentWrongPleaseTryAgain {
    return Intl.message(
      'Something went wrong, please try again',
      name: 'somethingWentWrongPleaseTryAgain',
      desc: '',
      args: [],
    );
  }

  /// `This will log you out of this device!`
  String get thisWillLogYouOutOfThisDevice {
    return Intl.message(
      'This will log you out of this device!',
      name: 'thisWillLogYouOutOfThisDevice',
      desc: '',
      args: [],
    );
  }

  /// `This will log you out of the following device:`
  String get thisWillLogYouOutOfTheFollowingDevice {
    return Intl.message(
      'This will log you out of the following device:',
      name: 'thisWillLogYouOutOfTheFollowingDevice',
      desc: '',
      args: [],
    );
  }

  /// `Terminate session?`
  String get terminateSession {
    return Intl.message(
      'Terminate session?',
      name: 'terminateSession',
      desc: '',
      args: [],
    );
  }

  /// `Terminate`
  String get terminate {
    return Intl.message(
      'Terminate',
      name: 'terminate',
      desc: '',
      args: [],
    );
  }

  /// `This device`
  String get thisDevice {
    return Intl.message(
      'This device',
      name: 'thisDevice',
      desc: '',
      args: [],
    );
  }

  /// `Recover`
  String get recoverButton {
    return Intl.message(
      'Recover',
      name: 'recoverButton',
      desc: '',
      args: [],
    );
  }

  /// `Recovery successful!`
  String get recoverySuccessful {
    return Intl.message(
      'Recovery successful!',
      name: 'recoverySuccessful',
      desc: '',
      args: [],
    );
  }

  /// `Decrypting...`
  String get decrypting {
    return Intl.message(
      'Decrypting...',
      name: 'decrypting',
      desc: '',
      args: [],
    );
  }

  /// `Incorrect recovery key`
  String get incorrectRecoveryKeyTitle {
    return Intl.message(
      'Incorrect recovery key',
      name: 'incorrectRecoveryKeyTitle',
      desc: '',
      args: [],
    );
  }

  /// `The recovery key you entered is incorrect`
  String get incorrectRecoveryKeyBody {
    return Intl.message(
      'The recovery key you entered is incorrect',
      name: 'incorrectRecoveryKeyBody',
      desc: '',
      args: [],
    );
  }

  /// `Forgot password`
  String get forgotPassword {
    return Intl.message(
      'Forgot password',
      name: 'forgotPassword',
      desc: '',
      args: [],
    );
  }

  /// `Enter your recovery key`
  String get enterYourRecoveryKey {
    return Intl.message(
      'Enter your recovery key',
      name: 'enterYourRecoveryKey',
      desc: '',
      args: [],
    );
  }

  /// `No recovery key?`
  String get noRecoveryKey {
    return Intl.message(
      'No recovery key?',
      name: 'noRecoveryKey',
      desc: '',
      args: [],
    );
  }

  /// `Sorry`
  String get sorry {
    return Intl.message(
      'Sorry',
      name: 'sorry',
      desc: '',
      args: [],
    );
  }

  /// `Due to the nature of our end-to-end encryption protocol, your data cannot be decrypted without your password or recovery key`
  String get noRecoveryKeyNoDecryption {
    return Intl.message(
      'Due to the nature of our end-to-end encryption protocol, your data cannot be decrypted without your password or recovery key',
      name: 'noRecoveryKeyNoDecryption',
      desc: '',
      args: [],
    );
  }

  /// `Verify email`
  String get verifyEmail {
    return Intl.message(
      'Verify email',
      name: 'verifyEmail',
      desc: '',
      args: [],
    );
  }

  /// `To reset your password, please verify your email first.`
  String get toResetVerifyEmail {
    return Intl.message(
      'To reset your password, please verify your email first.',
      name: 'toResetVerifyEmail',
      desc: '',
      args: [],
    );
  }

  /// `Please check your inbox (and spam) to complete verification`
  String get checkInboxAndSpamFolder {
    return Intl.message(
      'Please check your inbox (and spam) to complete verification',
      name: 'checkInboxAndSpamFolder',
      desc: '',
      args: [],
    );
  }

  /// `Tap to enter code`
  String get tapToEnterCode {
    return Intl.message(
      'Tap to enter code',
      name: 'tapToEnterCode',
      desc: '',
      args: [],
    );
  }

  /// `Resend email`
  String get resendEmail {
    return Intl.message(
      'Resend email',
      name: 'resendEmail',
      desc: '',
      args: [],
    );
  }

  /// `We have sent a mail to <green>{email}</green>`
  String weHaveSendEmailTo(String email) {
    return Intl.message(
      'We have sent a mail to <green>$email</green>',
      name: 'weHaveSendEmailTo',
      desc: 'Text to indicate that we have sent a mail to the user',
      args: [email],
    );
  }

  /// `Set password`
  String get setPasswordTitle {
    return Intl.message(
      'Set password',
      name: 'setPasswordTitle',
      desc: '',
      args: [],
    );
  }

  /// `Change password`
  String get changePasswordTitle {
    return Intl.message(
      'Change password',
      name: 'changePasswordTitle',
      desc: '',
      args: [],
    );
  }

  /// `Reset password`
  String get resetPasswordTitle {
    return Intl.message(
      'Reset password',
      name: 'resetPasswordTitle',
      desc: '',
      args: [],
    );
  }

  /// `Encryption keys`
  String get encryptionKeys {
    return Intl.message(
      'Encryption keys',
      name: 'encryptionKeys',
      desc: '',
      args: [],
    );
  }

  /// `We don't store this password, so if you forget, <underline>we cannot decrypt your data</underline>`
  String get passwordWarning {
    return Intl.message(
      'We don\'t store this password, so if you forget, <underline>we cannot decrypt your data</underline>',
      name: 'passwordWarning',
      desc: '',
      args: [],
    );
  }

  /// `Enter a password we can use to encrypt your data`
  String get enterPasswordToEncrypt {
    return Intl.message(
      'Enter a password we can use to encrypt your data',
      name: 'enterPasswordToEncrypt',
      desc: '',
      args: [],
    );
  }

  /// `Enter a new password we can use to encrypt your data`
  String get enterNewPasswordToEncrypt {
    return Intl.message(
      'Enter a new password we can use to encrypt your data',
      name: 'enterNewPasswordToEncrypt',
      desc: '',
      args: [],
    );
  }

  /// `Weak`
  String get weakStrength {
    return Intl.message(
      'Weak',
      name: 'weakStrength',
      desc: '',
      args: [],
    );
  }

  /// `Strong`
  String get strongStrength {
    return Intl.message(
      'Strong',
      name: 'strongStrength',
      desc: '',
      args: [],
    );
  }

  /// `Moderate`
  String get moderateStrength {
    return Intl.message(
      'Moderate',
      name: 'moderateStrength',
      desc: '',
      args: [],
    );
  }

  /// `Password strength: {passwordStrengthValue}`
  String passwordStrength(String passwordStrengthValue) {
    return Intl.message(
      'Password strength: $passwordStrengthValue',
      name: 'passwordStrength',
      desc: 'Text to indicate the password strength',
      args: [passwordStrengthValue],
    );
  }

  /// `Password changed successfully`
  String get passwordChangedSuccessfully {
    return Intl.message(
      'Password changed successfully',
      name: 'passwordChangedSuccessfully',
      desc: '',
      args: [],
    );
  }

  /// `Generating encryption keys...`
  String get generatingEncryptionKeys {
    return Intl.message(
      'Generating encryption keys...',
      name: 'generatingEncryptionKeys',
      desc: '',
      args: [],
    );
  }

  /// `Please wait...`
  String get pleaseWait {
    return Intl.message(
      'Please wait...',
      name: 'pleaseWait',
      desc: '',
      args: [],
    );
  }

  /// `Continue`
  String get continueLabel {
    return Intl.message(
      'Continue',
      name: 'continueLabel',
      desc: '',
      args: [],
    );
  }

  /// `Insecure device`
  String get insecureDevice {
    return Intl.message(
      'Insecure device',
      name: 'insecureDevice',
      desc: '',
      args: [],
    );
  }

  /// `Sorry, we could not generate secure keys on this device.\n\nplease sign up from a different device.`
  String get sorryWeCouldNotGenerateSecureKeysOnThisDevicennplease {
    return Intl.message(
      'Sorry, we could not generate secure keys on this device.\n\nplease sign up from a different device.',
      name: 'sorryWeCouldNotGenerateSecureKeysOnThisDevicennplease',
      desc: '',
      args: [],
    );
  }

  /// `How it works`
  String get howItWorks {
    return Intl.message(
      'How it works',
      name: 'howItWorks',
      desc: '',
      args: [],
    );
  }

  /// `Encryption`
  String get encryption {
    return Intl.message(
      'Encryption',
      name: 'encryption',
      desc: '',
      args: [],
    );
  }

  /// `I understand that if I lose my password, I may lose my data since my data is <underline>end-to-end encrypted</underline>.`
  String get ackPasswordLostWarning {
    return Intl.message(
      'I understand that if I lose my password, I may lose my data since my data is <underline>end-to-end encrypted</underline>.',
      name: 'ackPasswordLostWarning',
      desc: '',
      args: [],
    );
  }

  /// `Privacy Policy`
  String get privacyPolicyTitle {
    return Intl.message(
      'Privacy Policy',
      name: 'privacyPolicyTitle',
      desc: '',
      args: [],
    );
  }

  /// `Terms`
  String get termsOfServicesTitle {
    return Intl.message(
      'Terms',
      name: 'termsOfServicesTitle',
      desc: '',
      args: [],
    );
  }

  /// `I agree to the <u-terms>terms of service</u-terms> and <u-policy>privacy policy</u-policy>`
  String get signUpTerms {
    return Intl.message(
      'I agree to the <u-terms>terms of service</u-terms> and <u-policy>privacy policy</u-policy>',
      name: 'signUpTerms',
      desc: '',
      args: [],
    );
  }

  /// `Log in`
  String get logInLabel {
    return Intl.message(
      'Log in',
      name: 'logInLabel',
      desc: '',
      args: [],
    );
  }

  /// `By clicking log in, I agree to the <u-terms>terms of service</u-terms> and <u-policy>privacy policy</u-policy>`
  String get loginTerms {
    return Intl.message(
      'By clicking log in, I agree to the <u-terms>terms of service</u-terms> and <u-policy>privacy policy</u-policy>',
      name: 'loginTerms',
      desc: '',
      args: [],
    );
  }

  /// `Change email`
  String get changeEmail {
    return Intl.message(
      'Change email',
      name: 'changeEmail',
      desc: '',
      args: [],
    );
  }

  /// `Enter your password`
  String get enterYourPassword {
    return Intl.message(
      'Enter your password',
      name: 'enterYourPassword',
      desc: '',
      args: [],
    );
  }

  /// `Welcome back!`
  String get welcomeBack {
    return Intl.message(
      'Welcome back!',
      name: 'welcomeBack',
      desc: '',
      args: [],
    );
  }

  /// `Contact support`
  String get contactSupport {
    return Intl.message(
      'Contact support',
      name: 'contactSupport',
      desc: '',
      args: [],
    );
  }

  /// `Incorrect password`
  String get incorrectPasswordTitle {
    return Intl.message(
      'Incorrect password',
      name: 'incorrectPasswordTitle',
      desc: '',
      args: [],
    );
  }

  /// `Please try again`
  String get pleaseTryAgain {
    return Intl.message(
      'Please try again',
      name: 'pleaseTryAgain',
      desc: '',
      args: [],
    );
  }

  /// `Recreate password`
  String get recreatePasswordTitle {
    return Intl.message(
      'Recreate password',
      name: 'recreatePasswordTitle',
      desc: '',
      args: [],
    );
  }

  /// `Use recovery key`
  String get useRecoveryKey {
    return Intl.message(
      'Use recovery key',
      name: 'useRecoveryKey',
      desc: '',
      args: [],
    );
  }

  /// `The current device is not powerful enough to verify your password, but we can regenerate in a way that works with all devices.\n\nPlease login using your recovery key and regenerate your password (you can use the same one again if you wish).`
  String get recreatePasswordBody {
    return Intl.message(
      'The current device is not powerful enough to verify your password, but we can regenerate in a way that works with all devices.\n\nPlease login using your recovery key and regenerate your password (you can use the same one again if you wish).',
      name: 'recreatePasswordBody',
      desc: '',
      args: [],
    );
  }

  /// `Verify password`
  String get verifyPassword {
    return Intl.message(
      'Verify password',
      name: 'verifyPassword',
      desc: '',
      args: [],
    );
  }

  /// `Recovery key`
  String get recoveryKey {
    return Intl.message(
      'Recovery key',
      name: 'recoveryKey',
      desc: '',
      args: [],
    );
  }

  /// `If you forget your password, the only way you can recover your data is with this key.`
  String get recoveryKeyOnForgotPassword {
    return Intl.message(
      'If you forget your password, the only way you can recover your data is with this key.',
      name: 'recoveryKeyOnForgotPassword',
      desc: '',
      args: [],
    );
  }

  /// `We don't store this key, please save this 24 word key in a safe place.`
  String get recoveryKeySaveDescription {
    return Intl.message(
      'We don\'t store this key, please save this 24 word key in a safe place.',
      name: 'recoveryKeySaveDescription',
      desc: '',
      args: [],
    );
  }

  /// `Do this later`
  String get doThisLater {
    return Intl.message(
      'Do this later',
      name: 'doThisLater',
      desc: '',
      args: [],
    );
  }

  /// `Save key`
  String get saveKey {
    return Intl.message(
      'Save key',
      name: 'saveKey',
      desc: '',
      args: [],
    );
  }

  /// `Recovery key copied to clipboard`
  String get recoveryKeyCopiedToClipboard {
    return Intl.message(
      'Recovery key copied to clipboard',
      name: 'recoveryKeyCopiedToClipboard',
      desc: '',
      args: [],
    );
  }

  /// `Recover account`
  String get recoverAccount {
    return Intl.message(
      'Recover account',
      name: 'recoverAccount',
      desc: '',
      args: [],
    );
  }

  /// `Recover`
  String get recover {
    return Intl.message(
      'Recover',
      name: 'recover',
      desc: '',
      args: [],
    );
  }

  /// `Please drop an email to {supportEmail} from your registered email address`
  String dropSupportEmail(String supportEmail) {
    return Intl.message(
      'Please drop an email to $supportEmail from your registered email address',
      name: 'dropSupportEmail',
      desc: '',
      args: [supportEmail],
    );
  }

  /// `Two-factor setup`
  String get twofactorSetup {
    return Intl.message(
      'Two-factor setup',
      name: 'twofactorSetup',
      desc: '',
      args: [],
    );
  }

  /// `Enter code`
  String get enterCode {
    return Intl.message(
      'Enter code',
      name: 'enterCode',
      desc: '',
      args: [],
    );
  }

  /// `Scan code`
  String get scanCode {
    return Intl.message(
      'Scan code',
      name: 'scanCode',
      desc: '',
      args: [],
    );
  }

  /// `Code copied to clipboard`
  String get codeCopiedToClipboard {
    return Intl.message(
      'Code copied to clipboard',
      name: 'codeCopiedToClipboard',
      desc: '',
      args: [],
    );
  }

  /// `Copy-paste this code\nto your authenticator app`
  String get copypasteThisCodentoYourAuthenticatorApp {
    return Intl.message(
      'Copy-paste this code\nto your authenticator app',
      name: 'copypasteThisCodentoYourAuthenticatorApp',
      desc: '',
      args: [],
    );
  }

  /// `tap to copy`
  String get tapToCopy {
    return Intl.message(
      'tap to copy',
      name: 'tapToCopy',
      desc: '',
      args: [],
    );
  }

  /// `Scan this barcode with\nyour authenticator app`
  String get scanThisBarcodeWithnyourAuthenticatorApp {
    return Intl.message(
      'Scan this barcode with\nyour authenticator app',
      name: 'scanThisBarcodeWithnyourAuthenticatorApp',
      desc: '',
      args: [],
    );
  }

  /// `Enter the 6-digit code from\nyour authenticator app`
  String get enterThe6digitCodeFromnyourAuthenticatorApp {
    return Intl.message(
      'Enter the 6-digit code from\nyour authenticator app',
      name: 'enterThe6digitCodeFromnyourAuthenticatorApp',
      desc: '',
      args: [],
    );
  }

  /// `Confirm`
  String get confirm {
    return Intl.message(
      'Confirm',
      name: 'confirm',
      desc: '',
      args: [],
    );
  }

  /// `Setup complete`
  String get setupComplete {
    return Intl.message(
      'Setup complete',
      name: 'setupComplete',
      desc: '',
      args: [],
    );
  }

  /// `Save your recovery key if you haven't already`
  String get saveYourRecoveryKeyIfYouHaventAlready {
    return Intl.message(
      'Save your recovery key if you haven\'t already',
      name: 'saveYourRecoveryKeyIfYouHaventAlready',
      desc: '',
      args: [],
    );
  }

  /// `This can be used to recover your account if you lose your second factor`
  String get thisCanBeUsedToRecoverYourAccountIfYou {
    return Intl.message(
      'This can be used to recover your account if you lose your second factor',
      name: 'thisCanBeUsedToRecoverYourAccountIfYou',
      desc: '',
      args: [],
    );
  }

  /// `Two-factor authentication`
  String get twofactorAuthenticationPageTitle {
    return Intl.message(
      'Two-factor authentication',
      name: 'twofactorAuthenticationPageTitle',
      desc: '',
      args: [],
    );
  }

  /// `Lost device?`
  String get lostDevice {
    return Intl.message(
      'Lost device?',
      name: 'lostDevice',
      desc: '',
      args: [],
    );
  }

  /// `Verifying recovery key...`
  String get verifyingRecoveryKey {
    return Intl.message(
      'Verifying recovery key...',
      name: 'verifyingRecoveryKey',
      desc: '',
      args: [],
    );
  }

  /// `Recovery key verified`
  String get recoveryKeyVerified {
    return Intl.message(
      'Recovery key verified',
      name: 'recoveryKeyVerified',
      desc: '',
      args: [],
    );
  }

  /// `Great! Your recovery key is valid. Thank you for verifying.\n\nPlease remember to keep your recovery key safely backed up.`
  String get recoveryKeySuccessBody {
    return Intl.message(
      'Great! Your recovery key is valid. Thank you for verifying.\n\nPlease remember to keep your recovery key safely backed up.',
      name: 'recoveryKeySuccessBody',
      desc: '',
      args: [],
    );
  }

  /// `The recovery key you entered is not valid. Please make sure it contains 24 words, and check the spelling of each.\n\nIf you entered an older recovery code, make sure it is 64 characters long, and check each of them.`
  String get invalidRecoveryKey {
    return Intl.message(
      'The recovery key you entered is not valid. Please make sure it contains 24 words, and check the spelling of each.\n\nIf you entered an older recovery code, make sure it is 64 characters long, and check each of them.',
      name: 'invalidRecoveryKey',
      desc: '',
      args: [],
    );
  }

  /// `Invalid key`
  String get invalidKey {
    return Intl.message(
      'Invalid key',
      name: 'invalidKey',
      desc: '',
      args: [],
    );
  }

  /// `Try again`
  String get tryAgain {
    return Intl.message(
      'Try again',
      name: 'tryAgain',
      desc: '',
      args: [],
    );
  }

  /// `View recovery key`
  String get viewRecoveryKey {
    return Intl.message(
      'View recovery key',
      name: 'viewRecoveryKey',
      desc: '',
      args: [],
    );
  }

  /// `Confirm recovery key`
  String get confirmRecoveryKey {
    return Intl.message(
      'Confirm recovery key',
      name: 'confirmRecoveryKey',
      desc: '',
      args: [],
    );
  }

  /// `Your recovery key is the only way to recover your photos if you forget your password. You can find your recovery key in Settings > Account.\n\nPlease enter your recovery key here to verify that you have saved it correctly.`
  String get recoveryKeyVerifyReason {
    return Intl.message(
      'Your recovery key is the only way to recover your photos if you forget your password. You can find your recovery key in Settings > Account.\n\nPlease enter your recovery key here to verify that you have saved it correctly.',
      name: 'recoveryKeyVerifyReason',
      desc: '',
      args: [],
    );
  }

  /// `Confirm your recovery key`
  String get confirmYourRecoveryKey {
    return Intl.message(
      'Confirm your recovery key',
      name: 'confirmYourRecoveryKey',
      desc: '',
      args: [],
    );
  }

  /// `Add viewer`
  String get addViewer {
    return Intl.message(
      'Add viewer',
      name: 'addViewer',
      desc: '',
      args: [],
    );
  }

  /// `Add collaborator`
  String get addCollaborator {
    return Intl.message(
      'Add collaborator',
      name: 'addCollaborator',
      desc: '',
      args: [],
    );
  }

  /// `Add a new email`
  String get addANewEmail {
    return Intl.message(
      'Add a new email',
      name: 'addANewEmail',
      desc: '',
      args: [],
    );
  }

  /// `Or pick an existing one`
  String get orPickAnExistingOne {
    return Intl.message(
      'Or pick an existing one',
      name: 'orPickAnExistingOne',
      desc: '',
      args: [],
    );
  }

  /// `Collaborators can add photos and videos to the shared album.`
  String get collaboratorsCanAddPhotosAndVideosToTheSharedAlbum {
    return Intl.message(
      'Collaborators can add photos and videos to the shared album.',
      name: 'collaboratorsCanAddPhotosAndVideosToTheSharedAlbum',
      desc: '',
      args: [],
    );
  }

  /// `Enter email`
  String get enterEmail {
    return Intl.message(
      'Enter email',
      name: 'enterEmail',
      desc: '',
      args: [],
    );
  }

  /// `Owner`
  String get albumOwner {
    return Intl.message(
      'Owner',
      name: 'albumOwner',
      desc: 'Role of the album owner',
      args: [],
    );
  }

  /// `You`
  String get you {
    return Intl.message(
      'You',
      name: 'you',
      desc: '',
      args: [],
    );
  }

  /// `Collaborator`
  String get collaborator {
    return Intl.message(
      'Collaborator',
      name: 'collaborator',
      desc: '',
      args: [],
    );
  }

  /// `Add more`
  String get addMore {
    return Intl.message(
      'Add more',
      name: 'addMore',
      desc: 'Button text to add more collaborators/viewers',
      args: [],
    );
  }

  /// `Viewer`
  String get viewer {
    return Intl.message(
      'Viewer',
      name: 'viewer',
      desc: '',
      args: [],
    );
  }

  /// `Remove`
  String get remove {
    return Intl.message(
      'Remove',
      name: 'remove',
      desc: '',
      args: [],
    );
  }

  /// `Remove participant`
  String get removeParticipant {
    return Intl.message(
      'Remove participant',
      name: 'removeParticipant',
      desc: 'menuSectionTitle for removing a participant',
      args: [],
    );
  }

  /// `Manage`
  String get manage {
    return Intl.message(
      'Manage',
      name: 'manage',
      desc: '',
      args: [],
    );
  }

  /// `Added as`
  String get addedAs {
    return Intl.message(
      'Added as',
      name: 'addedAs',
      desc: '',
      args: [],
    );
  }

  /// `Change permissions?`
  String get changePermissions {
    return Intl.message(
      'Change permissions?',
      name: 'changePermissions',
      desc: '',
      args: [],
    );
  }

  /// `Yes, convert to viewer`
  String get yesConvertToViewer {
    return Intl.message(
      'Yes, convert to viewer',
      name: 'yesConvertToViewer',
      desc: '',
      args: [],
    );
  }

  /// `{user} will not be able to add more photos to this album\n\nThey will still be able to remove existing photos added by them`
  String cannotAddMorePhotosAfterBecomingViewer(Object user) {
    return Intl.message(
      '$user will not be able to add more photos to this album\n\nThey will still be able to remove existing photos added by them',
      name: 'cannotAddMorePhotosAfterBecomingViewer',
      desc: '',
      args: [user],
    );
  }

  /// `Allow adding photos`
  String get allowAddingPhotos {
    return Intl.message(
      'Allow adding photos',
      name: 'allowAddingPhotos',
      desc: 'Switch button to enable uploading photos to a public link',
      args: [],
    );
  }

  /// `Allow people with the link to also add photos to the shared album.`
  String get allowAddPhotosDescription {
    return Intl.message(
      'Allow people with the link to also add photos to the shared album.',
      name: 'allowAddPhotosDescription',
      desc: '',
      args: [],
    );
  }

  /// `Password lock`
  String get passwordLock {
    return Intl.message(
      'Password lock',
      name: 'passwordLock',
      desc: '',
      args: [],
    );
  }

  /// `Cannot open this album`
  String get canNotOpenTitle {
    return Intl.message(
      'Cannot open this album',
      name: 'canNotOpenTitle',
      desc: '',
      args: [],
    );
  }

  /// `Sorry, this album cannot be opened in the app.`
  String get canNotOpenBody {
    return Intl.message(
      'Sorry, this album cannot be opened in the app.',
      name: 'canNotOpenBody',
      desc: '',
      args: [],
    );
  }

  /// `Please note`
  String get disableDownloadWarningTitle {
    return Intl.message(
      'Please note',
      name: 'disableDownloadWarningTitle',
      desc: '',
      args: [],
    );
  }

  /// `Viewers can still take screenshots or save a copy of your photos using external tools`
  String get disableDownloadWarningBody {
    return Intl.message(
      'Viewers can still take screenshots or save a copy of your photos using external tools',
      name: 'disableDownloadWarningBody',
      desc: '',
      args: [],
    );
  }

  /// `Allow downloads`
  String get allowDownloads {
    return Intl.message(
      'Allow downloads',
      name: 'allowDownloads',
      desc: '',
      args: [],
    );
  }

  /// `Device limit`
  String get linkDeviceLimit {
    return Intl.message(
      'Device limit',
      name: 'linkDeviceLimit',
      desc: '',
      args: [],
    );
  }

  /// `None`
  String get noDeviceLimit {
    return Intl.message(
      'None',
      name: 'noDeviceLimit',
      desc: 'Text to indicate that there is limit on number of devices',
      args: [],
    );
  }

  /// `Link expiry`
  String get linkExpiry {
    return Intl.message(
      'Link expiry',
      name: 'linkExpiry',
      desc: '',
      args: [],
    );
  }

  /// `Expired`
  String get linkExpired {
    return Intl.message(
      'Expired',
      name: 'linkExpired',
      desc: '',
      args: [],
    );
  }

  /// `Enabled`
  String get linkEnabled {
    return Intl.message(
      'Enabled',
      name: 'linkEnabled',
      desc: '',
      args: [],
    );
  }

  /// `Never`
  String get linkNeverExpires {
    return Intl.message(
      'Never',
      name: 'linkNeverExpires',
      desc: '',
      args: [],
    );
  }

  /// `This link has expired. Please select a new expiry time or disable link expiry.`
  String get expiredLinkInfo {
    return Intl.message(
      'This link has expired. Please select a new expiry time or disable link expiry.',
      name: 'expiredLinkInfo',
      desc: '',
      args: [],
    );
  }

  /// `Set a password`
  String get setAPassword {
    return Intl.message(
      'Set a password',
      name: 'setAPassword',
      desc: '',
      args: [],
    );
  }

  /// `Lock`
  String get lockButtonLabel {
    return Intl.message(
      'Lock',
      name: 'lockButtonLabel',
      desc: '',
      args: [],
    );
  }

  /// `Enter password`
  String get enterPassword {
    return Intl.message(
      'Enter password',
      name: 'enterPassword',
      desc: '',
      args: [],
    );
  }

  /// `Remove link`
  String get removeLink {
    return Intl.message(
      'Remove link',
      name: 'removeLink',
      desc: '',
      args: [],
    );
  }

  /// `Manage link`
  String get manageLink {
    return Intl.message(
      'Manage link',
      name: 'manageLink',
      desc: '',
      args: [],
    );
  }

  /// `Link will expire on {expiryTime}`
  String linkExpiresOn(Object expiryTime) {
    return Intl.message(
      'Link will expire on $expiryTime',
      name: 'linkExpiresOn',
      desc: '',
      args: [expiryTime],
    );
  }

  /// `Album updated`
  String get albumUpdated {
    return Intl.message(
      'Album updated',
      name: 'albumUpdated',
      desc: '',
      args: [],
    );
  }

  /// `Never`
  String get never {
    return Intl.message(
      'Never',
      name: 'never',
      desc: '',
      args: [],
    );
  }

  /// `Custom`
  String get custom {
    return Intl.message(
      'Custom',
      name: 'custom',
      desc: 'Label for setting custom value for link expiry',
      args: [],
    );
  }

  /// `After 1 hour`
  String get after1Hour {
    return Intl.message(
      'After 1 hour',
      name: 'after1Hour',
      desc: '',
      args: [],
    );
  }

  /// `After 1 day`
  String get after1Day {
    return Intl.message(
      'After 1 day',
      name: 'after1Day',
      desc: '',
      args: [],
    );
  }

  /// `After 1 week`
  String get after1Week {
    return Intl.message(
      'After 1 week',
      name: 'after1Week',
      desc: '',
      args: [],
    );
  }

  /// `After 1 month`
  String get after1Month {
    return Intl.message(
      'After 1 month',
      name: 'after1Month',
      desc: '',
      args: [],
    );
  }

  /// `After 1 year`
  String get after1Year {
    return Intl.message(
      'After 1 year',
      name: 'after1Year',
      desc: '',
      args: [],
    );
  }

  /// `Manage`
  String get manageParticipants {
    return Intl.message(
      'Manage',
      name: 'manageParticipants',
      desc: '',
      args: [],
    );
  }

  /// `{count, plural, =0 {No Participants} =1 {1 Participant} other {{count} Participants}}`
  String albumParticipantsCount(int count) {
    return Intl.plural(
      count,
      zero: 'No Participants',
      one: '1 Participant',
      other: '$count Participants',
      name: 'albumParticipantsCount',
      desc: 'Number of participants in an album, including the album owner.',
      args: [count],
    );
  }

  /// `Create a link to allow people to add and view photos in your shared album without needing an Ente app or account. Great for collecting event photos.`
  String get collabLinkSectionDescription {
    return Intl.message(
      'Create a link to allow people to add and view photos in your shared album without needing an Ente app or account. Great for collecting event photos.',
      name: 'collabLinkSectionDescription',
      desc: '',
      args: [],
    );
  }

  /// `Collect photos`
  String get collectPhotos {
    return Intl.message(
      'Collect photos',
      name: 'collectPhotos',
      desc: '',
      args: [],
    );
  }

  /// `Collaborative link`
  String get collaborativeLink {
    return Intl.message(
      'Collaborative link',
      name: 'collaborativeLink',
      desc: '',
      args: [],
    );
  }

  /// `Share with non-Ente users`
  String get shareWithNonenteUsers {
    return Intl.message(
      'Share with non-Ente users',
      name: 'shareWithNonenteUsers',
      desc: '',
      args: [],
    );
  }

  /// `Create public link`
  String get createPublicLink {
    return Intl.message(
      'Create public link',
      name: 'createPublicLink',
      desc: '',
      args: [],
    );
  }

  /// `Send link`
  String get sendLink {
    return Intl.message(
      'Send link',
      name: 'sendLink',
      desc: '',
      args: [],
    );
  }

  /// `Copy link`
  String get copyLink {
    return Intl.message(
      'Copy link',
      name: 'copyLink',
      desc: '',
      args: [],
    );
  }

  /// `Link has expired`
  String get linkHasExpired {
    return Intl.message(
      'Link has expired',
      name: 'linkHasExpired',
      desc: '',
      args: [],
    );
  }

  /// `Public link enabled`
  String get publicLinkEnabled {
    return Intl.message(
      'Public link enabled',
      name: 'publicLinkEnabled',
      desc: '',
      args: [],
    );
  }

  /// `Share a link`
  String get shareALink {
    return Intl.message(
      'Share a link',
      name: 'shareALink',
      desc: '',
      args: [],
    );
  }

  /// `Create shared and collaborative albums with other Ente users, including users on free plans.`
  String get sharedAlbumSectionDescription {
    return Intl.message(
      'Create shared and collaborative albums with other Ente users, including users on free plans.',
      name: 'sharedAlbumSectionDescription',
      desc: '',
      args: [],
    );
  }

  /// `{numberOfPeople, plural, =0 {Share with specific people} =1 {Shared with 1 person} other {Shared with {numberOfPeople} people}}`
  String shareWithPeopleSectionTitle(int numberOfPeople) {
    return Intl.plural(
      numberOfPeople,
      zero: 'Share with specific people',
      one: 'Shared with 1 person',
      other: 'Shared with $numberOfPeople people',
      name: 'shareWithPeopleSectionTitle',
      desc: '',
      args: [numberOfPeople],
    );
  }

  /// `This is your Verification ID`
  String get thisIsYourVerificationId {
    return Intl.message(
      'This is your Verification ID',
      name: 'thisIsYourVerificationId',
      desc: '',
      args: [],
    );
  }

  /// `Someone sharing albums with you should see the same ID on their device.`
  String get someoneSharingAlbumsWithYouShouldSeeTheSameId {
    return Intl.message(
      'Someone sharing albums with you should see the same ID on their device.',
      name: 'someoneSharingAlbumsWithYouShouldSeeTheSameId',
      desc: '',
      args: [],
    );
  }

  /// `Please ask them to long-press their email address on the settings screen, and verify that the IDs on both devices match.`
  String get howToViewShareeVerificationID {
    return Intl.message(
      'Please ask them to long-press their email address on the settings screen, and verify that the IDs on both devices match.',
      name: 'howToViewShareeVerificationID',
      desc: '',
      args: [],
    );
  }

  /// `This is {email}'s Verification ID`
  String thisIsPersonVerificationId(String email) {
    return Intl.message(
      'This is $email\'s Verification ID',
      name: 'thisIsPersonVerificationId',
      desc: '',
      args: [email],
    );
  }

  /// `Verification ID`
  String get verificationId {
    return Intl.message(
      'Verification ID',
      name: 'verificationId',
      desc: '',
      args: [],
    );
  }

  /// `Verify {email}`
  String verifyEmailID(Object email) {
    return Intl.message(
      'Verify $email',
      name: 'verifyEmailID',
      desc: '',
      args: [email],
    );
  }

  /// `{email} does not have an Ente account.\n\nSend them an invite to share photos.`
  String emailNoEnteAccount(Object email) {
    return Intl.message(
      '$email does not have an Ente account.\n\nSend them an invite to share photos.',
      name: 'emailNoEnteAccount',
      desc: '',
      args: [email],
    );
  }

  /// `Here's my verification ID: {verificationID} for ente.io.`
  String shareMyVerificationID(Object verificationID) {
    return Intl.message(
      'Here\'s my verification ID: $verificationID for ente.io.',
      name: 'shareMyVerificationID',
      desc: '',
      args: [verificationID],
    );
  }

  /// `Hey, can you confirm that this is your ente.io verification ID: {verificationID}`
  String shareTextConfirmOthersVerificationID(Object verificationID) {
    return Intl.message(
      'Hey, can you confirm that this is your ente.io verification ID: $verificationID',
      name: 'shareTextConfirmOthersVerificationID',
      desc: '',
      args: [verificationID],
    );
  }

  /// `Something went wrong`
  String get somethingWentWrong {
    return Intl.message(
      'Something went wrong',
      name: 'somethingWentWrong',
      desc: '',
      args: [],
    );
  }

  /// `Send invite`
  String get sendInvite {
    return Intl.message(
      'Send invite',
      name: 'sendInvite',
      desc: '',
      args: [],
    );
  }

  /// `Download Ente so we can easily share original quality photos and videos\n\nhttps://ente.io`
  String get shareTextRecommendUsingEnte {
    return Intl.message(
      'Download Ente so we can easily share original quality photos and videos\n\nhttps://ente.io',
      name: 'shareTextRecommendUsingEnte',
      desc: '',
      args: [],
    );
  }

  /// `Done`
  String get done {
    return Intl.message(
      'Done',
      name: 'done',
      desc: '',
      args: [],
    );
  }

  /// `Apply code`
  String get applyCodeTitle {
    return Intl.message(
      'Apply code',
      name: 'applyCodeTitle',
      desc: '',
      args: [],
    );
  }

  /// `Enter the code provided by your friend to claim free storage for both of you`
  String get enterCodeDescription {
    return Intl.message(
      'Enter the code provided by your friend to claim free storage for both of you',
      name: 'enterCodeDescription',
      desc: '',
      args: [],
    );
  }

  /// `Apply`
  String get apply {
    return Intl.message(
      'Apply',
      name: 'apply',
      desc: '',
      args: [],
    );
  }

  /// `Failed to apply code`
  String get failedToApplyCode {
    return Intl.message(
      'Failed to apply code',
      name: 'failedToApplyCode',
      desc: '',
      args: [],
    );
  }

  /// `Enter referral code`
  String get enterReferralCode {
    return Intl.message(
      'Enter referral code',
      name: 'enterReferralCode',
      desc: '',
      args: [],
    );
  }

  /// `Code applied`
  String get codeAppliedPageTitle {
    return Intl.message(
      'Code applied',
      name: 'codeAppliedPageTitle',
      desc: '',
      args: [],
    );
  }

  /// `Change your referral code`
  String get changeYourReferralCode {
    return Intl.message(
      'Change your referral code',
      name: 'changeYourReferralCode',
      desc: '',
      args: [],
    );
  }

  /// `Change`
  String get change {
    return Intl.message(
      'Change',
      name: 'change',
      desc: '',
      args: [],
    );
  }

  /// `Sorry, this code is unavailable.`
  String get unavailableReferralCode {
    return Intl.message(
      'Sorry, this code is unavailable.',
      name: 'unavailableReferralCode',
      desc: '',
      args: [],
    );
  }

  /// `Sorry, you've reached the limit of code changes.`
  String get codeChangeLimitReached {
    return Intl.message(
      'Sorry, you\'ve reached the limit of code changes.',
      name: 'codeChangeLimitReached',
      desc: '',
      args: [],
    );
  }

  /// `Please contact {familyAdminEmail} to change your code.`
  String onlyFamilyAdminCanChangeCode(Object familyAdminEmail) {
    return Intl.message(
      'Please contact $familyAdminEmail to change your code.',
      name: 'onlyFamilyAdminCanChangeCode',
      desc: '',
      args: [familyAdminEmail],
    );
  }

  /// `{storageAmountInGB} GB`
  String storageInGB(Object storageAmountInGB) {
    return Intl.message(
      '$storageAmountInGB GB',
      name: 'storageInGB',
      desc: '',
      args: [storageAmountInGB],
    );
  }

  /// `Claimed`
  String get claimed {
    return Intl.message(
      'Claimed',
      name: 'claimed',
      desc: 'Used to indicate storage claimed, like 10GB Claimed',
      args: [],
    );
  }

  /// `Details`
  String get details {
    return Intl.message(
      'Details',
      name: 'details',
      desc: '',
      args: [],
    );
  }

  /// `Claim more!`
  String get claimMore {
    return Intl.message(
      'Claim more!',
      name: 'claimMore',
      desc: '',
      args: [],
    );
  }

  /// `They also get {storageAmountInGB} GB`
  String theyAlsoGetXGb(Object storageAmountInGB) {
    return Intl.message(
      'They also get $storageAmountInGB GB',
      name: 'theyAlsoGetXGb',
      desc: '',
      args: [storageAmountInGB],
    );
  }

  /// `{storageAmountInGB} GB each time someone signs up for a paid plan and applies your code`
  String freeStorageOnReferralSuccess(Object storageAmountInGB) {
    return Intl.message(
      '$storageAmountInGB GB each time someone signs up for a paid plan and applies your code',
      name: 'freeStorageOnReferralSuccess',
      desc: '',
      args: [storageAmountInGB],
    );
  }

  /// `Ente referral code: {referralCode} \n\nApply it in Settings → General → Referrals to get {referralStorageInGB} GB free after you signup for a paid plan\n\nhttps://ente.io`
  String shareTextReferralCode(
      Object referralCode, Object referralStorageInGB) {
    return Intl.message(
      'Ente referral code: $referralCode \n\nApply it in Settings → General → Referrals to get $referralStorageInGB GB free after you signup for a paid plan\n\nhttps://ente.io',
      name: 'shareTextReferralCode',
      desc: '',
      args: [referralCode, referralStorageInGB],
    );
  }

  /// `Claim free storage`
  String get claimFreeStorage {
    return Intl.message(
      'Claim free storage',
      name: 'claimFreeStorage',
      desc: '',
      args: [],
    );
  }

  /// `Invite your friends`
  String get inviteYourFriends {
    return Intl.message(
      'Invite your friends',
      name: 'inviteYourFriends',
      desc: '',
      args: [],
    );
  }

  /// `Unable to fetch referral details. Please try again later.`
  String get failedToFetchReferralDetails {
    return Intl.message(
      'Unable to fetch referral details. Please try again later.',
      name: 'failedToFetchReferralDetails',
      desc: '',
      args: [],
    );
  }

  /// `1. Give this code to your friends`
  String get referralStep1 {
    return Intl.message(
      '1. Give this code to your friends',
      name: 'referralStep1',
      desc: '',
      args: [],
    );
  }

  /// `2. They sign up for a paid plan`
  String get referralStep2 {
    return Intl.message(
      '2. They sign up for a paid plan',
      name: 'referralStep2',
      desc: '',
      args: [],
    );
  }

  /// `3. Both of you get {storageInGB} GB* free`
  String referralStep3(Object storageInGB) {
    return Intl.message(
      '3. Both of you get $storageInGB GB* free',
      name: 'referralStep3',
      desc: '',
      args: [storageInGB],
    );
  }

  /// `Referrals are currently paused`
  String get referralsAreCurrentlyPaused {
    return Intl.message(
      'Referrals are currently paused',
      name: 'referralsAreCurrentlyPaused',
      desc: '',
      args: [],
    );
  }

  /// `* You can at max double your storage`
  String get youCanAtMaxDoubleYourStorage {
    return Intl.message(
      '* You can at max double your storage',
      name: 'youCanAtMaxDoubleYourStorage',
      desc: '',
      args: [],
    );
  }

  /// `{isFamilyMember, select, true {Your family has claimed {storageAmountInGb} GB so far} false {You have claimed {storageAmountInGb} GB so far} other {You have claimed {storageAmountInGb} GB so far!}}`
  String claimedStorageSoFar(String isFamilyMember, int storageAmountInGb) {
    return Intl.select(
      isFamilyMember,
      {
        'true': 'Your family has claimed $storageAmountInGb GB so far',
        'false': 'You have claimed $storageAmountInGb GB so far',
        'other': 'You have claimed $storageAmountInGb GB so far!',
      },
      name: 'claimedStorageSoFar',
      desc: '',
      args: [isFamilyMember, storageAmountInGb],
    );
  }

  /// `FAQ`
  String get faq {
    return Intl.message(
      'FAQ',
      name: 'faq',
      desc: '',
      args: [],
    );
  }

  /// `Help`
  String get help {
    return Intl.message(
      'Help',
      name: 'help',
      desc: '',
      args: [],
    );
  }

  /// `Oops, something went wrong`
  String get oopsSomethingWentWrong {
    return Intl.message(
      'Oops, something went wrong',
      name: 'oopsSomethingWentWrong',
      desc: '',
      args: [],
    );
  }

  /// `People using your code`
  String get peopleUsingYourCode {
    return Intl.message(
      'People using your code',
      name: 'peopleUsingYourCode',
      desc: '',
      args: [],
    );
  }

  /// `eligible`
  String get eligible {
    return Intl.message(
      'eligible',
      name: 'eligible',
      desc: '',
      args: [],
    );
  }

  /// `total`
  String get total {
    return Intl.message(
      'total',
      name: 'total',
      desc: '',
      args: [],
    );
  }

  /// `Code used by you`
  String get codeUsedByYou {
    return Intl.message(
      'Code used by you',
      name: 'codeUsedByYou',
      desc: '',
      args: [],
    );
  }

  /// `Free storage claimed`
  String get freeStorageClaimed {
    return Intl.message(
      'Free storage claimed',
      name: 'freeStorageClaimed',
      desc: '',
      args: [],
    );
  }

  /// `Free storage usable`
  String get freeStorageUsable {
    return Intl.message(
      'Free storage usable',
      name: 'freeStorageUsable',
      desc: '',
      args: [],
    );
  }

  /// `Usable storage is limited by your current plan. Excess claimed storage will automatically become usable when you upgrade your plan.`
  String get usableReferralStorageInfo {
    return Intl.message(
      'Usable storage is limited by your current plan. Excess claimed storage will automatically become usable when you upgrade your plan.',
      name: 'usableReferralStorageInfo',
      desc: '',
      args: [],
    );
  }

  /// `Remove from album?`
  String get removeFromAlbumTitle {
    return Intl.message(
      'Remove from album?',
      name: 'removeFromAlbumTitle',
      desc: '',
      args: [],
    );
  }

  /// `Remove from album`
  String get removeFromAlbum {
    return Intl.message(
      'Remove from album',
      name: 'removeFromAlbum',
      desc: '',
      args: [],
    );
  }

  /// `Selected items will be removed from this album`
  String get itemsWillBeRemovedFromAlbum {
    return Intl.message(
      'Selected items will be removed from this album',
      name: 'itemsWillBeRemovedFromAlbum',
      desc: '',
      args: [],
    );
  }

  /// `Some of the items you are removing were added by other people, and you will lose access to them`
  String get removeShareItemsWarning {
    return Intl.message(
      'Some of the items you are removing were added by other people, and you will lose access to them',
      name: 'removeShareItemsWarning',
      desc: '',
      args: [],
    );
  }

  /// `Adding to favorites...`
  String get addingToFavorites {
    return Intl.message(
      'Adding to favorites...',
      name: 'addingToFavorites',
      desc: '',
      args: [],
    );
  }

  /// `Removing from favorites...`
  String get removingFromFavorites {
    return Intl.message(
      'Removing from favorites...',
      name: 'removingFromFavorites',
      desc: '',
      args: [],
    );
  }

  /// `Sorry, could not add to favorites!`
  String get sorryCouldNotAddToFavorites {
    return Intl.message(
      'Sorry, could not add to favorites!',
      name: 'sorryCouldNotAddToFavorites',
      desc: '',
      args: [],
    );
  }

  /// `Sorry, could not remove from favorites!`
  String get sorryCouldNotRemoveFromFavorites {
    return Intl.message(
      'Sorry, could not remove from favorites!',
      name: 'sorryCouldNotRemoveFromFavorites',
      desc: '',
      args: [],
    );
  }

  /// `You need an active paid subscription to enable sharing.`
  String get subscribeToEnableSharing {
    return Intl.message(
      'You need an active paid subscription to enable sharing.',
      name: 'subscribeToEnableSharing',
      desc: '',
      args: [],
    );
  }

  /// `Subscribe`
  String get subscribe {
    return Intl.message(
      'Subscribe',
      name: 'subscribe',
      desc: '',
      args: [],
    );
  }

  /// `Can only remove files owned by you`
  String get canOnlyRemoveFilesOwnedByYou {
    return Intl.message(
      'Can only remove files owned by you',
      name: 'canOnlyRemoveFilesOwnedByYou',
      desc: '',
      args: [],
    );
  }

  /// `Delete shared album?`
  String get deleteSharedAlbum {
    return Intl.message(
      'Delete shared album?',
      name: 'deleteSharedAlbum',
      desc: '',
      args: [],
    );
  }

  /// `Delete album`
  String get deleteAlbum {
    return Intl.message(
      'Delete album',
      name: 'deleteAlbum',
      desc: '',
      args: [],
    );
  }

  /// `Also delete the photos (and videos) present in this album from <bold>all</bold> other albums they are part of?`
  String get deleteAlbumDialog {
    return Intl.message(
      'Also delete the photos (and videos) present in this album from <bold>all</bold> other albums they are part of?',
      name: 'deleteAlbumDialog',
      desc: '',
      args: [],
    );
  }

  /// `The album will be deleted for everyone\n\nYou will lose access to shared photos in this album that are owned by others`
  String get deleteSharedAlbumDialogBody {
    return Intl.message(
      'The album will be deleted for everyone\n\nYou will lose access to shared photos in this album that are owned by others',
      name: 'deleteSharedAlbumDialogBody',
      desc: '',
      args: [],
    );
  }

  /// `Yes, remove`
  String get yesRemove {
    return Intl.message(
      'Yes, remove',
      name: 'yesRemove',
      desc: '',
      args: [],
    );
  }

  /// `Creating link...`
  String get creatingLink {
    return Intl.message(
      'Creating link...',
      name: 'creatingLink',
      desc: '',
      args: [],
    );
  }

  /// `Remove?`
  String get removeWithQuestionMark {
    return Intl.message(
      'Remove?',
      name: 'removeWithQuestionMark',
      desc: '',
      args: [],
    );
  }

  /// `{userEmail} will be removed from this shared album\n\nAny photos added by them will also be removed from the album`
  String removeParticipantBody(Object userEmail) {
    return Intl.message(
      '$userEmail will be removed from this shared album\n\nAny photos added by them will also be removed from the album',
      name: 'removeParticipantBody',
      desc: '',
      args: [userEmail],
    );
  }

  /// `Keep Photos`
  String get keepPhotos {
    return Intl.message(
      'Keep Photos',
      name: 'keepPhotos',
      desc: '',
      args: [],
    );
  }

  /// `Delete photos`
  String get deletePhotos {
    return Intl.message(
      'Delete photos',
      name: 'deletePhotos',
      desc: '',
      args: [],
    );
  }

  /// `Invite to Ente`
  String get inviteToEnte {
    return Intl.message(
      'Invite to Ente',
      name: 'inviteToEnte',
      desc: '',
      args: [],
    );
  }

  /// `Remove public link`
  String get removePublicLink {
    return Intl.message(
      'Remove public link',
      name: 'removePublicLink',
      desc: '',
      args: [],
    );
  }

  /// `This will remove the public link for accessing "{albumName}".`
  String disableLinkMessage(Object albumName) {
    return Intl.message(
      'This will remove the public link for accessing "$albumName".',
      name: 'disableLinkMessage',
      desc: '',
      args: [albumName],
    );
  }

  /// `Sharing...`
  String get sharing {
    return Intl.message(
      'Sharing...',
      name: 'sharing',
      desc: '',
      args: [],
    );
  }

  /// `You cannot share with yourself`
  String get youCannotShareWithYourself {
    return Intl.message(
      'You cannot share with yourself',
      name: 'youCannotShareWithYourself',
      desc: '',
      args: [],
    );
  }

  /// `Archive`
  String get archive {
    return Intl.message(
      'Archive',
      name: 'archive',
      desc: '',
      args: [],
    );
  }

  /// `Long press to select photos and click + to create an album`
  String get createAlbumActionHint {
    return Intl.message(
      'Long press to select photos and click + to create an album',
      name: 'createAlbumActionHint',
      desc: '',
      args: [],
    );
  }

  /// `Importing....`
  String get importing {
    return Intl.message(
      'Importing....',
      name: 'importing',
      desc: '',
      args: [],
    );
  }

  /// `Failed to load albums`
  String get failedToLoadAlbums {
    return Intl.message(
      'Failed to load albums',
      name: 'failedToLoadAlbums',
      desc: '',
      args: [],
    );
  }

  /// `Hidden`
  String get hidden {
    return Intl.message(
      'Hidden',
      name: 'hidden',
      desc: '',
      args: [],
    );
  }

  /// `Please authenticate to view your hidden files`
  String get authToViewYourHiddenFiles {
    return Intl.message(
      'Please authenticate to view your hidden files',
      name: 'authToViewYourHiddenFiles',
      desc: '',
      args: [],
    );
  }

  /// `Please authenticate to view your trashed files`
  String get authToViewTrashedFiles {
    return Intl.message(
      'Please authenticate to view your trashed files',
      name: 'authToViewTrashedFiles',
      desc: '',
      args: [],
    );
  }

  /// `Trash`
  String get trash {
    return Intl.message(
      'Trash',
      name: 'trash',
      desc: '',
      args: [],
    );
  }

  /// `Uncategorized`
  String get uncategorized {
    return Intl.message(
      'Uncategorized',
      name: 'uncategorized',
      desc: '',
      args: [],
    );
  }

  /// `video`
  String get videoSmallCase {
    return Intl.message(
      'video',
      name: 'videoSmallCase',
      desc: '',
      args: [],
    );
  }

  /// `photo`
  String get photoSmallCase {
    return Intl.message(
      'photo',
      name: 'photoSmallCase',
      desc: '',
      args: [],
    );
  }

  /// `It will be deleted from all albums.`
  String get singleFileDeleteHighlight {
    return Intl.message(
      'It will be deleted from all albums.',
      name: 'singleFileDeleteHighlight',
      desc: '',
      args: [],
    );
  }

  /// `This {fileType} is in both Ente and your device.`
  String singleFileInBothLocalAndRemote(Object fileType) {
    return Intl.message(
      'This $fileType is in both Ente and your device.',
      name: 'singleFileInBothLocalAndRemote',
      desc: '',
      args: [fileType],
    );
  }

  /// `This {fileType} will be deleted from Ente.`
  String singleFileInRemoteOnly(Object fileType) {
    return Intl.message(
      'This $fileType will be deleted from Ente.',
      name: 'singleFileInRemoteOnly',
      desc: '',
      args: [fileType],
    );
  }

  /// `This {fileType} will be deleted from your device.`
  String singleFileDeleteFromDevice(Object fileType) {
    return Intl.message(
      'This $fileType will be deleted from your device.',
      name: 'singleFileDeleteFromDevice',
      desc: '',
      args: [fileType],
    );
  }

  /// `Delete from Ente`
  String get deleteFromEnte {
    return Intl.message(
      'Delete from Ente',
      name: 'deleteFromEnte',
      desc: '',
      args: [],
    );
  }

  /// `Yes, delete`
  String get yesDelete {
    return Intl.message(
      'Yes, delete',
      name: 'yesDelete',
      desc: '',
      args: [],
    );
  }

  /// `Moved to trash`
  String get movedToTrash {
    return Intl.message(
      'Moved to trash',
      name: 'movedToTrash',
      desc: '',
      args: [],
    );
  }

  /// `Delete from device`
  String get deleteFromDevice {
    return Intl.message(
      'Delete from device',
      name: 'deleteFromDevice',
      desc: '',
      args: [],
    );
  }

  /// `Delete from both`
  String get deleteFromBoth {
    return Intl.message(
      'Delete from both',
      name: 'deleteFromBoth',
      desc: '',
      args: [],
    );
  }

  /// `New album`
  String get newAlbum {
    return Intl.message(
      'New album',
      name: 'newAlbum',
      desc: '',
      args: [],
    );
  }

  /// `Albums`
  String get albums {
    return Intl.message(
      'Albums',
      name: 'albums',
      desc: '',
      args: [],
    );
  }

  /// `{count, plural, zero{no memories} one{{formattedCount} memory} other{{formattedCount} memories}}`
  String memoryCount(int count, String formattedCount) {
    return Intl.plural(
      count,
      zero: 'no memories',
      one: '$formattedCount memory',
      other: '$formattedCount memories',
      name: 'memoryCount',
      desc: 'The text to display the number of memories',
      args: [count, formattedCount],
    );
  }

  /// `{count} selected`
  String selectedPhotos(int count) {
    return Intl.message(
      '$count selected',
      name: 'selectedPhotos',
      desc: 'Display the number of selected photos',
      args: [count],
    );
  }

  /// `{count} selected ({yourCount} yours)`
  String selectedPhotosWithYours(int count, int yourCount) {
    return Intl.message(
      '$count selected ($yourCount yours)',
      name: 'selectedPhotosWithYours',
      desc:
          'Display the number of selected photos, including the number of selected photos owned by the user',
      args: [count, yourCount],
    );
  }

  /// `Advanced`
  String get advancedSettings {
    return Intl.message(
      'Advanced',
      name: 'advancedSettings',
      desc: 'The text to display in the advanced settings section',
      args: [],
    );
  }

  /// `Photo grid size`
  String get photoGridSize {
    return Intl.message(
      'Photo grid size',
      name: 'photoGridSize',
      desc: '',
      args: [],
    );
  }

  /// `Manage device cache`
  String get manageDeviceStorage {
    return Intl.message(
      'Manage device cache',
      name: 'manageDeviceStorage',
      desc: '',
      args: [],
    );
  }

  /// `Review and clear local cache storage.`
  String get manageDeviceStorageDesc {
    return Intl.message(
      'Review and clear local cache storage.',
      name: 'manageDeviceStorageDesc',
      desc: '',
      args: [],
    );
  }

  /// `Machine learning`
  String get machineLearning {
    return Intl.message(
      'Machine learning',
      name: 'machineLearning',
      desc: '',
      args: [],
    );
  }

  /// `Enable machine learning`
  String get mlConsent {
    return Intl.message(
      'Enable machine learning',
      name: 'mlConsent',
      desc: '',
      args: [],
    );
  }

  /// `Enable machine learning?`
  String get mlConsentTitle {
    return Intl.message(
      'Enable machine learning?',
      name: 'mlConsentTitle',
      desc: '',
      args: [],
    );
  }

  /// `If you enable machine learning, Ente will extract information like face geometry from files, including those shared with you.\n\nThis will happen on your device, and any generated biometric information will be end-to-end encrypted.`
  String get mlConsentDescription {
    return Intl.message(
      'If you enable machine learning, Ente will extract information like face geometry from files, including those shared with you.\n\nThis will happen on your device, and any generated biometric information will be end-to-end encrypted.',
      name: 'mlConsentDescription',
      desc: '',
      args: [],
    );
  }

  /// `Please click here for more details about this feature in our privacy policy`
  String get mlConsentPrivacy {
    return Intl.message(
      'Please click here for more details about this feature in our privacy policy',
      name: 'mlConsentPrivacy',
      desc: '',
      args: [],
    );
  }

  /// `I understand, and wish to enable machine learning`
  String get mlConsentConfirmation {
    return Intl.message(
      'I understand, and wish to enable machine learning',
      name: 'mlConsentConfirmation',
      desc: '',
      args: [],
    );
  }

  /// `Magic search`
  String get magicSearch {
    return Intl.message(
      'Magic search',
      name: 'magicSearch',
      desc: '',
      args: [],
    );
  }

  /// `Discover`
  String get discover {
    return Intl.message(
      'Discover',
      name: 'discover',
      desc:
          'The text to display for the discover section under which we show receipts, screenshots, sunsets, greenery, etc.',
      args: [],
    );
  }

  /// `Identity`
  String get discover_identity {
    return Intl.message(
      'Identity',
      name: 'discover_identity',
      desc: '',
      args: [],
    );
  }

  /// `Screenshots`
  String get discover_screenshots {
    return Intl.message(
      'Screenshots',
      name: 'discover_screenshots',
      desc: '',
      args: [],
    );
  }

  /// `Receipts`
  String get discover_receipts {
    return Intl.message(
      'Receipts',
      name: 'discover_receipts',
      desc: '',
      args: [],
    );
  }

  /// `Notes`
  String get discover_notes {
    return Intl.message(
      'Notes',
      name: 'discover_notes',
      desc: '',
      args: [],
    );
  }

  /// `Memes`
  String get discover_memes {
    return Intl.message(
      'Memes',
      name: 'discover_memes',
      desc: '',
      args: [],
    );
  }

  /// `Visiting Cards`
  String get discover_visiting_cards {
    return Intl.message(
      'Visiting Cards',
      name: 'discover_visiting_cards',
      desc: '',
      args: [],
    );
  }

  /// `Babies`
  String get discover_babies {
    return Intl.message(
      'Babies',
      name: 'discover_babies',
      desc: '',
      args: [],
    );
  }

  /// `Pets`
  String get discover_pets {
    return Intl.message(
      'Pets',
      name: 'discover_pets',
      desc: '',
      args: [],
    );
  }

  /// `Selfies`
  String get discover_selfies {
    return Intl.message(
      'Selfies',
      name: 'discover_selfies',
      desc: '',
      args: [],
    );
  }

  /// `Wallpapers`
  String get discover_wallpapers {
    return Intl.message(
      'Wallpapers',
      name: 'discover_wallpapers',
      desc: '',
      args: [],
    );
  }

  /// `Food`
  String get discover_food {
    return Intl.message(
      'Food',
      name: 'discover_food',
      desc: '',
      args: [],
    );
  }

  /// `Celebrations`
  String get discover_celebrations {
    return Intl.message(
      'Celebrations',
      name: 'discover_celebrations',
      desc: '',
      args: [],
    );
  }

  /// `Sunset`
  String get discover_sunset {
    return Intl.message(
      'Sunset',
      name: 'discover_sunset',
      desc: '',
      args: [],
    );
  }

  /// `Hills`
  String get discover_hills {
    return Intl.message(
      'Hills',
      name: 'discover_hills',
      desc: '',
      args: [],
    );
  }

  /// `Greenery`
  String get discover_greenery {
    return Intl.message(
      'Greenery',
      name: 'discover_greenery',
      desc: '',
      args: [],
    );
  }

  /// `Please note that machine learning will result in a higher bandwidth and battery usage until all items are indexed. Consider using the desktop app for faster indexing, all results will be synced automatically.`
  String get mlIndexingDescription {
    return Intl.message(
      'Please note that machine learning will result in a higher bandwidth and battery usage until all items are indexed. Consider using the desktop app for faster indexing, all results will be synced automatically.',
      name: 'mlIndexingDescription',
      desc: '',
      args: [],
    );
  }

  /// `Downloading models...`
  String get loadingModel {
    return Intl.message(
      'Downloading models...',
      name: 'loadingModel',
      desc: '',
      args: [],
    );
  }

  /// `Waiting for WiFi...`
  String get waitingForWifi {
    return Intl.message(
      'Waiting for WiFi...',
      name: 'waitingForWifi',
      desc: '',
      args: [],
    );
  }

  /// `Status`
  String get status {
    return Intl.message(
      'Status',
      name: 'status',
      desc: '',
      args: [],
    );
  }

  /// `Indexed items`
  String get indexedItems {
    return Intl.message(
      'Indexed items',
      name: 'indexedItems',
      desc: '',
      args: [],
    );
  }

  /// `Pending items`
  String get pendingItems {
    return Intl.message(
      'Pending items',
      name: 'pendingItems',
      desc: '',
      args: [],
    );
  }

  /// `Clear indexes`
  String get clearIndexes {
    return Intl.message(
      'Clear indexes',
      name: 'clearIndexes',
      desc: '',
      args: [],
    );
  }

  /// `Select folders for backup`
  String get selectFoldersForBackup {
    return Intl.message(
      'Select folders for backup',
      name: 'selectFoldersForBackup',
      desc: '',
      args: [],
    );
  }

  /// `Selected folders will be encrypted and backed up`
  String get selectedFoldersWillBeEncryptedAndBackedUp {
    return Intl.message(
      'Selected folders will be encrypted and backed up',
      name: 'selectedFoldersWillBeEncryptedAndBackedUp',
      desc: '',
      args: [],
    );
  }

  /// `Unselect all`
  String get unselectAll {
    return Intl.message(
      'Unselect all',
      name: 'unselectAll',
      desc: '',
      args: [],
    );
  }

  /// `Select all`
  String get selectAll {
    return Intl.message(
      'Select all',
      name: 'selectAll',
      desc: '',
      args: [],
    );
  }

  /// `Skip`
  String get skip {
    return Intl.message(
      'Skip',
      name: 'skip',
      desc: '',
      args: [],
    );
  }

  /// `Updating folder selection...`
  String get updatingFolderSelection {
    return Intl.message(
      'Updating folder selection...',
      name: 'updatingFolderSelection',
      desc: '',
      args: [],
    );
  }

  /// `{count, plural, one{{count} item} other{{count} items}}`
  String itemCount(num count) {
    return Intl.plural(
      count,
      one: '$count item',
      other: '$count items',
      name: 'itemCount',
      desc: '',
      args: [count],
    );
  }

  /// `{count, plural, =1 {Delete {count} item} other {Delete {count} items}}`
  String deleteItemCount(num count) {
    return Intl.plural(
      count,
      one: 'Delete $count item',
      other: 'Delete $count items',
      name: 'deleteItemCount',
      desc: '',
      args: [count],
    );
  }

  /// `{count} files, {formattedSize} each`
  String duplicateItemsGroup(int count, String formattedSize) {
    return Intl.message(
      '$count files, $formattedSize each',
      name: 'duplicateItemsGroup',
      desc: 'Display the number of duplicate files and their size',
      args: [count, formattedSize],
    );
  }

  /// `Show memories`
  String get showMemories {
    return Intl.message(
      'Show memories',
      name: 'showMemories',
      desc: '',
      args: [],
    );
  }

  /// `{count, plural, one{{count} year ago} other{{count} years ago}}`
  String yearsAgo(num count) {
    return Intl.plural(
      count,
      one: '$count year ago',
      other: '$count years ago',
      name: 'yearsAgo',
      desc: '',
      args: [count],
    );
  }

  /// `Backup settings`
  String get backupSettings {
    return Intl.message(
      'Backup settings',
      name: 'backupSettings',
      desc: '',
      args: [],
    );
  }

  /// `Backup status`
  String get backupStatus {
    return Intl.message(
      'Backup status',
      name: 'backupStatus',
      desc: '',
      args: [],
    );
  }

  /// `Items that have been backed up will show up here`
  String get backupStatusDescription {
    return Intl.message(
      'Items that have been backed up will show up here',
      name: 'backupStatusDescription',
      desc: '',
      args: [],
    );
  }

  /// `Backup over mobile data`
  String get backupOverMobileData {
    return Intl.message(
      'Backup over mobile data',
      name: 'backupOverMobileData',
      desc: '',
      args: [],
    );
  }

  /// `Backup videos`
  String get backupVideos {
    return Intl.message(
      'Backup videos',
      name: 'backupVideos',
      desc: '',
      args: [],
    );
  }

  /// `Disable auto lock`
  String get disableAutoLock {
    return Intl.message(
      'Disable auto lock',
      name: 'disableAutoLock',
      desc: '',
      args: [],
    );
  }

  /// `Disable the device screen lock when Ente is in the foreground and there is a backup in progress. This is normally not needed, but may help big uploads and initial imports of large libraries complete faster.`
  String get deviceLockExplanation {
    return Intl.message(
      'Disable the device screen lock when Ente is in the foreground and there is a backup in progress. This is normally not needed, but may help big uploads and initial imports of large libraries complete faster.',
      name: 'deviceLockExplanation',
      desc: '',
      args: [],
    );
  }

  /// `About`
  String get about {
    return Intl.message(
      'About',
      name: 'about',
      desc: '',
      args: [],
    );
  }

  /// `We are open source!`
  String get weAreOpenSource {
    return Intl.message(
      'We are open source!',
      name: 'weAreOpenSource',
      desc: '',
      args: [],
    );
  }

  /// `Privacy`
  String get privacy {
    return Intl.message(
      'Privacy',
      name: 'privacy',
      desc: '',
      args: [],
    );
  }

  /// `Terms`
  String get terms {
    return Intl.message(
      'Terms',
      name: 'terms',
      desc: '',
      args: [],
    );
  }

  /// `Check for updates`
  String get checkForUpdates {
    return Intl.message(
      'Check for updates',
      name: 'checkForUpdates',
      desc: '',
      args: [],
    );
  }

  /// `Check status`
  String get checkStatus {
    return Intl.message(
      'Check status',
      name: 'checkStatus',
      desc: '',
      args: [],
    );
  }

  /// `Checking...`
  String get checking {
    return Intl.message(
      'Checking...',
      name: 'checking',
      desc: '',
      args: [],
    );
  }

  /// `You are on the latest version`
  String get youAreOnTheLatestVersion {
    return Intl.message(
      'You are on the latest version',
      name: 'youAreOnTheLatestVersion',
      desc: '',
      args: [],
    );
  }

  /// `Account`
  String get account {
    return Intl.message(
      'Account',
      name: 'account',
      desc: '',
      args: [],
    );
  }

  /// `Manage subscription`
  String get manageSubscription {
    return Intl.message(
      'Manage subscription',
      name: 'manageSubscription',
      desc: '',
      args: [],
    );
  }

  /// `Please authenticate to change your email`
  String get authToChangeYourEmail {
    return Intl.message(
      'Please authenticate to change your email',
      name: 'authToChangeYourEmail',
      desc: '',
      args: [],
    );
  }

  /// `Change password`
  String get changePassword {
    return Intl.message(
      'Change password',
      name: 'changePassword',
      desc: '',
      args: [],
    );
  }

  /// `Please authenticate to change your password`
  String get authToChangeYourPassword {
    return Intl.message(
      'Please authenticate to change your password',
      name: 'authToChangeYourPassword',
      desc: '',
      args: [],
    );
  }

  /// `Email verification`
  String get emailVerificationToggle {
    return Intl.message(
      'Email verification',
      name: 'emailVerificationToggle',
      desc: '',
      args: [],
    );
  }

  /// `Please authenticate to change email verification`
  String get authToChangeEmailVerificationSetting {
    return Intl.message(
      'Please authenticate to change email verification',
      name: 'authToChangeEmailVerificationSetting',
      desc: '',
      args: [],
    );
  }

  /// `Export your data`
  String get exportYourData {
    return Intl.message(
      'Export your data',
      name: 'exportYourData',
      desc: '',
      args: [],
    );
  }

  /// `Logout`
  String get logout {
    return Intl.message(
      'Logout',
      name: 'logout',
      desc: '',
      args: [],
    );
  }

  /// `Please authenticate to initiate account deletion`
  String get authToInitiateAccountDeletion {
    return Intl.message(
      'Please authenticate to initiate account deletion',
      name: 'authToInitiateAccountDeletion',
      desc: '',
      args: [],
    );
  }

  /// `Are you sure you want to logout?`
  String get areYouSureYouWantToLogout {
    return Intl.message(
      'Are you sure you want to logout?',
      name: 'areYouSureYouWantToLogout',
      desc: '',
      args: [],
    );
  }

  /// `Yes, logout`
  String get yesLogout {
    return Intl.message(
      'Yes, logout',
      name: 'yesLogout',
      desc: '',
      args: [],
    );
  }

  /// `A new version of Ente is available.`
  String get aNewVersionOfEnteIsAvailable {
    return Intl.message(
      'A new version of Ente is available.',
      name: 'aNewVersionOfEnteIsAvailable',
      desc: '',
      args: [],
    );
  }

  /// `Update`
  String get update {
    return Intl.message(
      'Update',
      name: 'update',
      desc: '',
      args: [],
    );
  }

  /// `Install manually`
  String get installManually {
    return Intl.message(
      'Install manually',
      name: 'installManually',
      desc: '',
      args: [],
    );
  }

  /// `Critical update available`
  String get criticalUpdateAvailable {
    return Intl.message(
      'Critical update available',
      name: 'criticalUpdateAvailable',
      desc: '',
      args: [],
    );
  }

  /// `Update available`
  String get updateAvailable {
    return Intl.message(
      'Update available',
      name: 'updateAvailable',
      desc: '',
      args: [],
    );
  }

  /// `Ignore`
  String get ignoreUpdate {
    return Intl.message(
      'Ignore',
      name: 'ignoreUpdate',
      desc: '',
      args: [],
    );
  }

  /// `Downloading...`
  String get downloading {
    return Intl.message(
      'Downloading...',
      name: 'downloading',
      desc: '',
      args: [],
    );
  }

  /// `Cannot delete shared files`
  String get cannotDeleteSharedFiles {
    return Intl.message(
      'Cannot delete shared files',
      name: 'cannotDeleteSharedFiles',
      desc: '',
      args: [],
    );
  }

  /// `The download could not be completed`
  String get theDownloadCouldNotBeCompleted {
    return Intl.message(
      'The download could not be completed',
      name: 'theDownloadCouldNotBeCompleted',
      desc: '',
      args: [],
    );
  }

  /// `Retry`
  String get retry {
    return Intl.message(
      'Retry',
      name: 'retry',
      desc: '',
      args: [],
    );
  }

  /// `Backed up folders`
  String get backedUpFolders {
    return Intl.message(
      'Backed up folders',
      name: 'backedUpFolders',
      desc: '',
      args: [],
    );
  }

  /// `Backup`
  String get backup {
    return Intl.message(
      'Backup',
      name: 'backup',
      desc: '',
      args: [],
    );
  }

  /// `Free up device space`
  String get freeUpDeviceSpace {
    return Intl.message(
      'Free up device space',
      name: 'freeUpDeviceSpace',
      desc: '',
      args: [],
    );
  }

  /// `Save space on your device by clearing files that have been already backed up.`
  String get freeUpDeviceSpaceDesc {
    return Intl.message(
      'Save space on your device by clearing files that have been already backed up.',
      name: 'freeUpDeviceSpaceDesc',
      desc: '',
      args: [],
    );
  }

  /// `✨ All clear`
  String get allClear {
    return Intl.message(
      '✨ All clear',
      name: 'allClear',
      desc: '',
      args: [],
    );
  }

  /// `You've no files on this device that can be deleted`
  String get noDeviceThatCanBeDeleted {
    return Intl.message(
      'You\'ve no files on this device that can be deleted',
      name: 'noDeviceThatCanBeDeleted',
      desc: '',
      args: [],
    );
  }

  /// `Remove duplicates`
  String get removeDuplicates {
    return Intl.message(
      'Remove duplicates',
      name: 'removeDuplicates',
      desc: '',
      args: [],
    );
  }

  /// `Review and remove files that are exact duplicates.`
  String get removeDuplicatesDesc {
    return Intl.message(
      'Review and remove files that are exact duplicates.',
      name: 'removeDuplicatesDesc',
      desc: '',
      args: [],
    );
  }

  /// `Large files`
  String get viewLargeFiles {
    return Intl.message(
      'Large files',
      name: 'viewLargeFiles',
      desc: '',
      args: [],
    );
  }

  /// `View files that are consuming the most amount of storage.`
  String get viewLargeFilesDesc {
    return Intl.message(
      'View files that are consuming the most amount of storage.',
      name: 'viewLargeFilesDesc',
      desc: '',
      args: [],
    );
  }

  /// `✨ No duplicates`
  String get noDuplicates {
    return Intl.message(
      '✨ No duplicates',
      name: 'noDuplicates',
      desc: '',
      args: [],
    );
  }

  /// `You've no duplicate files that can be cleared`
  String get youveNoDuplicateFilesThatCanBeCleared {
    return Intl.message(
      'You\'ve no duplicate files that can be cleared',
      name: 'youveNoDuplicateFilesThatCanBeCleared',
      desc: '',
      args: [],
    );
  }

  /// `Success`
  String get success {
    return Intl.message(
      'Success',
      name: 'success',
      desc: '',
      args: [],
    );
  }

  /// `Rate us`
  String get rateUs {
    return Intl.message(
      'Rate us',
      name: 'rateUs',
      desc: '',
      args: [],
    );
  }

  /// `Also empty "Recently Deleted" from "Settings" -> "Storage" to claim the freed space`
  String get remindToEmptyDeviceTrash {
    return Intl.message(
      'Also empty "Recently Deleted" from "Settings" -> "Storage" to claim the freed space',
      name: 'remindToEmptyDeviceTrash',
      desc: '',
      args: [],
    );
  }

  /// `You have successfully freed up {storageSaved}!`
  String youHaveSuccessfullyFreedUp(String storageSaved) {
    return Intl.message(
      'You have successfully freed up $storageSaved!',
      name: 'youHaveSuccessfullyFreedUp',
      desc:
          'The text to display when the user has successfully freed up storage',
      args: [storageSaved],
    );
  }

  /// `Also empty your "Trash" to claim the freed up space`
  String get remindToEmptyEnteTrash {
    return Intl.message(
      'Also empty your "Trash" to claim the freed up space',
      name: 'remindToEmptyEnteTrash',
      desc: '',
      args: [],
    );
  }

  /// `✨ Success`
  String get sparkleSuccess {
    return Intl.message(
      '✨ Success',
      name: 'sparkleSuccess',
      desc: '',
      args: [],
    );
  }

  /// `You have cleaned up {count, plural, one{{count} duplicate file} other{{count} duplicate files}}, saving ({storageSaved}!)`
  String duplicateFileCountWithStorageSaved(int count, String storageSaved) {
    return Intl.message(
      'You have cleaned up ${Intl.plural(count, one: '$count duplicate file', other: '$count duplicate files')}, saving ($storageSaved!)',
      name: 'duplicateFileCountWithStorageSaved',
      desc:
          'The text to display when the user has successfully cleaned up duplicate files',
      args: [count, storageSaved],
    );
  }

  /// `Family plans`
  String get familyPlans {
    return Intl.message(
      'Family plans',
      name: 'familyPlans',
      desc: '',
      args: [],
    );
  }

  /// `Referrals`
  String get referrals {
    return Intl.message(
      'Referrals',
      name: 'referrals',
      desc: '',
      args: [],
    );
  }

  /// `Notifications`
  String get notifications {
    return Intl.message(
      'Notifications',
      name: 'notifications',
      desc: '',
      args: [],
    );
  }

  /// `New shared photos`
  String get sharedPhotoNotifications {
    return Intl.message(
      'New shared photos',
      name: 'sharedPhotoNotifications',
      desc: '',
      args: [],
    );
  }

  /// `Receive notifications when someone adds a photo to a shared album that you're a part of`
  String get sharedPhotoNotificationsExplanation {
    return Intl.message(
      'Receive notifications when someone adds a photo to a shared album that you\'re a part of',
      name: 'sharedPhotoNotificationsExplanation',
      desc: '',
      args: [],
    );
  }

  /// `Advanced`
  String get advanced {
    return Intl.message(
      'Advanced',
      name: 'advanced',
      desc: '',
      args: [],
    );
  }

  /// `General`
  String get general {
    return Intl.message(
      'General',
      name: 'general',
      desc: '',
      args: [],
    );
  }

  /// `Security`
  String get security {
    return Intl.message(
      'Security',
      name: 'security',
      desc: '',
      args: [],
    );
  }

  /// `Please authenticate to view your recovery key`
  String get authToViewYourRecoveryKey {
    return Intl.message(
      'Please authenticate to view your recovery key',
      name: 'authToViewYourRecoveryKey',
      desc: '',
      args: [],
    );
  }

  /// `Two-factor`
  String get twofactor {
    return Intl.message(
      'Two-factor',
      name: 'twofactor',
      desc: '',
      args: [],
    );
  }

  /// `Please authenticate to configure two-factor authentication`
  String get authToConfigureTwofactorAuthentication {
    return Intl.message(
      'Please authenticate to configure two-factor authentication',
      name: 'authToConfigureTwofactorAuthentication',
      desc: '',
      args: [],
    );
  }

  /// `Lockscreen`
  String get lockscreen {
    return Intl.message(
      'Lockscreen',
      name: 'lockscreen',
      desc: '',
      args: [],
    );
  }

  /// `Please authenticate to change lockscreen setting`
  String get authToChangeLockscreenSetting {
    return Intl.message(
      'Please authenticate to change lockscreen setting',
      name: 'authToChangeLockscreenSetting',
      desc: '',
      args: [],
    );
  }

  /// `View active sessions`
  String get viewActiveSessions {
    return Intl.message(
      'View active sessions',
      name: 'viewActiveSessions',
      desc: '',
      args: [],
    );
  }

  /// `Please authenticate to view your active sessions`
  String get authToViewYourActiveSessions {
    return Intl.message(
      'Please authenticate to view your active sessions',
      name: 'authToViewYourActiveSessions',
      desc: '',
      args: [],
    );
  }

  /// `Disable two-factor`
  String get disableTwofactor {
    return Intl.message(
      'Disable two-factor',
      name: 'disableTwofactor',
      desc: '',
      args: [],
    );
  }

  /// `Are you sure you want to disable two-factor authentication?`
  String get confirm2FADisable {
    return Intl.message(
      'Are you sure you want to disable two-factor authentication?',
      name: 'confirm2FADisable',
      desc: '',
      args: [],
    );
  }

  /// `No`
  String get no {
    return Intl.message(
      'No',
      name: 'no',
      desc: '',
      args: [],
    );
  }

  /// `Yes`
  String get yes {
    return Intl.message(
      'Yes',
      name: 'yes',
      desc: '',
      args: [],
    );
  }

  /// `Social`
  String get social {
    return Intl.message(
      'Social',
      name: 'social',
      desc: '',
      args: [],
    );
  }

  /// `Rate us on {storeName}`
  String rateUsOnStore(Object storeName) {
    return Intl.message(
      'Rate us on $storeName',
      name: 'rateUsOnStore',
      desc: '',
      args: [storeName],
    );
  }

  /// `Blog`
  String get blog {
    return Intl.message(
      'Blog',
      name: 'blog',
      desc: '',
      args: [],
    );
  }

  /// `Merchandise`
  String get merchandise {
    return Intl.message(
      'Merchandise',
      name: 'merchandise',
      desc: '',
      args: [],
    );
  }

  /// `Twitter`
  String get twitter {
    return Intl.message(
      'Twitter',
      name: 'twitter',
      desc: '',
      args: [],
    );
  }

  /// `Mastodon`
  String get mastodon {
    return Intl.message(
      'Mastodon',
      name: 'mastodon',
      desc: '',
      args: [],
    );
  }

  /// `Matrix`
  String get matrix {
    return Intl.message(
      'Matrix',
      name: 'matrix',
      desc: '',
      args: [],
    );
  }

  /// `Discord`
  String get discord {
    return Intl.message(
      'Discord',
      name: 'discord',
      desc: '',
      args: [],
    );
  }

  /// `Reddit`
  String get reddit {
    return Intl.message(
      'Reddit',
      name: 'reddit',
      desc: '',
      args: [],
    );
  }

  /// `Your storage details could not be fetched`
  String get yourStorageDetailsCouldNotBeFetched {
    return Intl.message(
      'Your storage details could not be fetched',
      name: 'yourStorageDetailsCouldNotBeFetched',
      desc: '',
      args: [],
    );
  }

  /// `Report a bug`
  String get reportABug {
    return Intl.message(
      'Report a bug',
      name: 'reportABug',
      desc: '',
      args: [],
    );
  }

  /// `Report bug`
  String get reportBug {
    return Intl.message(
      'Report bug',
      name: 'reportBug',
      desc: '',
      args: [],
    );
  }

  /// `Suggest features`
  String get suggestFeatures {
    return Intl.message(
      'Suggest features',
      name: 'suggestFeatures',
      desc: '',
      args: [],
    );
  }

  /// `Support`
  String get support {
    return Intl.message(
      'Support',
      name: 'support',
      desc: '',
      args: [],
    );
  }

  /// `Theme`
  String get theme {
    return Intl.message(
      'Theme',
      name: 'theme',
      desc: '',
      args: [],
    );
  }

  /// `Light`
  String get lightTheme {
    return Intl.message(
      'Light',
      name: 'lightTheme',
      desc: '',
      args: [],
    );
  }

  /// `Dark`
  String get darkTheme {
    return Intl.message(
      'Dark',
      name: 'darkTheme',
      desc: '',
      args: [],
    );
  }

  /// `System`
  String get systemTheme {
    return Intl.message(
      'System',
      name: 'systemTheme',
      desc: '',
      args: [],
    );
  }

  /// `Free trial`
  String get freeTrial {
    return Intl.message(
      'Free trial',
      name: 'freeTrial',
      desc: '',
      args: [],
    );
  }

  /// `Select your plan`
  String get selectYourPlan {
    return Intl.message(
      'Select your plan',
      name: 'selectYourPlan',
      desc: '',
      args: [],
    );
  }

  /// `Ente preserves your memories, so they're always available to you, even if you lose your device.`
  String get enteSubscriptionPitch {
    return Intl.message(
      'Ente preserves your memories, so they\'re always available to you, even if you lose your device.',
      name: 'enteSubscriptionPitch',
      desc: '',
      args: [],
    );
  }

  /// `Your family can be added to your plan as well.`
  String get enteSubscriptionShareWithFamily {
    return Intl.message(
      'Your family can be added to your plan as well.',
      name: 'enteSubscriptionShareWithFamily',
      desc: '',
      args: [],
    );
  }

  /// `Current usage is `
  String get currentUsageIs {
    return Intl.message(
      'Current usage is ',
      name: 'currentUsageIs',
      desc: 'This text is followed by storage usage',
      args: [],
    );
  }

  /// `FAQs`
  String get faqs {
    return Intl.message(
      'FAQs',
      name: 'faqs',
      desc: '',
      args: [],
    );
  }

  /// `Subscription renews on {endDate}`
  String renewsOn(Object endDate) {
    return Intl.message(
      'Subscription renews on $endDate',
      name: 'renewsOn',
      desc: '',
      args: [endDate],
    );
  }

  /// `Free trial valid till {endDate}`
  String freeTrialValidTill(Object endDate) {
    return Intl.message(
      'Free trial valid till $endDate',
      name: 'freeTrialValidTill',
      desc: '',
      args: [endDate],
    );
  }

  /// `Valid till {endDate}`
  String validTill(Object endDate) {
    return Intl.message(
      'Valid till $endDate',
      name: 'validTill',
      desc: '',
      args: [endDate],
    );
  }

  /// `Your {storageAmount} add-on is valid till {endDate}`
  String addOnValidTill(Object storageAmount, Object endDate) {
    return Intl.message(
      'Your $storageAmount add-on is valid till $endDate',
      name: 'addOnValidTill',
      desc: '',
      args: [storageAmount, endDate],
    );
  }

  /// `Free trial valid till {endDate}.\nYou can choose a paid plan afterwards.`
  String playStoreFreeTrialValidTill(Object endDate) {
    return Intl.message(
      'Free trial valid till $endDate.\nYou can choose a paid plan afterwards.',
      name: 'playStoreFreeTrialValidTill',
      desc: '',
      args: [endDate],
    );
  }

  /// `Your subscription will be cancelled on {endDate}`
  String subWillBeCancelledOn(Object endDate) {
    return Intl.message(
      'Your subscription will be cancelled on $endDate',
      name: 'subWillBeCancelledOn',
      desc: '',
      args: [endDate],
    );
  }

  /// `Subscription`
  String get subscription {
    return Intl.message(
      'Subscription',
      name: 'subscription',
      desc: '',
      args: [],
    );
  }

  /// `Payment details`
  String get paymentDetails {
    return Intl.message(
      'Payment details',
      name: 'paymentDetails',
      desc: '',
      args: [],
    );
  }

  /// `Manage Family`
  String get manageFamily {
    return Intl.message(
      'Manage Family',
      name: 'manageFamily',
      desc: '',
      args: [],
    );
  }

  /// `Please contact us at support@ente.io to manage your {provider} subscription.`
  String contactToManageSubscription(Object provider) {
    return Intl.message(
      'Please contact us at support@ente.io to manage your $provider subscription.',
      name: 'contactToManageSubscription',
      desc: '',
      args: [provider],
    );
  }

  /// `Renew subscription`
  String get renewSubscription {
    return Intl.message(
      'Renew subscription',
      name: 'renewSubscription',
      desc: '',
      args: [],
    );
  }

  /// `Cancel subscription`
  String get cancelSubscription {
    return Intl.message(
      'Cancel subscription',
      name: 'cancelSubscription',
      desc: '',
      args: [],
    );
  }

  /// `Are you sure you want to renew?`
  String get areYouSureYouWantToRenew {
    return Intl.message(
      'Are you sure you want to renew?',
      name: 'areYouSureYouWantToRenew',
      desc: '',
      args: [],
    );
  }

  /// `Yes, Renew`
  String get yesRenew {
    return Intl.message(
      'Yes, Renew',
      name: 'yesRenew',
      desc: '',
      args: [],
    );
  }

  /// `Are you sure you want to cancel?`
  String get areYouSureYouWantToCancel {
    return Intl.message(
      'Are you sure you want to cancel?',
      name: 'areYouSureYouWantToCancel',
      desc: '',
      args: [],
    );
  }

  /// `Yes, cancel`
  String get yesCancel {
    return Intl.message(
      'Yes, cancel',
      name: 'yesCancel',
      desc: '',
      args: [],
    );
  }

  /// `Failed to renew`
  String get failedToRenew {
    return Intl.message(
      'Failed to renew',
      name: 'failedToRenew',
      desc: '',
      args: [],
    );
  }

  /// `Failed to cancel`
  String get failedToCancel {
    return Intl.message(
      'Failed to cancel',
      name: 'failedToCancel',
      desc: '',
      args: [],
    );
  }

  /// `2 months free on yearly plans`
  String get twoMonthsFreeOnYearlyPlans {
    return Intl.message(
      '2 months free on yearly plans',
      name: 'twoMonthsFreeOnYearlyPlans',
      desc: '',
      args: [],
    );
  }

  /// `Monthly`
  String get monthly {
    return Intl.message(
      'Monthly',
      name: 'monthly',
      desc: 'The text to display for monthly plans',
      args: [],
    );
  }

  /// `Yearly`
  String get yearly {
    return Intl.message(
      'Yearly',
      name: 'yearly',
      desc: 'The text to display for yearly plans',
      args: [],
    );
  }

  /// `Confirm plan change`
  String get confirmPlanChange {
    return Intl.message(
      'Confirm plan change',
      name: 'confirmPlanChange',
      desc: '',
      args: [],
    );
  }

  /// `Are you sure you want to change your plan?`
  String get areYouSureYouWantToChangeYourPlan {
    return Intl.message(
      'Are you sure you want to change your plan?',
      name: 'areYouSureYouWantToChangeYourPlan',
      desc: '',
      args: [],
    );
  }

  /// `You cannot downgrade to this plan`
  String get youCannotDowngradeToThisPlan {
    return Intl.message(
      'You cannot downgrade to this plan',
      name: 'youCannotDowngradeToThisPlan',
      desc: '',
      args: [],
    );
  }

  /// `Please cancel your existing subscription from {paymentProvider} first`
  String cancelOtherSubscription(String paymentProvider) {
    return Intl.message(
      'Please cancel your existing subscription from $paymentProvider first',
      name: 'cancelOtherSubscription',
      desc:
          'The text to display when the user has an existing subscription from a different payment provider',
      args: [paymentProvider],
    );
  }

  /// `Optional, as short as you like...`
  String get optionalAsShortAsYouLike {
    return Intl.message(
      'Optional, as short as you like...',
      name: 'optionalAsShortAsYouLike',
      desc: '',
      args: [],
    );
  }

  /// `Send`
  String get send {
    return Intl.message(
      'Send',
      name: 'send',
      desc: '',
      args: [],
    );
  }

  /// `Your subscription was cancelled. Would you like to share the reason?`
  String get askCancelReason {
    return Intl.message(
      'Your subscription was cancelled. Would you like to share the reason?',
      name: 'askCancelReason',
      desc: '',
      args: [],
    );
  }

  /// `Thank you for subscribing!`
  String get thankYouForSubscribing {
    return Intl.message(
      'Thank you for subscribing!',
      name: 'thankYouForSubscribing',
      desc: '',
      args: [],
    );
  }

  /// `Your purchase was successful`
  String get yourPurchaseWasSuccessful {
    return Intl.message(
      'Your purchase was successful',
      name: 'yourPurchaseWasSuccessful',
      desc: '',
      args: [],
    );
  }

  /// `Your plan was successfully upgraded`
  String get yourPlanWasSuccessfullyUpgraded {
    return Intl.message(
      'Your plan was successfully upgraded',
      name: 'yourPlanWasSuccessfullyUpgraded',
      desc: '',
      args: [],
    );
  }

  /// `Your plan was successfully downgraded`
  String get yourPlanWasSuccessfullyDowngraded {
    return Intl.message(
      'Your plan was successfully downgraded',
      name: 'yourPlanWasSuccessfullyDowngraded',
      desc: '',
      args: [],
    );
  }

  /// `Your subscription was updated successfully`
  String get yourSubscriptionWasUpdatedSuccessfully {
    return Intl.message(
      'Your subscription was updated successfully',
      name: 'yourSubscriptionWasUpdatedSuccessfully',
      desc: '',
      args: [],
    );
  }

  /// `Google Play ID`
  String get googlePlayId {
    return Intl.message(
      'Google Play ID',
      name: 'googlePlayId',
      desc: '',
      args: [],
    );
  }

  /// `Apple ID`
  String get appleId {
    return Intl.message(
      'Apple ID',
      name: 'appleId',
      desc: '',
      args: [],
    );
  }

  /// `PlayStore subscription`
  String get playstoreSubscription {
    return Intl.message(
      'PlayStore subscription',
      name: 'playstoreSubscription',
      desc: '',
      args: [],
    );
  }

  /// `AppStore subscription`
  String get appstoreSubscription {
    return Intl.message(
      'AppStore subscription',
      name: 'appstoreSubscription',
      desc: '',
      args: [],
    );
  }

  /// `Your {id} is already linked to another Ente account.\nIf you would like to use your {id} with this account, please contact our support''`
  String subAlreadyLinkedErrMessage(Object id) {
    return Intl.message(
      'Your $id is already linked to another Ente account.\nIf you would like to use your $id with this account, please contact our support\'\'',
      name: 'subAlreadyLinkedErrMessage',
      desc: '',
      args: [id],
    );
  }

  /// `Please visit web.ente.io to manage your subscription`
  String get visitWebToManage {
    return Intl.message(
      'Please visit web.ente.io to manage your subscription',
      name: 'visitWebToManage',
      desc: '',
      args: [],
    );
  }

  /// `Could not update subscription`
  String get couldNotUpdateSubscription {
    return Intl.message(
      'Could not update subscription',
      name: 'couldNotUpdateSubscription',
      desc: '',
      args: [],
    );
  }

  /// `Please contact support@ente.io and we will be happy to help!`
  String get pleaseContactSupportAndWeWillBeHappyToHelp {
    return Intl.message(
      'Please contact support@ente.io and we will be happy to help!',
      name: 'pleaseContactSupportAndWeWillBeHappyToHelp',
      desc: '',
      args: [],
    );
  }

  /// `Payment failed`
  String get paymentFailed {
    return Intl.message(
      'Payment failed',
      name: 'paymentFailed',
      desc: '',
      args: [],
    );
  }

  /// `Please talk to {providerName} support if you were charged`
  String paymentFailedTalkToProvider(String providerName) {
    return Intl.message(
      'Please talk to $providerName support if you were charged',
      name: 'paymentFailedTalkToProvider',
      desc: 'The text to display when the payment failed',
      args: [providerName],
    );
  }

  /// `Continue on free trial`
  String get continueOnFreeTrial {
    return Intl.message(
      'Continue on free trial',
      name: 'continueOnFreeTrial',
      desc: '',
      args: [],
    );
  }

  /// `Are you sure you want to exit?`
  String get areYouSureYouWantToExit {
    return Intl.message(
      'Are you sure you want to exit?',
      name: 'areYouSureYouWantToExit',
      desc: '',
      args: [],
    );
  }

  /// `Thank you`
  String get thankYou {
    return Intl.message(
      'Thank you',
      name: 'thankYou',
      desc: '',
      args: [],
    );
  }

  /// `Failed to verify payment status`
  String get failedToVerifyPaymentStatus {
    return Intl.message(
      'Failed to verify payment status',
      name: 'failedToVerifyPaymentStatus',
      desc: '',
      args: [],
    );
  }

  /// `Please wait for sometime before retrying`
  String get pleaseWaitForSometimeBeforeRetrying {
    return Intl.message(
      'Please wait for sometime before retrying',
      name: 'pleaseWaitForSometimeBeforeRetrying',
      desc: '',
      args: [],
    );
  }

  /// `Unfortunately your payment failed. Please contact support and we'll help you out!`
  String get paymentFailedMessage {
    return Intl.message(
      'Unfortunately your payment failed. Please contact support and we\'ll help you out!',
      name: 'paymentFailedMessage',
      desc: '',
      args: [],
    );
  }

  /// `You are on a family plan!`
  String get youAreOnAFamilyPlan {
    return Intl.message(
      'You are on a family plan!',
      name: 'youAreOnAFamilyPlan',
      desc: '',
      args: [],
    );
  }

  /// `Please contact <green>{familyAdminEmail}</green> to manage your subscription`
  String contactFamilyAdmin(Object familyAdminEmail) {
    return Intl.message(
      'Please contact <green>$familyAdminEmail</green> to manage your subscription',
      name: 'contactFamilyAdmin',
      desc: '',
      args: [familyAdminEmail],
    );
  }

  /// `Leave family`
  String get leaveFamily {
    return Intl.message(
      'Leave family',
      name: 'leaveFamily',
      desc: '',
      args: [],
    );
  }

  /// `Are you sure that you want to leave the family plan?`
  String get areYouSureThatYouWantToLeaveTheFamily {
    return Intl.message(
      'Are you sure that you want to leave the family plan?',
      name: 'areYouSureThatYouWantToLeaveTheFamily',
      desc: '',
      args: [],
    );
  }

  /// `Leave`
  String get leave {
    return Intl.message(
      'Leave',
      name: 'leave',
      desc: '',
      args: [],
    );
  }

  /// `Rate the app`
  String get rateTheApp {
    return Intl.message(
      'Rate the app',
      name: 'rateTheApp',
      desc: '',
      args: [],
    );
  }

  /// `Start backup`
  String get startBackup {
    return Intl.message(
      'Start backup',
      name: 'startBackup',
      desc: '',
      args: [],
    );
  }

  /// `No photos are being backed up right now`
  String get noPhotosAreBeingBackedUpRightNow {
    return Intl.message(
      'No photos are being backed up right now',
      name: 'noPhotosAreBeingBackedUpRightNow',
      desc: '',
      args: [],
    );
  }

  /// `Preserve more`
  String get preserveMore {
    return Intl.message(
      'Preserve more',
      name: 'preserveMore',
      desc: '',
      args: [],
    );
  }

  /// `Please allow access to all photos in the Settings app`
  String get grantFullAccessPrompt {
    return Intl.message(
      'Please allow access to all photos in the Settings app',
      name: 'grantFullAccessPrompt',
      desc: '',
      args: [],
    );
  }

  /// `Allow access to photos`
  String get allowPermTitle {
    return Intl.message(
      'Allow access to photos',
      name: 'allowPermTitle',
      desc: '',
      args: [],
    );
  }

  /// `Please allow access to your photos from Settings so Ente can display and backup your library.`
  String get allowPermBody {
    return Intl.message(
      'Please allow access to your photos from Settings so Ente can display and backup your library.',
      name: 'allowPermBody',
      desc: '',
      args: [],
    );
  }

  /// `Open Settings`
  String get openSettings {
    return Intl.message(
      'Open Settings',
      name: 'openSettings',
      desc: '',
      args: [],
    );
  }

  /// `Select more photos`
  String get selectMorePhotos {
    return Intl.message(
      'Select more photos',
      name: 'selectMorePhotos',
      desc: '',
      args: [],
    );
  }

  /// `Existing user`
  String get existingUser {
    return Intl.message(
      'Existing user',
      name: 'existingUser',
      desc: '',
      args: [],
    );
  }

  /// `Private backups`
  String get privateBackups {
    return Intl.message(
      'Private backups',
      name: 'privateBackups',
      desc: '',
      args: [],
    );
  }

  /// `for your memories`
  String get forYourMemories {
    return Intl.message(
      'for your memories',
      name: 'forYourMemories',
      desc: '',
      args: [],
    );
  }

  /// `End-to-end encrypted by default`
  String get endtoendEncryptedByDefault {
    return Intl.message(
      'End-to-end encrypted by default',
      name: 'endtoendEncryptedByDefault',
      desc: '',
      args: [],
    );
  }

  /// `Safely stored`
  String get safelyStored {
    return Intl.message(
      'Safely stored',
      name: 'safelyStored',
      desc: '',
      args: [],
    );
  }

  /// `at a fallout shelter`
  String get atAFalloutShelter {
    return Intl.message(
      'at a fallout shelter',
      name: 'atAFalloutShelter',
      desc: '',
      args: [],
    );
  }

  /// `Designed to outlive`
  String get designedToOutlive {
    return Intl.message(
      'Designed to outlive',
      name: 'designedToOutlive',
      desc: '',
      args: [],
    );
  }

  /// `Available`
  String get available {
    return Intl.message(
      'Available',
      name: 'available',
      desc: '',
      args: [],
    );
  }

  /// `everywhere`
  String get everywhere {
    return Intl.message(
      'everywhere',
      name: 'everywhere',
      desc: '',
      args: [],
    );
  }

  /// `Android, iOS, Web, Desktop`
  String get androidIosWebDesktop {
    return Intl.message(
      'Android, iOS, Web, Desktop',
      name: 'androidIosWebDesktop',
      desc: '',
      args: [],
    );
  }

  /// `Mobile, Web, Desktop`
  String get mobileWebDesktop {
    return Intl.message(
      'Mobile, Web, Desktop',
      name: 'mobileWebDesktop',
      desc: '',
      args: [],
    );
  }

  /// `New to Ente`
  String get newToEnte {
    return Intl.message(
      'New to Ente',
      name: 'newToEnte',
      desc: '',
      args: [],
    );
  }

  /// `Please login again`
  String get pleaseLoginAgain {
    return Intl.message(
      'Please login again',
      name: 'pleaseLoginAgain',
      desc: '',
      args: [],
    );
  }

  /// `Due to technical glitch, you have been logged out. Our apologies for the inconvenience.`
  String get autoLogoutMessage {
    return Intl.message(
      'Due to technical glitch, you have been logged out. Our apologies for the inconvenience.',
      name: 'autoLogoutMessage',
      desc: '',
      args: [],
    );
  }

  /// `Your subscription has expired`
  String get yourSubscriptionHasExpired {
    return Intl.message(
      'Your subscription has expired',
      name: 'yourSubscriptionHasExpired',
      desc: '',
      args: [],
    );
  }

  /// `Storage limit exceeded`
  String get storageLimitExceeded {
    return Intl.message(
      'Storage limit exceeded',
      name: 'storageLimitExceeded',
      desc: '',
      args: [],
    );
  }

  /// `Upgrade`
  String get upgrade {
    return Intl.message(
      'Upgrade',
      name: 'upgrade',
      desc: '',
      args: [],
    );
  }

  /// `Raise ticket`
  String get raiseTicket {
    return Intl.message(
      'Raise ticket',
      name: 'raiseTicket',
      desc:
          'Button text for raising a support tickets in case of unhandled errors during backup',
      args: [],
    );
  }

  /// `Backup failed`
  String get backupFailed {
    return Intl.message(
      'Backup failed',
      name: 'backupFailed',
      desc: '',
      args: [],
    );
  }

  /// `We could not backup your data.\nWe will retry later.`
  String get couldNotBackUpTryLater {
    return Intl.message(
      'We could not backup your data.\nWe will retry later.',
      name: 'couldNotBackUpTryLater',
      desc: '',
      args: [],
    );
  }

  /// `Ente can encrypt and preserve files only if you grant access to them`
  String get enteCanEncryptAndPreserveFilesOnlyIfYouGrant {
    return Intl.message(
      'Ente can encrypt and preserve files only if you grant access to them',
      name: 'enteCanEncryptAndPreserveFilesOnlyIfYouGrant',
      desc: '',
      args: [],
    );
  }

  /// `Please grant permissions`
  String get pleaseGrantPermissions {
    return Intl.message(
      'Please grant permissions',
      name: 'pleaseGrantPermissions',
      desc: '',
      args: [],
    );
  }

  /// `Grant permission`
  String get grantPermission {
    return Intl.message(
      'Grant permission',
      name: 'grantPermission',
      desc: '',
      args: [],
    );
  }

  /// `Private sharing`
  String get privateSharing {
    return Intl.message(
      'Private sharing',
      name: 'privateSharing',
      desc: '',
      args: [],
    );
  }

  /// `Share only with the people you want`
  String get shareOnlyWithThePeopleYouWant {
    return Intl.message(
      'Share only with the people you want',
      name: 'shareOnlyWithThePeopleYouWant',
      desc: '',
      args: [],
    );
  }

  /// `Use public links for people not on Ente`
  String get usePublicLinksForPeopleNotOnEnte {
    return Intl.message(
      'Use public links for people not on Ente',
      name: 'usePublicLinksForPeopleNotOnEnte',
      desc: '',
      args: [],
    );
  }

  /// `Allow people to add photos`
  String get allowPeopleToAddPhotos {
    return Intl.message(
      'Allow people to add photos',
      name: 'allowPeopleToAddPhotos',
      desc: '',
      args: [],
    );
  }

  /// `Share an album now`
  String get shareAnAlbumNow {
    return Intl.message(
      'Share an album now',
      name: 'shareAnAlbumNow',
      desc: '',
      args: [],
    );
  }

  /// `Collect event photos`
  String get collectEventPhotos {
    return Intl.message(
      'Collect event photos',
      name: 'collectEventPhotos',
      desc: '',
      args: [],
    );
  }

  /// `Session expired`
  String get sessionExpired {
    return Intl.message(
      'Session expired',
      name: 'sessionExpired',
      desc: '',
      args: [],
    );
  }

  /// `Logging out...`
  String get loggingOut {
    return Intl.message(
      'Logging out...',
      name: 'loggingOut',
      desc: '',
      args: [],
    );
  }

  /// `On device`
  String get onDevice {
    return Intl.message(
      'On device',
      name: 'onDevice',
      desc: 'The text displayed above folders/albums stored on device',
      args: [],
    );
  }

  /// `On <branding>ente</branding>`
  String get onEnte {
    return Intl.message(
      'On <branding>ente</branding>',
      name: 'onEnte',
      desc: 'The text displayed above albums backed up to Ente',
      args: [],
    );
  }

  /// `Name`
  String get name {
    return Intl.message(
      'Name',
      name: 'name',
      desc: '',
      args: [],
    );
  }

  /// `Newest`
  String get newest {
    return Intl.message(
      'Newest',
      name: 'newest',
      desc: '',
      args: [],
    );
  }

  /// `Last updated`
  String get lastUpdated {
    return Intl.message(
      'Last updated',
      name: 'lastUpdated',
      desc: '',
      args: [],
    );
  }

  /// `Delete empty albums`
  String get deleteEmptyAlbums {
    return Intl.message(
      'Delete empty albums',
      name: 'deleteEmptyAlbums',
      desc: '',
      args: [],
    );
  }

  /// `Delete empty albums?`
  String get deleteEmptyAlbumsWithQuestionMark {
    return Intl.message(
      'Delete empty albums?',
      name: 'deleteEmptyAlbumsWithQuestionMark',
      desc: '',
      args: [],
    );
  }

  /// `This will delete all empty albums. This is useful when you want to reduce the clutter in your album list.`
  String get deleteAlbumsDialogBody {
    return Intl.message(
      'This will delete all empty albums. This is useful when you want to reduce the clutter in your album list.',
      name: 'deleteAlbumsDialogBody',
      desc: '',
      args: [],
    );
  }

  /// `Deleting {currentlyDeleting} / {totalCount}`
  String deleteProgress(Object currentlyDeleting, Object totalCount) {
    return Intl.message(
      'Deleting $currentlyDeleting / $totalCount',
      name: 'deleteProgress',
      desc: '',
      args: [currentlyDeleting, totalCount],
    );
  }

  /// `Processing {currentlyProcessing} / {totalCount}`
  String genericProgress(int currentlyProcessing, int totalCount) {
    return Intl.message(
      'Processing $currentlyProcessing / $totalCount',
      name: 'genericProgress',
      desc: 'Generic progress text to display when processing multiple items',
      args: [currentlyProcessing, totalCount],
    );
  }

  /// `Permanently delete`
  String get permanentlyDelete {
    return Intl.message(
      'Permanently delete',
      name: 'permanentlyDelete',
      desc: '',
      args: [],
    );
  }

  /// `Can only create link for files owned by you`
  String get canOnlyCreateLinkForFilesOwnedByYou {
    return Intl.message(
      'Can only create link for files owned by you',
      name: 'canOnlyCreateLinkForFilesOwnedByYou',
      desc: '',
      args: [],
    );
  }

  /// `Public link created`
  String get publicLinkCreated {
    return Intl.message(
      'Public link created',
      name: 'publicLinkCreated',
      desc: '',
      args: [],
    );
  }

  /// `You can manage your links in the share tab.`
  String get youCanManageYourLinksInTheShareTab {
    return Intl.message(
      'You can manage your links in the share tab.',
      name: 'youCanManageYourLinksInTheShareTab',
      desc: '',
      args: [],
    );
  }

  /// `Link copied to clipboard`
  String get linkCopiedToClipboard {
    return Intl.message(
      'Link copied to clipboard',
      name: 'linkCopiedToClipboard',
      desc: '',
      args: [],
    );
  }

  /// `Restore`
  String get restore {
    return Intl.message(
      'Restore',
      name: 'restore',
      desc:
          'Display text for an action which triggers a restore of item from trash',
      args: [],
    );
  }

  /// `Move to album`
  String get moveToAlbum {
    return Intl.message(
      'Move to album',
      name: 'moveToAlbum',
      desc: '',
      args: [],
    );
  }

  /// `Unhide`
  String get unhide {
    return Intl.message(
      'Unhide',
      name: 'unhide',
      desc: '',
      args: [],
    );
  }

  /// `Unarchive`
  String get unarchive {
    return Intl.message(
      'Unarchive',
      name: 'unarchive',
      desc: '',
      args: [],
    );
  }

  /// `Favorite`
  String get favorite {
    return Intl.message(
      'Favorite',
      name: 'favorite',
      desc: '',
      args: [],
    );
  }

  /// `Remove from favorites`
  String get removeFromFavorite {
    return Intl.message(
      'Remove from favorites',
      name: 'removeFromFavorite',
      desc: '',
      args: [],
    );
  }

  /// `Share link`
  String get shareLink {
    return Intl.message(
      'Share link',
      name: 'shareLink',
      desc: '',
      args: [],
    );
  }

  /// `Create collage`
  String get createCollage {
    return Intl.message(
      'Create collage',
      name: 'createCollage',
      desc: '',
      args: [],
    );
  }

  /// `Save collage`
  String get saveCollage {
    return Intl.message(
      'Save collage',
      name: 'saveCollage',
      desc: '',
      args: [],
    );
  }

  /// `Collage saved to gallery`
  String get collageSaved {
    return Intl.message(
      'Collage saved to gallery',
      name: 'collageSaved',
      desc: '',
      args: [],
    );
  }

  /// `Layout`
  String get collageLayout {
    return Intl.message(
      'Layout',
      name: 'collageLayout',
      desc: '',
      args: [],
    );
  }

  /// `Add to Ente`
  String get addToEnte {
    return Intl.message(
      'Add to Ente',
      name: 'addToEnte',
      desc: '',
      args: [],
    );
  }

  /// `Add to album`
  String get addToAlbum {
    return Intl.message(
      'Add to album',
      name: 'addToAlbum',
      desc: '',
      args: [],
    );
  }

  /// `Delete`
  String get delete {
    return Intl.message(
      'Delete',
      name: 'delete',
      desc: '',
      args: [],
    );
  }

  /// `Hide`
  String get hide {
    return Intl.message(
      'Hide',
      name: 'hide',
      desc: '',
      args: [],
    );
  }

  /// `Share`
  String get share {
    return Intl.message(
      'Share',
      name: 'share',
      desc: '',
      args: [],
    );
  }

  /// `Unhide to album`
  String get unhideToAlbum {
    return Intl.message(
      'Unhide to album',
      name: 'unhideToAlbum',
      desc: '',
      args: [],
    );
  }

  /// `Restore to album`
  String get restoreToAlbum {
    return Intl.message(
      'Restore to album',
      name: 'restoreToAlbum',
      desc: '',
      args: [],
    );
  }

  /// `{count, plural, one {Move item} other {Move items}}`
  String moveItem(num count) {
    return Intl.plural(
      count,
      one: 'Move item',
      other: 'Move items',
      name: 'moveItem',
      desc: 'Page title while moving one or more items to an album',
      args: [count],
    );
  }

  /// `{count, plural, one {Add item} other {Add items}}`
  String addItem(num count) {
    return Intl.plural(
      count,
      one: 'Add item',
      other: 'Add items',
      name: 'addItem',
      desc: 'Page title while adding one or more items to album',
      args: [count],
    );
  }

  /// `Create or select album`
  String get createOrSelectAlbum {
    return Intl.message(
      'Create or select album',
      name: 'createOrSelectAlbum',
      desc: '',
      args: [],
    );
  }

  /// `Select album`
  String get selectAlbum {
    return Intl.message(
      'Select album',
      name: 'selectAlbum',
      desc: '',
      args: [],
    );
  }

  /// `Album name`
  String get searchByAlbumNameHint {
    return Intl.message(
      'Album name',
      name: 'searchByAlbumNameHint',
      desc: '',
      args: [],
    );
  }

  /// `Album title`
  String get albumTitle {
    return Intl.message(
      'Album title',
      name: 'albumTitle',
      desc: '',
      args: [],
    );
  }

  /// `Enter album name`
  String get enterAlbumName {
    return Intl.message(
      'Enter album name',
      name: 'enterAlbumName',
      desc: '',
      args: [],
    );
  }

  /// `Restoring files...`
  String get restoringFiles {
    return Intl.message(
      'Restoring files...',
      name: 'restoringFiles',
      desc: '',
      args: [],
    );
  }

  /// `Moving files to album...`
  String get movingFilesToAlbum {
    return Intl.message(
      'Moving files to album...',
      name: 'movingFilesToAlbum',
      desc: '',
      args: [],
    );
  }

  /// `Unhiding files to album`
  String get unhidingFilesToAlbum {
    return Intl.message(
      'Unhiding files to album',
      name: 'unhidingFilesToAlbum',
      desc: '',
      args: [],
    );
  }

  /// `Can not upload to albums owned by others`
  String get canNotUploadToAlbumsOwnedByOthers {
    return Intl.message(
      'Can not upload to albums owned by others',
      name: 'canNotUploadToAlbumsOwnedByOthers',
      desc: '',
      args: [],
    );
  }

  /// `Uploading files to album...`
  String get uploadingFilesToAlbum {
    return Intl.message(
      'Uploading files to album...',
      name: 'uploadingFilesToAlbum',
      desc: '',
      args: [],
    );
  }

  /// `Added successfully to  {albumName}`
  String addedSuccessfullyTo(Object albumName) {
    return Intl.message(
      'Added successfully to  $albumName',
      name: 'addedSuccessfullyTo',
      desc: '',
      args: [albumName],
    );
  }

  /// `Moved successfully to {albumName}`
  String movedSuccessfullyTo(Object albumName) {
    return Intl.message(
      'Moved successfully to $albumName',
      name: 'movedSuccessfullyTo',
      desc: '',
      args: [albumName],
    );
  }

  /// `This album already has a collaborative link`
  String get thisAlbumAlreadyHDACollaborativeLink {
    return Intl.message(
      'This album already has a collaborative link',
      name: 'thisAlbumAlreadyHDACollaborativeLink',
      desc: '',
      args: [],
    );
  }

  /// `Collaborative link created for {albumName}`
  String collaborativeLinkCreatedFor(Object albumName) {
    return Intl.message(
      'Collaborative link created for $albumName',
      name: 'collaborativeLinkCreatedFor',
      desc: '',
      args: [albumName],
    );
  }

  /// `Ask your loved ones to share`
  String get askYourLovedOnesToShare {
    return Intl.message(
      'Ask your loved ones to share',
      name: 'askYourLovedOnesToShare',
      desc: '',
      args: [],
    );
  }

  /// `Invite`
  String get invite {
    return Intl.message(
      'Invite',
      name: 'invite',
      desc: '',
      args: [],
    );
  }

  /// `Share your first album`
  String get shareYourFirstAlbum {
    return Intl.message(
      'Share your first album',
      name: 'shareYourFirstAlbum',
      desc: '',
      args: [],
    );
  }

  /// `Shared with {emailIDs}`
  String sharedWith(Object emailIDs) {
    return Intl.message(
      'Shared with $emailIDs',
      name: 'sharedWith',
      desc: '',
      args: [emailIDs],
    );
  }

  /// `Shared with me`
  String get sharedWithMe {
    return Intl.message(
      'Shared with me',
      name: 'sharedWithMe',
      desc: '',
      args: [],
    );
  }

  /// `Shared by me`
  String get sharedByMe {
    return Intl.message(
      'Shared by me',
      name: 'sharedByMe',
      desc: '',
      args: [],
    );
  }

  /// `Double your storage`
  String get doubleYourStorage {
    return Intl.message(
      'Double your storage',
      name: 'doubleYourStorage',
      desc: '',
      args: [],
    );
  }

  /// `Refer friends and 2x your plan`
  String get referFriendsAnd2xYourPlan {
    return Intl.message(
      'Refer friends and 2x your plan',
      name: 'referFriendsAnd2xYourPlan',
      desc: '',
      args: [],
    );
  }

  /// `Open an album and tap the share button on the top right to share.`
  String get shareAlbumHint {
    return Intl.message(
      'Open an album and tap the share button on the top right to share.',
      name: 'shareAlbumHint',
      desc: '',
      args: [],
    );
  }

  /// `Items show the number of days remaining before permanent deletion`
  String get itemsShowTheNumberOfDaysRemainingBeforePermanentDeletion {
    return Intl.message(
      'Items show the number of days remaining before permanent deletion',
      name: 'itemsShowTheNumberOfDaysRemainingBeforePermanentDeletion',
      desc: '',
      args: [],
    );
  }

  /// `{count, plural, =0 {Soon} =1 {1 day} other {{count} days}}`
  String trashDaysLeft(int count) {
    return Intl.plural(
      count,
      zero: 'Soon',
      one: '1 day',
      other: '$count days',
      name: 'trashDaysLeft',
      desc:
          'Text to indicate number of days remaining before permanent deletion',
      args: [count],
    );
  }

  /// `Delete All`
  String get deleteAll {
    return Intl.message(
      'Delete All',
      name: 'deleteAll',
      desc: '',
      args: [],
    );
  }

  /// `Rename album`
  String get renameAlbum {
    return Intl.message(
      'Rename album',
      name: 'renameAlbum',
      desc: '',
      args: [],
    );
  }

  /// `Convert to album`
  String get convertToAlbum {
    return Intl.message(
      'Convert to album',
      name: 'convertToAlbum',
      desc: '',
      args: [],
    );
  }

  /// `Set cover`
  String get setCover {
    return Intl.message(
      'Set cover',
      name: 'setCover',
      desc: 'Text to set cover photo for an album',
      args: [],
    );
  }

  /// `Sort by`
  String get sortAlbumsBy {
    return Intl.message(
      'Sort by',
      name: 'sortAlbumsBy',
      desc: '',
      args: [],
    );
  }

  /// `Newest first`
  String get sortNewestFirst {
    return Intl.message(
      'Newest first',
      name: 'sortNewestFirst',
      desc: '',
      args: [],
    );
  }

  /// `Oldest first`
  String get sortOldestFirst {
    return Intl.message(
      'Oldest first',
      name: 'sortOldestFirst',
      desc: '',
      args: [],
    );
  }

  /// `Rename`
  String get rename {
    return Intl.message(
      'Rename',
      name: 'rename',
      desc: '',
      args: [],
    );
  }

  /// `Leave shared album?`
  String get leaveSharedAlbum {
    return Intl.message(
      'Leave shared album?',
      name: 'leaveSharedAlbum',
      desc: '',
      args: [],
    );
  }

  /// `Leave album`
  String get leaveAlbum {
    return Intl.message(
      'Leave album',
      name: 'leaveAlbum',
      desc: '',
      args: [],
    );
  }

  /// `Photos added by you will be removed from the album`
  String get photosAddedByYouWillBeRemovedFromTheAlbum {
    return Intl.message(
      'Photos added by you will be removed from the album',
      name: 'photosAddedByYouWillBeRemovedFromTheAlbum',
      desc: '',
      args: [],
    );
  }

  /// `You've no files in this album that can be deleted`
  String get youveNoFilesInThisAlbumThatCanBeDeleted {
    return Intl.message(
      'You\'ve no files in this album that can be deleted',
      name: 'youveNoFilesInThisAlbumThatCanBeDeleted',
      desc: '',
      args: [],
    );
  }

  /// `You don't have any archived items.`
  String get youDontHaveAnyArchivedItems {
    return Intl.message(
      'You don\'t have any archived items.',
      name: 'youDontHaveAnyArchivedItems',
      desc: '',
      args: [],
    );
  }

  /// `Some files in this album are ignored from upload because they had previously been deleted from Ente.`
  String get ignoredFolderUploadReason {
    return Intl.message(
      'Some files in this album are ignored from upload because they had previously been deleted from Ente.',
      name: 'ignoredFolderUploadReason',
      desc: '',
      args: [],
    );
  }

  /// `Reset ignored files`
  String get resetIgnoredFiles {
    return Intl.message(
      'Reset ignored files',
      name: 'resetIgnoredFiles',
      desc: '',
      args: [],
    );
  }

  /// `Files added to this device album will automatically get uploaded to Ente.`
  String get deviceFilesAutoUploading {
    return Intl.message(
      'Files added to this device album will automatically get uploaded to Ente.',
      name: 'deviceFilesAutoUploading',
      desc: '',
      args: [],
    );
  }

  /// `Turn on backup to automatically upload files added to this device folder to Ente.`
  String get turnOnBackupForAutoUpload {
    return Intl.message(
      'Turn on backup to automatically upload files added to this device folder to Ente.',
      name: 'turnOnBackupForAutoUpload',
      desc: '',
      args: [],
    );
  }

  /// `No hidden photos or videos`
  String get noHiddenPhotosOrVideos {
    return Intl.message(
      'No hidden photos or videos',
      name: 'noHiddenPhotosOrVideos',
      desc: '',
      args: [],
    );
  }

  /// `To hide a photo or video`
  String get toHideAPhotoOrVideo {
    return Intl.message(
      'To hide a photo or video',
      name: 'toHideAPhotoOrVideo',
      desc: '',
      args: [],
    );
  }

  /// `• Open the item`
  String get openTheItem {
    return Intl.message(
      '• Open the item',
      name: 'openTheItem',
      desc: '',
      args: [],
    );
  }

  /// `• Click on the overflow menu`
  String get clickOnTheOverflowMenu {
    return Intl.message(
      '• Click on the overflow menu',
      name: 'clickOnTheOverflowMenu',
      desc: '',
      args: [],
    );
  }

  /// `• Click`
  String get click {
    return Intl.message(
      '• Click',
      name: 'click',
      desc: '',
      args: [],
    );
  }

  /// `Nothing to see here! 👀`
  String get nothingToSeeHere {
    return Intl.message(
      'Nothing to see here! 👀',
      name: 'nothingToSeeHere',
      desc: '',
      args: [],
    );
  }

  /// `Unarchive album`
  String get unarchiveAlbum {
    return Intl.message(
      'Unarchive album',
      name: 'unarchiveAlbum',
      desc: '',
      args: [],
    );
  }

  /// `Archive album`
  String get archiveAlbum {
    return Intl.message(
      'Archive album',
      name: 'archiveAlbum',
      desc: '',
      args: [],
    );
  }

  /// `Calculating...`
  String get calculating {
    return Intl.message(
      'Calculating...',
      name: 'calculating',
      desc: '',
      args: [],
    );
  }

  /// `Please wait, deleting album`
  String get pleaseWaitDeletingAlbum {
    return Intl.message(
      'Please wait, deleting album',
      name: 'pleaseWaitDeletingAlbum',
      desc: '',
      args: [],
    );
  }

  /// `• Album names (e.g. "Camera")\n• Types of files (e.g. "Videos", ".gif")\n• Years and months (e.g. "2022", "January")\n• Holidays (e.g. "Christmas")\n• Photo descriptions (e.g. “#fun”)`
  String get searchByExamples {
    return Intl.message(
      '• Album names (e.g. "Camera")\n• Types of files (e.g. "Videos", ".gif")\n• Years and months (e.g. "2022", "January")\n• Holidays (e.g. "Christmas")\n• Photo descriptions (e.g. “#fun”)',
      name: 'searchByExamples',
      desc: '',
      args: [],
    );
  }

  /// `You can try searching for a different query.`
  String get youCanTrySearchingForADifferentQuery {
    return Intl.message(
      'You can try searching for a different query.',
      name: 'youCanTrySearchingForADifferentQuery',
      desc: '',
      args: [],
    );
  }

  /// `No results found`
  String get noResultsFound {
    return Intl.message(
      'No results found',
      name: 'noResultsFound',
      desc: '',
      args: [],
    );
  }

  /// `Added by {emailOrName}`
  String addedBy(Object emailOrName) {
    return Intl.message(
      'Added by $emailOrName',
      name: 'addedBy',
      desc: '',
      args: [emailOrName],
    );
  }

  /// `Loading EXIF data...`
  String get loadingExifData {
    return Intl.message(
      'Loading EXIF data...',
      name: 'loadingExifData',
      desc: '',
      args: [],
    );
  }

  /// `View all EXIF data`
  String get viewAllExifData {
    return Intl.message(
      'View all EXIF data',
      name: 'viewAllExifData',
      desc: '',
      args: [],
    );
  }

  /// `No EXIF data`
  String get noExifData {
    return Intl.message(
      'No EXIF data',
      name: 'noExifData',
      desc: '',
      args: [],
    );
  }

  /// `This image has no exif data`
  String get thisImageHasNoExifData {
    return Intl.message(
      'This image has no exif data',
      name: 'thisImageHasNoExifData',
      desc: '',
      args: [],
    );
  }

  /// `EXIF`
  String get exif {
    return Intl.message(
      'EXIF',
      name: 'exif',
      desc: '',
      args: [],
    );
  }

  /// `No results`
  String get noResults {
    return Intl.message(
      'No results',
      name: 'noResults',
      desc: '',
      args: [],
    );
  }

  /// `We don't support editing photos and albums that you don't own yet`
  String get weDontSupportEditingPhotosAndAlbumsThatYouDont {
    return Intl.message(
      'We don\'t support editing photos and albums that you don\'t own yet',
      name: 'weDontSupportEditingPhotosAndAlbumsThatYouDont',
      desc: '',
      args: [],
    );
  }

  /// `Failed to fetch original for edit`
  String get failedToFetchOriginalForEdit {
    return Intl.message(
      'Failed to fetch original for edit',
      name: 'failedToFetchOriginalForEdit',
      desc: '',
      args: [],
    );
  }

  /// `Close`
  String get close {
    return Intl.message(
      'Close',
      name: 'close',
      desc: '',
      args: [],
    );
  }

  /// `Set as`
  String get setAs {
    return Intl.message(
      'Set as',
      name: 'setAs',
      desc: '',
      args: [],
    );
  }

  /// `File saved to gallery`
  String get fileSavedToGallery {
    return Intl.message(
      'File saved to gallery',
      name: 'fileSavedToGallery',
      desc: '',
      args: [],
    );
  }

  /// `Files saved to gallery`
  String get filesSavedToGallery {
    return Intl.message(
      'Files saved to gallery',
      name: 'filesSavedToGallery',
      desc: '',
      args: [],
    );
  }

  /// `Failed to save file to gallery`
  String get fileFailedToSaveToGallery {
    return Intl.message(
      'Failed to save file to gallery',
      name: 'fileFailedToSaveToGallery',
      desc: '',
      args: [],
    );
  }

  /// `Download`
  String get download {
    return Intl.message(
      'Download',
      name: 'download',
      desc: '',
      args: [],
    );
  }

  /// `Press and hold to play video`
  String get pressAndHoldToPlayVideo {
    return Intl.message(
      'Press and hold to play video',
      name: 'pressAndHoldToPlayVideo',
      desc: '',
      args: [],
    );
  }

  /// `Press and hold on the image to  play video`
  String get pressAndHoldToPlayVideoDetailed {
    return Intl.message(
      'Press and hold on the image to  play video',
      name: 'pressAndHoldToPlayVideoDetailed',
      desc: '',
      args: [],
    );
  }

  /// `Download failed`
  String get downloadFailed {
    return Intl.message(
      'Download failed',
      name: 'downloadFailed',
      desc: '',
      args: [],
    );
  }

  /// `Deduplicate Files`
  String get deduplicateFiles {
    return Intl.message(
      'Deduplicate Files',
      name: 'deduplicateFiles',
      desc: '',
      args: [],
    );
  }

  /// `Deselect all`
  String get deselectAll {
    return Intl.message(
      'Deselect all',
      name: 'deselectAll',
      desc: '',
      args: [],
    );
  }

  /// `Please review and delete the items you believe are duplicates.`
  String get reviewDeduplicateItems {
    return Intl.message(
      'Please review and delete the items you believe are duplicates.',
      name: 'reviewDeduplicateItems',
      desc: '',
      args: [],
    );
  }

  /// `Club by capture time`
  String get clubByCaptureTime {
    return Intl.message(
      'Club by capture time',
      name: 'clubByCaptureTime',
      desc: '',
      args: [],
    );
  }

  /// `Club by file name`
  String get clubByFileName {
    return Intl.message(
      'Club by file name',
      name: 'clubByFileName',
      desc: '',
      args: [],
    );
  }

  /// `Count`
  String get count {
    return Intl.message(
      'Count',
      name: 'count',
      desc: '',
      args: [],
    );
  }

  /// `Total size`
  String get totalSize {
    return Intl.message(
      'Total size',
      name: 'totalSize',
      desc: '',
      args: [],
    );
  }

  /// `Long-press on an item to view in full-screen`
  String get longpressOnAnItemToViewInFullscreen {
    return Intl.message(
      'Long-press on an item to view in full-screen',
      name: 'longpressOnAnItemToViewInFullscreen',
      desc: '',
      args: [],
    );
  }

  /// `Decrypting video...`
  String get decryptingVideo {
    return Intl.message(
      'Decrypting video...',
      name: 'decryptingVideo',
      desc: '',
      args: [],
    );
  }

  /// `Please authenticate to view your memories`
  String get authToViewYourMemories {
    return Intl.message(
      'Please authenticate to view your memories',
      name: 'authToViewYourMemories',
      desc: '',
      args: [],
    );
  }

  /// `Unlock`
  String get unlock {
    return Intl.message(
      'Unlock',
      name: 'unlock',
      desc: '',
      args: [],
    );
  }

  /// `Free up space`
  String get freeUpSpace {
    return Intl.message(
      'Free up space',
      name: 'freeUpSpace',
      desc: '',
      args: [],
    );
  }

  /// `{count, plural, one {It can be deleted from the device to free up {formattedSize}} other {They can be deleted from the device to free up {formattedSize}}}`
  String freeUpSpaceSaving(num count, Object formattedSize) {
    return Intl.plural(
      count,
      one: 'It can be deleted from the device to free up $formattedSize',
      other: 'They can be deleted from the device to free up $formattedSize',
      name: 'freeUpSpaceSaving',
      desc:
          'Text to tell user how much space they can free up by deleting items from the device',
      args: [count, formattedSize],
    );
  }

  /// `{count, plural, one {1 file} other {{formattedNumber} files}} in this album has been backed up safely`
  String filesBackedUpInAlbum(int count, String formattedNumber) {
    return Intl.message(
      '${Intl.plural(count, one: '1 file', other: '$formattedNumber files')} in this album has been backed up safely',
      name: 'filesBackedUpInAlbum',
      desc: 'Text to tell user how many files have been backed up in the album',
      args: [count, formattedNumber],
    );
  }

  /// `{count, plural, one {1 file} other {{formattedNumber} files}} on this device have been backed up safely`
  String filesBackedUpFromDevice(int count, String formattedNumber) {
    return Intl.message(
      '${Intl.plural(count, one: '1 file', other: '$formattedNumber files')} on this device have been backed up safely',
      name: 'filesBackedUpFromDevice',
      desc:
          'Text to tell user how many files have been backed up from this device',
      args: [count, formattedNumber],
    );
  }

  /// `You can still access {count, plural, one {it} other {them}} on Ente as long as you have an active subscription`
  String freeUpAccessPostDelete(int count) {
    return Intl.message(
      'You can still access ${Intl.plural(count, one: 'it', other: 'them')} on Ente as long as you have an active subscription',
      name: 'freeUpAccessPostDelete',
      desc: '',
      args: [count],
    );
  }

  /// `Free up {sizeInMBorGB}`
  String freeUpAmount(Object sizeInMBorGB) {
    return Intl.message(
      'Free up $sizeInMBorGB',
      name: 'freeUpAmount',
      desc: '',
      args: [sizeInMBorGB],
    );
  }

  /// `This email is already in use`
  String get thisEmailIsAlreadyInUse {
    return Intl.message(
      'This email is already in use',
      name: 'thisEmailIsAlreadyInUse',
      desc: '',
      args: [],
    );
  }

  /// `Incorrect code`
  String get incorrectCode {
    return Intl.message(
      'Incorrect code',
      name: 'incorrectCode',
      desc: '',
      args: [],
    );
  }

  /// `Authentication failed, please try again`
  String get authenticationFailedPleaseTryAgain {
    return Intl.message(
      'Authentication failed, please try again',
      name: 'authenticationFailedPleaseTryAgain',
      desc: '',
      args: [],
    );
  }

  /// `Verification failed, please try again`
  String get verificationFailedPleaseTryAgain {
    return Intl.message(
      'Verification failed, please try again',
      name: 'verificationFailedPleaseTryAgain',
      desc: '',
      args: [],
    );
  }

  /// `Authenticating...`
  String get authenticating {
    return Intl.message(
      'Authenticating...',
      name: 'authenticating',
      desc: '',
      args: [],
    );
  }

  /// `Authentication successful!`
  String get authenticationSuccessful {
    return Intl.message(
      'Authentication successful!',
      name: 'authenticationSuccessful',
      desc: '',
      args: [],
    );
  }

  /// `Incorrect recovery key`
  String get incorrectRecoveryKey {
    return Intl.message(
      'Incorrect recovery key',
      name: 'incorrectRecoveryKey',
      desc: '',
      args: [],
    );
  }

  /// `The recovery key you entered is incorrect`
  String get theRecoveryKeyYouEnteredIsIncorrect {
    return Intl.message(
      'The recovery key you entered is incorrect',
      name: 'theRecoveryKeyYouEnteredIsIncorrect',
      desc: '',
      args: [],
    );
  }

  /// `Two-factor authentication successfully reset`
  String get twofactorAuthenticationSuccessfullyReset {
    return Intl.message(
      'Two-factor authentication successfully reset',
      name: 'twofactorAuthenticationSuccessfullyReset',
      desc: '',
      args: [],
    );
  }

  /// `Please verify the code you have entered`
  String get pleaseVerifyTheCodeYouHaveEntered {
    return Intl.message(
      'Please verify the code you have entered',
      name: 'pleaseVerifyTheCodeYouHaveEntered',
      desc: '',
      args: [],
    );
  }

  /// `Please contact support if the problem persists`
  String get pleaseContactSupportIfTheProblemPersists {
    return Intl.message(
      'Please contact support if the problem persists',
      name: 'pleaseContactSupportIfTheProblemPersists',
      desc: '',
      args: [],
    );
  }

  /// `Two-factor authentication has been disabled`
  String get twofactorAuthenticationHasBeenDisabled {
    return Intl.message(
      'Two-factor authentication has been disabled',
      name: 'twofactorAuthenticationHasBeenDisabled',
      desc: '',
      args: [],
    );
  }

  /// `Sorry, the code you've entered is incorrect`
  String get sorryTheCodeYouveEnteredIsIncorrect {
    return Intl.message(
      'Sorry, the code you\'ve entered is incorrect',
      name: 'sorryTheCodeYouveEnteredIsIncorrect',
      desc: '',
      args: [],
    );
  }

  /// `Your verification code has expired`
  String get yourVerificationCodeHasExpired {
    return Intl.message(
      'Your verification code has expired',
      name: 'yourVerificationCodeHasExpired',
      desc: '',
      args: [],
    );
  }

  /// `Email changed to {newEmail}`
  String emailChangedTo(Object newEmail) {
    return Intl.message(
      'Email changed to $newEmail',
      name: 'emailChangedTo',
      desc: '',
      args: [newEmail],
    );
  }

  /// `Verifying...`
  String get verifying {
    return Intl.message(
      'Verifying...',
      name: 'verifying',
      desc: '',
      args: [],
    );
  }

  /// `Disabling two-factor authentication...`
  String get disablingTwofactorAuthentication {
    return Intl.message(
      'Disabling two-factor authentication...',
      name: 'disablingTwofactorAuthentication',
      desc: '',
      args: [],
    );
  }

  /// `All memories preserved`
  String get allMemoriesPreserved {
    return Intl.message(
      'All memories preserved',
      name: 'allMemoriesPreserved',
      desc: '',
      args: [],
    );
  }

  /// `Loading gallery...`
  String get loadingGallery {
    return Intl.message(
      'Loading gallery...',
      name: 'loadingGallery',
      desc: '',
      args: [],
    );
  }

  /// `Syncing...`
  String get syncing {
    return Intl.message(
      'Syncing...',
      name: 'syncing',
      desc: '',
      args: [],
    );
  }

  /// `Encrypting backup...`
  String get encryptingBackup {
    return Intl.message(
      'Encrypting backup...',
      name: 'encryptingBackup',
      desc: '',
      args: [],
    );
  }

  /// `Sync stopped`
  String get syncStopped {
    return Intl.message(
      'Sync stopped',
      name: 'syncStopped',
      desc: '',
      args: [],
    );
  }

  /// `{completed}/{total} memories preserved`
  String syncProgress(String completed, String total) {
    return Intl.message(
      '$completed/$total memories preserved',
      name: 'syncProgress',
      desc: 'Text to tell user how many memories have been preserved',
      args: [completed, total],
    );
  }

  /// `Preserving {count} memories...`
  String uploadingMultipleMemories(String count) {
    return Intl.message(
      'Preserving $count memories...',
      name: 'uploadingMultipleMemories',
      desc: 'Text to tell user how many memories are being preserved',
      args: [count],
    );
  }

  /// `Preserving 1 memory...`
  String get uploadingSingleMemory {
    return Intl.message(
      'Preserving 1 memory...',
      name: 'uploadingSingleMemory',
      desc: '',
      args: [],
    );
  }

  /// `Archiving...`
  String get archiving {
    return Intl.message(
      'Archiving...',
      name: 'archiving',
      desc: '',
      args: [],
    );
  }

  /// `Unarchiving...`
  String get unarchiving {
    return Intl.message(
      'Unarchiving...',
      name: 'unarchiving',
      desc: '',
      args: [],
    );
  }

  /// `Successfully archived`
  String get successfullyArchived {
    return Intl.message(
      'Successfully archived',
      name: 'successfullyArchived',
      desc: '',
      args: [],
    );
  }

  /// `Successfully unarchived`
  String get successfullyUnarchived {
    return Intl.message(
      'Successfully unarchived',
      name: 'successfullyUnarchived',
      desc: '',
      args: [],
    );
  }

  /// `Rename file`
  String get renameFile {
    return Intl.message(
      'Rename file',
      name: 'renameFile',
      desc: '',
      args: [],
    );
  }

  /// `Enter file name`
  String get enterFileName {
    return Intl.message(
      'Enter file name',
      name: 'enterFileName',
      desc: '',
      args: [],
    );
  }

  /// `Files deleted`
  String get filesDeleted {
    return Intl.message(
      'Files deleted',
      name: 'filesDeleted',
      desc: '',
      args: [],
    );
  }

  /// `Selected files are not on Ente`
  String get selectedFilesAreNotOnEnte {
    return Intl.message(
      'Selected files are not on Ente',
      name: 'selectedFilesAreNotOnEnte',
      desc: '',
      args: [],
    );
  }

  /// `This action cannot be undone`
  String get thisActionCannotBeUndone {
    return Intl.message(
      'This action cannot be undone',
      name: 'thisActionCannotBeUndone',
      desc: '',
      args: [],
    );
  }

  /// `Empty trash?`
  String get emptyTrash {
    return Intl.message(
      'Empty trash?',
      name: 'emptyTrash',
      desc: '',
      args: [],
    );
  }

  /// `All items in trash will be permanently deleted\n\nThis action cannot be undone`
  String get permDeleteWarning {
    return Intl.message(
      'All items in trash will be permanently deleted\n\nThis action cannot be undone',
      name: 'permDeleteWarning',
      desc: '',
      args: [],
    );
  }

  /// `Empty`
  String get empty {
    return Intl.message(
      'Empty',
      name: 'empty',
      desc: '',
      args: [],
    );
  }

  /// `Could not free up space`
  String get couldNotFreeUpSpace {
    return Intl.message(
      'Could not free up space',
      name: 'couldNotFreeUpSpace',
      desc: '',
      args: [],
    );
  }

  /// `Permanently delete from device?`
  String get permanentlyDeleteFromDevice {
    return Intl.message(
      'Permanently delete from device?',
      name: 'permanentlyDeleteFromDevice',
      desc: '',
      args: [],
    );
  }

  /// `Some of the files you are trying to delete are only available on your device and cannot be recovered if deleted`
  String get someOfTheFilesYouAreTryingToDeleteAre {
    return Intl.message(
      'Some of the files you are trying to delete are only available on your device and cannot be recovered if deleted',
      name: 'someOfTheFilesYouAreTryingToDeleteAre',
      desc: '',
      args: [],
    );
  }

  /// `They will be deleted from all albums.`
  String get theyWillBeDeletedFromAllAlbums {
    return Intl.message(
      'They will be deleted from all albums.',
      name: 'theyWillBeDeletedFromAllAlbums',
      desc: '',
      args: [],
    );
  }

  /// `Some items are in both Ente and your device.`
  String get someItemsAreInBothEnteAndYourDevice {
    return Intl.message(
      'Some items are in both Ente and your device.',
      name: 'someItemsAreInBothEnteAndYourDevice',
      desc: '',
      args: [],
    );
  }

  /// `Selected items will be deleted from all albums and moved to trash.`
  String get selectedItemsWillBeDeletedFromAllAlbumsAndMoved {
    return Intl.message(
      'Selected items will be deleted from all albums and moved to trash.',
      name: 'selectedItemsWillBeDeletedFromAllAlbumsAndMoved',
      desc: '',
      args: [],
    );
  }

  /// `These items will be deleted from your device.`
  String get theseItemsWillBeDeletedFromYourDevice {
    return Intl.message(
      'These items will be deleted from your device.',
      name: 'theseItemsWillBeDeletedFromYourDevice',
      desc: '',
      args: [],
    );
  }

  /// `It looks like something went wrong. Please retry after some time. If the error persists, please contact our support team.`
  String get itLooksLikeSomethingWentWrongPleaseRetryAfterSome {
    return Intl.message(
      'It looks like something went wrong. Please retry after some time. If the error persists, please contact our support team.',
      name: 'itLooksLikeSomethingWentWrongPleaseRetryAfterSome',
      desc: '',
      args: [],
    );
  }

  /// `Error`
  String get error {
    return Intl.message(
      'Error',
      name: 'error',
      desc: '',
      args: [],
    );
  }

  /// `It looks like something went wrong. Please retry after some time. If the error persists, please contact our support team.`
  String get tempErrorContactSupportIfPersists {
    return Intl.message(
      'It looks like something went wrong. Please retry after some time. If the error persists, please contact our support team.',
      name: 'tempErrorContactSupportIfPersists',
      desc: '',
      args: [],
    );
  }

  /// `Unable to connect to Ente, please check your network settings and contact support if the error persists.`
  String get networkHostLookUpErr {
    return Intl.message(
      'Unable to connect to Ente, please check your network settings and contact support if the error persists.',
      name: 'networkHostLookUpErr',
      desc: '',
      args: [],
    );
  }

  /// `Unable to connect to Ente, please retry after sometime. If the error persists, please contact support.`
  String get networkConnectionRefusedErr {
    return Intl.message(
      'Unable to connect to Ente, please retry after sometime. If the error persists, please contact support.',
      name: 'networkConnectionRefusedErr',
      desc: '',
      args: [],
    );
  }

  /// `Cached data`
  String get cachedData {
    return Intl.message(
      'Cached data',
      name: 'cachedData',
      desc: '',
      args: [],
    );
  }

  /// `Clear caches`
  String get clearCaches {
    return Intl.message(
      'Clear caches',
      name: 'clearCaches',
      desc: '',
      args: [],
    );
  }

  /// `Remote images`
  String get remoteImages {
    return Intl.message(
      'Remote images',
      name: 'remoteImages',
      desc: '',
      args: [],
    );
  }

  /// `Remote videos`
  String get remoteVideos {
    return Intl.message(
      'Remote videos',
      name: 'remoteVideos',
      desc: '',
      args: [],
    );
  }

  /// `Remote thumbnails`
  String get remoteThumbnails {
    return Intl.message(
      'Remote thumbnails',
      name: 'remoteThumbnails',
      desc: '',
      args: [],
    );
  }

  /// `Pending sync`
  String get pendingSync {
    return Intl.message(
      'Pending sync',
      name: 'pendingSync',
      desc: '',
      args: [],
    );
  }

  /// `Local gallery`
  String get localGallery {
    return Intl.message(
      'Local gallery',
      name: 'localGallery',
      desc: '',
      args: [],
    );
  }

  /// `Today's logs`
  String get todaysLogs {
    return Intl.message(
      'Today\'s logs',
      name: 'todaysLogs',
      desc: '',
      args: [],
    );
  }

  /// `View logs`
  String get viewLogs {
    return Intl.message(
      'View logs',
      name: 'viewLogs',
      desc: '',
      args: [],
    );
  }

  /// `This will send across logs to help us debug your issue. Please note that file names will be included to help track issues with specific files.`
  String get logsDialogBody {
    return Intl.message(
      'This will send across logs to help us debug your issue. Please note that file names will be included to help track issues with specific files.',
      name: 'logsDialogBody',
      desc: '',
      args: [],
    );
  }

  /// `Preparing logs...`
  String get preparingLogs {
    return Intl.message(
      'Preparing logs...',
      name: 'preparingLogs',
      desc: '',
      args: [],
    );
  }

  /// `Email your logs`
  String get emailYourLogs {
    return Intl.message(
      'Email your logs',
      name: 'emailYourLogs',
      desc: '',
      args: [],
    );
  }

  /// `Please send the logs to \n{toEmail}`
  String pleaseSendTheLogsTo(Object toEmail) {
    return Intl.message(
      'Please send the logs to \n$toEmail',
      name: 'pleaseSendTheLogsTo',
      desc: '',
      args: [toEmail],
    );
  }

  /// `Copy email address`
  String get copyEmailAddress {
    return Intl.message(
      'Copy email address',
      name: 'copyEmailAddress',
      desc: '',
      args: [],
    );
  }

  /// `Export logs`
  String get exportLogs {
    return Intl.message(
      'Export logs',
      name: 'exportLogs',
      desc: '',
      args: [],
    );
  }

  /// `Please email us at {toEmail}`
  String pleaseEmailUsAt(Object toEmail) {
    return Intl.message(
      'Please email us at $toEmail',
      name: 'pleaseEmailUsAt',
      desc: '',
      args: [toEmail],
    );
  }

  /// `Dismiss`
  String get dismiss {
    return Intl.message(
      'Dismiss',
      name: 'dismiss',
      desc: '',
      args: [],
    );
  }

  /// `Did you know?`
  String get didYouKnow {
    return Intl.message(
      'Did you know?',
      name: 'didYouKnow',
      desc: '',
      args: [],
    );
  }

  /// `Loading your photos...`
  String get loadingMessage {
    return Intl.message(
      'Loading your photos...',
      name: 'loadingMessage',
      desc: '',
      args: [],
    );
  }

  /// `You can share your subscription with your family`
  String get loadMessage1 {
    return Intl.message(
      'You can share your subscription with your family',
      name: 'loadMessage1',
      desc: '',
      args: [],
    );
  }

  /// `We have preserved over 30 million memories so far`
  String get loadMessage2 {
    return Intl.message(
      'We have preserved over 30 million memories so far',
      name: 'loadMessage2',
      desc: '',
      args: [],
    );
  }

  /// `We keep 3 copies of your data, one in an underground fallout shelter`
  String get loadMessage3 {
    return Intl.message(
      'We keep 3 copies of your data, one in an underground fallout shelter',
      name: 'loadMessage3',
      desc: '',
      args: [],
    );
  }

  /// `All our apps are open source`
  String get loadMessage4 {
    return Intl.message(
      'All our apps are open source',
      name: 'loadMessage4',
      desc: '',
      args: [],
    );
  }

  /// `Our source code and cryptography have been externally audited`
  String get loadMessage5 {
    return Intl.message(
      'Our source code and cryptography have been externally audited',
      name: 'loadMessage5',
      desc: '',
      args: [],
    );
  }

  /// `You can share links to your albums with your loved ones`
  String get loadMessage6 {
    return Intl.message(
      'You can share links to your albums with your loved ones',
      name: 'loadMessage6',
      desc: '',
      args: [],
    );
  }

  /// `Our mobile apps run in the background to encrypt and backup any new photos you click`
  String get loadMessage7 {
    return Intl.message(
      'Our mobile apps run in the background to encrypt and backup any new photos you click',
      name: 'loadMessage7',
      desc: '',
      args: [],
    );
  }

  /// `web.ente.io has a slick uploader`
  String get loadMessage8 {
    return Intl.message(
      'web.ente.io has a slick uploader',
      name: 'loadMessage8',
      desc: '',
      args: [],
    );
  }

  /// `We use Xchacha20Poly1305 to safely encrypt your data`
  String get loadMessage9 {
    return Intl.message(
      'We use Xchacha20Poly1305 to safely encrypt your data',
      name: 'loadMessage9',
      desc: '',
      args: [],
    );
  }

  /// `Photo descriptions`
  String get photoDescriptions {
    return Intl.message(
      'Photo descriptions',
      name: 'photoDescriptions',
      desc: '',
      args: [],
    );
  }

  /// `File types and names`
  String get fileTypesAndNames {
    return Intl.message(
      'File types and names',
      name: 'fileTypesAndNames',
      desc: '',
      args: [],
    );
  }

  /// `Location`
  String get location {
    return Intl.message(
      'Location',
      name: 'location',
      desc: '',
      args: [],
    );
  }

  /// `Moments`
  String get moments {
    return Intl.message(
      'Moments',
      name: 'moments',
      desc: '',
      args: [],
    );
  }

  /// `People will be shown here once indexing is done`
  String get searchFaceEmptySection {
    return Intl.message(
      'People will be shown here once indexing is done',
      name: 'searchFaceEmptySection',
      desc: '',
      args: [],
    );
  }

  /// `Search by a date, month or year`
  String get searchDatesEmptySection {
    return Intl.message(
      'Search by a date, month or year',
      name: 'searchDatesEmptySection',
      desc: '',
      args: [],
    );
  }

  /// `Group photos that are taken within some radius of a photo`
  String get searchLocationEmptySection {
    return Intl.message(
      'Group photos that are taken within some radius of a photo',
      name: 'searchLocationEmptySection',
      desc: '',
      args: [],
    );
  }

  /// `Invite people, and you'll see all photos shared by them here`
  String get searchPeopleEmptySection {
    return Intl.message(
      'Invite people, and you\'ll see all photos shared by them here',
      name: 'searchPeopleEmptySection',
      desc: '',
      args: [],
    );
  }

  /// `Albums`
  String get searchAlbumsEmptySection {
    return Intl.message(
      'Albums',
      name: 'searchAlbumsEmptySection',
      desc: '',
      args: [],
    );
  }

  /// `File types and names`
  String get searchFileTypesAndNamesEmptySection {
    return Intl.message(
      'File types and names',
      name: 'searchFileTypesAndNamesEmptySection',
      desc: '',
      args: [],
    );
  }

  /// `Add descriptions like "#trip" in photo info to quickly find them here`
  String get searchCaptionEmptySection {
    return Intl.message(
      'Add descriptions like "#trip" in photo info to quickly find them here',
      name: 'searchCaptionEmptySection',
      desc: '',
      args: [],
    );
  }

  /// `Language`
  String get language {
    return Intl.message(
      'Language',
      name: 'language',
      desc: '',
      args: [],
    );
  }

  /// `Select Language`
  String get selectLanguage {
    return Intl.message(
      'Select Language',
      name: 'selectLanguage',
      desc: '',
      args: [],
    );
  }

  /// `Location name`
  String get locationName {
    return Intl.message(
      'Location name',
      name: 'locationName',
      desc: '',
      args: [],
    );
  }

  /// `Add location`
  String get addLocation {
    return Intl.message(
      'Add location',
      name: 'addLocation',
      desc: '',
      args: [],
    );
  }

  /// `Group nearby photos`
  String get groupNearbyPhotos {
    return Intl.message(
      'Group nearby photos',
      name: 'groupNearbyPhotos',
      desc: '',
      args: [],
    );
  }

  /// `km`
  String get kiloMeterUnit {
    return Intl.message(
      'km',
      name: 'kiloMeterUnit',
      desc: '',
      args: [],
    );
  }

  /// `Add`
  String get addLocationButton {
    return Intl.message(
      'Add',
      name: 'addLocationButton',
      desc: '',
      args: [],
    );
  }

  /// `Radius`
  String get radius {
    return Intl.message(
      'Radius',
      name: 'radius',
      desc: '',
      args: [],
    );
  }

  /// `A location tag groups all photos that were taken within some radius of a photo`
  String get locationTagFeatureDescription {
    return Intl.message(
      'A location tag groups all photos that were taken within some radius of a photo',
      name: 'locationTagFeatureDescription',
      desc: '',
      args: [],
    );
  }

  /// `Up to 1000 memories shown in gallery`
  String get galleryMemoryLimitInfo {
    return Intl.message(
      'Up to 1000 memories shown in gallery',
      name: 'galleryMemoryLimitInfo',
      desc: '',
      args: [],
    );
  }

  /// `Save`
  String get save {
    return Intl.message(
      'Save',
      name: 'save',
      desc: '',
      args: [],
    );
  }

  /// `Center point`
  String get centerPoint {
    return Intl.message(
      'Center point',
      name: 'centerPoint',
      desc: '',
      args: [],
    );
  }

  /// `Pick center point`
  String get pickCenterPoint {
    return Intl.message(
      'Pick center point',
      name: 'pickCenterPoint',
      desc: '',
      args: [],
    );
  }

  /// `Use selected photo`
  String get useSelectedPhoto {
    return Intl.message(
      'Use selected photo',
      name: 'useSelectedPhoto',
      desc: '',
      args: [],
    );
  }

  /// `Reset to default`
  String get resetToDefault {
    return Intl.message(
      'Reset to default',
      name: 'resetToDefault',
      desc: 'Button text to reset cover photo to default',
      args: [],
    );
  }

  /// `Edit`
  String get edit {
    return Intl.message(
      'Edit',
      name: 'edit',
      desc: '',
      args: [],
    );
  }

  /// `Delete location`
  String get deleteLocation {
    return Intl.message(
      'Delete location',
      name: 'deleteLocation',
      desc: '',
      args: [],
    );
  }

  /// `Rotate left`
  String get rotateLeft {
    return Intl.message(
      'Rotate left',
      name: 'rotateLeft',
      desc: '',
      args: [],
    );
  }

  /// `Flip`
  String get flip {
    return Intl.message(
      'Flip',
      name: 'flip',
      desc: '',
      args: [],
    );
  }

  /// `Rotate right`
  String get rotateRight {
    return Intl.message(
      'Rotate right',
      name: 'rotateRight',
      desc: '',
      args: [],
    );
  }

  /// `Save copy`
  String get saveCopy {
    return Intl.message(
      'Save copy',
      name: 'saveCopy',
      desc: '',
      args: [],
    );
  }

  /// `Light`
  String get light {
    return Intl.message(
      'Light',
      name: 'light',
      desc: '',
      args: [],
    );
  }

  /// `Color`
  String get color {
    return Intl.message(
      'Color',
      name: 'color',
      desc: '',
      args: [],
    );
  }

  /// `Yes, discard changes`
  String get yesDiscardChanges {
    return Intl.message(
      'Yes, discard changes',
      name: 'yesDiscardChanges',
      desc: '',
      args: [],
    );
  }

  /// `Do you want to discard the edits you have made?`
  String get doYouWantToDiscardTheEditsYouHaveMade {
    return Intl.message(
      'Do you want to discard the edits you have made?',
      name: 'doYouWantToDiscardTheEditsYouHaveMade',
      desc: '',
      args: [],
    );
  }

  /// `Saving...`
  String get saving {
    return Intl.message(
      'Saving...',
      name: 'saving',
      desc: '',
      args: [],
    );
  }

  /// `Edits saved`
  String get editsSaved {
    return Intl.message(
      'Edits saved',
      name: 'editsSaved',
      desc: '',
      args: [],
    );
  }

  /// `Oops, could not save edits`
  String get oopsCouldNotSaveEdits {
    return Intl.message(
      'Oops, could not save edits',
      name: 'oopsCouldNotSaveEdits',
      desc: '',
      args: [],
    );
  }

  /// `km`
  String get distanceInKMUnit {
    return Intl.message(
      'km',
      name: 'distanceInKMUnit',
      desc: 'Unit for distance in km',
      args: [],
    );
  }

  /// `Today`
  String get dayToday {
    return Intl.message(
      'Today',
      name: 'dayToday',
      desc: '',
      args: [],
    );
  }

  /// `Yesterday`
  String get dayYesterday {
    return Intl.message(
      'Yesterday',
      name: 'dayYesterday',
      desc: '',
      args: [],
    );
  }

  /// `Storage`
  String get storage {
    return Intl.message(
      'Storage',
      name: 'storage',
      desc: '',
      args: [],
    );
  }

  /// `Used space`
  String get usedSpace {
    return Intl.message(
      'Used space',
      name: 'usedSpace',
      desc: '',
      args: [],
    );
  }

  /// `Family`
  String get storageBreakupFamily {
    return Intl.message(
      'Family',
      name: 'storageBreakupFamily',
      desc: '',
      args: [],
    );
  }

  /// `You`
  String get storageBreakupYou {
    return Intl.message(
      'You',
      name: 'storageBreakupYou',
      desc:
          'Label to indicate how much storage you are using when you are part of a family plan',
      args: [],
    );
  }

  /// `{usedAmount} {usedStorageUnit} of {totalAmount} {totalStorageUnit} used`
  String storageUsageInfo(Object usedAmount, Object usedStorageUnit,
      Object totalAmount, Object totalStorageUnit) {
    return Intl.message(
      '$usedAmount $usedStorageUnit of $totalAmount $totalStorageUnit used',
      name: 'storageUsageInfo',
      desc: 'Example: 1.2 GB of 2 GB used or 100 GB or 2TB used',
      args: [usedAmount, usedStorageUnit, totalAmount, totalStorageUnit],
    );
  }

  /// `{freeAmount} {storageUnit} free`
  String availableStorageSpace(Object freeAmount, Object storageUnit) {
    return Intl.message(
      '$freeAmount $storageUnit free',
      name: 'availableStorageSpace',
      desc: '',
      args: [freeAmount, storageUnit],
    );
  }

  /// `Version: {versionValue}`
  String appVersion(Object versionValue) {
    return Intl.message(
      'Version: $versionValue',
      name: 'appVersion',
      desc: '',
      args: [versionValue],
    );
  }

  /// `Verify`
  String get verifyIDLabel {
    return Intl.message(
      'Verify',
      name: 'verifyIDLabel',
      desc: '',
      args: [],
    );
  }

  /// `Add a description...`
  String get fileInfoAddDescHint {
    return Intl.message(
      'Add a description...',
      name: 'fileInfoAddDescHint',
      desc: '',
      args: [],
    );
  }

  /// `Edit location`
  String get editLocationTagTitle {
    return Intl.message(
      'Edit location',
      name: 'editLocationTagTitle',
      desc: '',
      args: [],
    );
  }

  /// `Set`
  String get setLabel {
    return Intl.message(
      'Set',
      name: 'setLabel',
      desc:
          'Label of confirm button to add a new custom radius to the radius selector of a location tag',
      args: [],
    );
  }

  /// `Set radius`
  String get setRadius {
    return Intl.message(
      'Set radius',
      name: 'setRadius',
      desc: '',
      args: [],
    );
  }

  /// `Family`
  String get familyPlanPortalTitle {
    return Intl.message(
      'Family',
      name: 'familyPlanPortalTitle',
      desc: '',
      args: [],
    );
  }

  /// `Add 5 family members to your existing plan without paying extra.\n\nEach member gets their own private space, and cannot see each other's files unless they're shared.\n\nFamily plans are available to customers who have a paid Ente subscription.\n\nSubscribe now to get started!`
  String get familyPlanOverview {
    return Intl.message(
      'Add 5 family members to your existing plan without paying extra.\n\nEach member gets their own private space, and cannot see each other\'s files unless they\'re shared.\n\nFamily plans are available to customers who have a paid Ente subscription.\n\nSubscribe now to get started!',
      name: 'familyPlanOverview',
      desc: '',
      args: [],
    );
  }

  /// `Verify identity`
  String get androidBiometricHint {
    return Intl.message(
      'Verify identity',
      name: 'androidBiometricHint',
      desc:
          'Hint message advising the user how to authenticate with biometrics. It is used on Android side. Maximum 60 characters.',
      args: [],
    );
  }

  /// `Not recognized. Try again.`
  String get androidBiometricNotRecognized {
    return Intl.message(
      'Not recognized. Try again.',
      name: 'androidBiometricNotRecognized',
      desc:
          'Message to let the user know that authentication was failed. It is used on Android side. Maximum 60 characters.',
      args: [],
    );
  }

  /// `Success`
  String get androidBiometricSuccess {
    return Intl.message(
      'Success',
      name: 'androidBiometricSuccess',
      desc:
          'Message to let the user know that authentication was successful. It is used on Android side. Maximum 60 characters.',
      args: [],
    );
  }

  /// `Cancel`
  String get androidCancelButton {
    return Intl.message(
      'Cancel',
      name: 'androidCancelButton',
      desc:
          'Message showed on a button that the user can click to leave the current dialog. It is used on Android side. Maximum 30 characters.',
      args: [],
    );
  }

  /// `Authentication required`
  String get androidSignInTitle {
    return Intl.message(
      'Authentication required',
      name: 'androidSignInTitle',
      desc:
          'Message showed as a title in a dialog which indicates the user that they need to scan biometric to continue. It is used on Android side. Maximum 60 characters.',
      args: [],
    );
  }

  /// `Biometric required`
  String get androidBiometricRequiredTitle {
    return Intl.message(
      'Biometric required',
      name: 'androidBiometricRequiredTitle',
      desc:
          'Message showed as a title in a dialog which indicates the user has not set up biometric authentication on their device. It is used on Android side. Maximum 60 characters.',
      args: [],
    );
  }

  /// `Device credentials required`
  String get androidDeviceCredentialsRequiredTitle {
    return Intl.message(
      'Device credentials required',
      name: 'androidDeviceCredentialsRequiredTitle',
      desc:
          'Message showed as a title in a dialog which indicates the user has not set up credentials authentication on their device. It is used on Android side. Maximum 60 characters.',
      args: [],
    );
  }

  /// `Device credentials required`
  String get androidDeviceCredentialsSetupDescription {
    return Intl.message(
      'Device credentials required',
      name: 'androidDeviceCredentialsSetupDescription',
      desc:
          'Message advising the user to go to the settings and configure device credentials on their device. It shows in a dialog on Android side.',
      args: [],
    );
  }

  /// `Go to settings`
  String get goToSettings {
    return Intl.message(
      'Go to settings',
      name: 'goToSettings',
      desc:
          'Message showed on a button that the user can click to go to settings pages from the current dialog. It is used on both Android and iOS side. Maximum 30 characters.',
      args: [],
    );
  }

  /// `Biometric authentication is not set up on your device. Go to 'Settings > Security' to add biometric authentication.`
  String get androidGoToSettingsDescription {
    return Intl.message(
      'Biometric authentication is not set up on your device. Go to \'Settings > Security\' to add biometric authentication.',
      name: 'androidGoToSettingsDescription',
      desc:
          'Message advising the user to go to the settings and configure biometric on their device. It shows in a dialog on Android side.',
      args: [],
    );
  }

  /// `Biometric authentication is disabled. Please lock and unlock your screen to enable it.`
  String get iOSLockOut {
    return Intl.message(
      'Biometric authentication is disabled. Please lock and unlock your screen to enable it.',
      name: 'iOSLockOut',
      desc:
          'Message advising the user to re-enable biometrics on their device. It shows in a dialog on iOS side.',
      args: [],
    );
  }

  /// `Biometric authentication is not set up on your device. Please either enable Touch ID or Face ID on your phone.`
  String get iOSGoToSettingsDescription {
    return Intl.message(
      'Biometric authentication is not set up on your device. Please either enable Touch ID or Face ID on your phone.',
      name: 'iOSGoToSettingsDescription',
      desc:
          'Message advising the user to go to the settings and configure Biometrics for their device. It shows in a dialog on iOS side.',
      args: [],
    );
  }

  /// `OK`
  String get iOSOkButton {
    return Intl.message(
      'OK',
      name: 'iOSOkButton',
      desc:
          'Message showed on a button that the user can click to leave the current dialog. It is used on iOS side. Maximum 30 characters.',
      args: [],
    );
  }

  /// `OpenStreetMap contributors`
  String get openstreetmapContributors {
    return Intl.message(
      'OpenStreetMap contributors',
      name: 'openstreetmapContributors',
      desc: '',
      args: [],
    );
  }

  /// `Hosted at OSM France`
  String get hostedAtOsmFrance {
    return Intl.message(
      'Hosted at OSM France',
      name: 'hostedAtOsmFrance',
      desc: '',
      args: [],
    );
  }

  /// `Map`
  String get map {
    return Intl.message(
      'Map',
      name: 'map',
      desc: 'Label for the map view',
      args: [],
    );
  }

  /// `Maps`
  String get maps {
    return Intl.message(
      'Maps',
      name: 'maps',
      desc: '',
      args: [],
    );
  }

  /// `Enable Maps`
  String get enableMaps {
    return Intl.message(
      'Enable Maps',
      name: 'enableMaps',
      desc: '',
      args: [],
    );
  }

  /// `This will show your photos on a world map.\n\nThis map is hosted by Open Street Map, and the exact locations of your photos are never shared.\n\nYou can disable this feature anytime from Settings.`
  String get enableMapsDesc {
    return Intl.message(
      'This will show your photos on a world map.\n\nThis map is hosted by Open Street Map, and the exact locations of your photos are never shared.\n\nYou can disable this feature anytime from Settings.',
      name: 'enableMapsDesc',
      desc: '',
      args: [],
    );
  }

  /// `Quick links`
  String get quickLinks {
    return Intl.message(
      'Quick links',
      name: 'quickLinks',
      desc: '',
      args: [],
    );
  }

  /// `Select items to add`
  String get selectItemsToAdd {
    return Intl.message(
      'Select items to add',
      name: 'selectItemsToAdd',
      desc: '',
      args: [],
    );
  }

  /// `Add selected`
  String get addSelected {
    return Intl.message(
      'Add selected',
      name: 'addSelected',
      desc: '',
      args: [],
    );
  }

  /// `Add from device`
  String get addFromDevice {
    return Intl.message(
      'Add from device',
      name: 'addFromDevice',
      desc: '',
      args: [],
    );
  }

  /// `Add photos`
  String get addPhotos {
    return Intl.message(
      'Add photos',
      name: 'addPhotos',
      desc: '',
      args: [],
    );
  }

  /// `No photos found here`
  String get noPhotosFoundHere {
    return Intl.message(
      'No photos found here',
      name: 'noPhotosFoundHere',
      desc: '',
      args: [],
    );
  }

  /// `Zoom out to see photos`
  String get zoomOutToSeePhotos {
    return Intl.message(
      'Zoom out to see photos',
      name: 'zoomOutToSeePhotos',
      desc: '',
      args: [],
    );
  }

  /// `No images with location`
  String get noImagesWithLocation {
    return Intl.message(
      'No images with location',
      name: 'noImagesWithLocation',
      desc: '',
      args: [],
    );
  }

  /// `Unpin album`
  String get unpinAlbum {
    return Intl.message(
      'Unpin album',
      name: 'unpinAlbum',
      desc: '',
      args: [],
    );
  }

  /// `Pin album`
  String get pinAlbum {
    return Intl.message(
      'Pin album',
      name: 'pinAlbum',
      desc: '',
      args: [],
    );
  }

  /// `Create`
  String get create {
    return Intl.message(
      'Create',
      name: 'create',
      desc: '',
      args: [],
    );
  }

  /// `View all`
  String get viewAll {
    return Intl.message(
      'View all',
      name: 'viewAll',
      desc: '',
      args: [],
    );
  }

  /// `Nothing shared with you yet`
  String get nothingSharedWithYouYet {
    return Intl.message(
      'Nothing shared with you yet',
      name: 'nothingSharedWithYouYet',
      desc: '',
      args: [],
    );
  }

  /// `No albums shared by you yet`
  String get noAlbumsSharedByYouYet {
    return Intl.message(
      'No albums shared by you yet',
      name: 'noAlbumsSharedByYouYet',
      desc: '',
      args: [],
    );
  }

  /// `Shared with you`
  String get sharedWithYou {
    return Intl.message(
      'Shared with you',
      name: 'sharedWithYou',
      desc: '',
      args: [],
    );
  }

  /// `Shared by you`
  String get sharedByYou {
    return Intl.message(
      'Shared by you',
      name: 'sharedByYou',
      desc: '',
      args: [],
    );
  }

  /// `Invite your friends to Ente`
  String get inviteYourFriendsToEnte {
    return Intl.message(
      'Invite your friends to Ente',
      name: 'inviteYourFriendsToEnte',
      desc: '',
      args: [],
    );
  }

  /// `Failed to download video`
  String get failedToDownloadVideo {
    return Intl.message(
      'Failed to download video',
      name: 'failedToDownloadVideo',
      desc: '',
      args: [],
    );
  }

  /// `Hiding...`
  String get hiding {
    return Intl.message(
      'Hiding...',
      name: 'hiding',
      desc: '',
      args: [],
    );
  }

  /// `Unhiding...`
  String get unhiding {
    return Intl.message(
      'Unhiding...',
      name: 'unhiding',
      desc: '',
      args: [],
    );
  }

  /// `Successfully hid`
  String get successfullyHid {
    return Intl.message(
      'Successfully hid',
      name: 'successfullyHid',
      desc: '',
      args: [],
    );
  }

  /// `Successfully unhid`
  String get successfullyUnhid {
    return Intl.message(
      'Successfully unhid',
      name: 'successfullyUnhid',
      desc: '',
      args: [],
    );
  }

  /// `Crash reporting`
  String get crashReporting {
    return Intl.message(
      'Crash reporting',
      name: 'crashReporting',
      desc: '',
      args: [],
    );
  }

  /// `Resumable uploads`
  String get resumableUploads {
    return Intl.message(
      'Resumable uploads',
      name: 'resumableUploads',
      desc: '',
      args: [],
    );
  }

  /// `Add to hidden album`
  String get addToHiddenAlbum {
    return Intl.message(
      'Add to hidden album',
      name: 'addToHiddenAlbum',
      desc: '',
      args: [],
    );
  }

  /// `Move to hidden album`
  String get moveToHiddenAlbum {
    return Intl.message(
      'Move to hidden album',
      name: 'moveToHiddenAlbum',
      desc: '',
      args: [],
    );
  }

  /// `File types`
  String get fileTypes {
    return Intl.message(
      'File types',
      name: 'fileTypes',
      desc: '',
      args: [],
    );
  }

  /// `This account is linked to other Ente apps, if you use any. Your uploaded data, across all Ente apps, will be scheduled for deletion, and your account will be permanently deleted.`
  String get deleteConfirmDialogBody {
    return Intl.message(
      'This account is linked to other Ente apps, if you use any. Your uploaded data, across all Ente apps, will be scheduled for deletion, and your account will be permanently deleted.',
      name: 'deleteConfirmDialogBody',
      desc: '',
      args: [],
    );
  }

  /// `How did you hear about Ente? (optional)`
  String get hearUsWhereTitle {
    return Intl.message(
      'How did you hear about Ente? (optional)',
      name: 'hearUsWhereTitle',
      desc: '',
      args: [],
    );
  }

  /// `We don't track app installs. It'd help if you told us where you found us!`
  String get hearUsExplanation {
    return Intl.message(
      'We don\'t track app installs. It\'d help if you told us where you found us!',
      name: 'hearUsExplanation',
      desc: '',
      args: [],
    );
  }

  /// `View add-ons`
  String get viewAddOnButton {
    return Intl.message(
      'View add-ons',
      name: 'viewAddOnButton',
      desc: '',
      args: [],
    );
  }

  /// `Add-ons`
  String get addOns {
    return Intl.message(
      'Add-ons',
      name: 'addOns',
      desc: '',
      args: [],
    );
  }

  /// `Details of add-ons`
  String get addOnPageSubtitle {
    return Intl.message(
      'Details of add-ons',
      name: 'addOnPageSubtitle',
      desc: '',
      args: [],
    );
  }

  /// `Your map`
  String get yourMap {
    return Intl.message(
      'Your map',
      name: 'yourMap',
      desc: '',
      args: [],
    );
  }

  /// `Modify your query, or try searching for`
  String get modifyYourQueryOrTrySearchingFor {
    return Intl.message(
      'Modify your query, or try searching for',
      name: 'modifyYourQueryOrTrySearchingFor',
      desc: '',
      args: [],
    );
  }

  /// `Black Friday Sale`
  String get blackFridaySale {
    return Intl.message(
      'Black Friday Sale',
      name: 'blackFridaySale',
      desc: '',
      args: [],
    );
  }

  /// `Upto 50% off, until 4th Dec.`
  String get upto50OffUntil4thDec {
    return Intl.message(
      'Upto 50% off, until 4th Dec.',
      name: 'upto50OffUntil4thDec',
      desc: '',
      args: [],
    );
  }

  /// `Photos`
  String get photos {
    return Intl.message(
      'Photos',
      name: 'photos',
      desc: '',
      args: [],
    );
  }

  /// `Videos`
  String get videos {
    return Intl.message(
      'Videos',
      name: 'videos',
      desc: '',
      args: [],
    );
  }

  /// `Live Photos`
  String get livePhotos {
    return Intl.message(
      'Live Photos',
      name: 'livePhotos',
      desc: '',
      args: [],
    );
  }

  /// `Fast, on-device search`
  String get searchHint1 {
    return Intl.message(
      'Fast, on-device search',
      name: 'searchHint1',
      desc: '',
      args: [],
    );
  }

  /// `Photo dates, descriptions`
  String get searchHint2 {
    return Intl.message(
      'Photo dates, descriptions',
      name: 'searchHint2',
      desc: '',
      args: [],
    );
  }

  /// `Albums, file names, and types`
  String get searchHint3 {
    return Intl.message(
      'Albums, file names, and types',
      name: 'searchHint3',
      desc: '',
      args: [],
    );
  }

  /// `Location`
  String get searchHint4 {
    return Intl.message(
      'Location',
      name: 'searchHint4',
      desc: '',
      args: [],
    );
  }

  /// `Coming soon: Faces & magic search ✨`
  String get searchHint5 {
    return Intl.message(
      'Coming soon: Faces & magic search ✨',
      name: 'searchHint5',
      desc: '',
      args: [],
    );
  }

  /// `Add your photos now`
  String get addYourPhotosNow {
    return Intl.message(
      'Add your photos now',
      name: 'addYourPhotosNow',
      desc: '',
      args: [],
    );
  }

  /// `{count, plural, one{{count} result found} other{{count} results found}}`
  String searchResultCount(int count) {
    return Intl.plural(
      count,
      one: '$count result found',
      other: '$count results found',
      name: 'searchResultCount',
      desc:
          'Text to tell user how many results were found for their search query',
      args: [count],
    );
  }

  /// `Faces`
  String get faces {
    return Intl.message(
      'Faces',
      name: 'faces',
      desc: '',
      args: [],
    );
  }

  /// `People`
  String get people {
    return Intl.message(
      'People',
      name: 'people',
      desc: '',
      args: [],
    );
  }

  /// `Contents`
  String get contents {
    return Intl.message(
      'Contents',
      name: 'contents',
      desc: '',
      args: [],
    );
  }

  /// `Add new`
  String get addNew {
    return Intl.message(
      'Add new',
      name: 'addNew',
      desc: 'Text to add a new item (location tag, album, caption etc)',
      args: [],
    );
  }

  /// `Contacts`
  String get contacts {
    return Intl.message(
      'Contacts',
      name: 'contacts',
      desc: '',
      args: [],
    );
  }

  /// `No internet connection`
  String get noInternetConnection {
    return Intl.message(
      'No internet connection',
      name: 'noInternetConnection',
      desc: '',
      args: [],
    );
  }

  /// `Please check your internet connection and try again.`
  String get pleaseCheckYourInternetConnectionAndTryAgain {
    return Intl.message(
      'Please check your internet connection and try again.',
      name: 'pleaseCheckYourInternetConnectionAndTryAgain',
      desc: '',
      args: [],
    );
  }

  /// `Sign out from other devices`
  String get signOutFromOtherDevices {
    return Intl.message(
      'Sign out from other devices',
      name: 'signOutFromOtherDevices',
      desc: '',
      args: [],
    );
  }

  /// `If you think someone might know your password, you can force all other devices using your account to sign out.`
  String get signOutOtherBody {
    return Intl.message(
      'If you think someone might know your password, you can force all other devices using your account to sign out.',
      name: 'signOutOtherBody',
      desc: '',
      args: [],
    );
  }

  /// `Sign out other devices`
  String get signOutOtherDevices {
    return Intl.message(
      'Sign out other devices',
      name: 'signOutOtherDevices',
      desc: '',
      args: [],
    );
  }

  /// `Do not sign out`
  String get doNotSignOut {
    return Intl.message(
      'Do not sign out',
      name: 'doNotSignOut',
      desc: '',
      args: [],
    );
  }

  /// `Edit location`
  String get editLocation {
    return Intl.message(
      'Edit location',
      name: 'editLocation',
      desc: '',
      args: [],
    );
  }

  /// `Select a location`
  String get selectALocation {
    return Intl.message(
      'Select a location',
      name: 'selectALocation',
      desc: '',
      args: [],
    );
  }

  /// `Select a location first`
  String get selectALocationFirst {
    return Intl.message(
      'Select a location first',
      name: 'selectALocationFirst',
      desc: '',
      args: [],
    );
  }

  /// `Change location of selected items?`
  String get changeLocationOfSelectedItems {
    return Intl.message(
      'Change location of selected items?',
      name: 'changeLocationOfSelectedItems',
      desc: '',
      args: [],
    );
  }

  /// `Edits to location will only be seen within Ente`
  String get editsToLocationWillOnlyBeSeenWithinEnte {
    return Intl.message(
      'Edits to location will only be seen within Ente',
      name: 'editsToLocationWillOnlyBeSeenWithinEnte',
      desc: '',
      args: [],
    );
  }

  /// `Clean Uncategorized`
  String get cleanUncategorized {
    return Intl.message(
      'Clean Uncategorized',
      name: 'cleanUncategorized',
      desc: '',
      args: [],
    );
  }

  /// `Remove all files from Uncategorized that are present in other albums`
  String get cleanUncategorizedDescription {
    return Intl.message(
      'Remove all files from Uncategorized that are present in other albums',
      name: 'cleanUncategorizedDescription',
      desc: '',
      args: [],
    );
  }

  /// `Waiting for verification...`
  String get waitingForVerification {
    return Intl.message(
      'Waiting for verification...',
      name: 'waitingForVerification',
      desc: '',
      args: [],
    );
  }

  /// `Passkey`
  String get passkey {
    return Intl.message(
      'Passkey',
      name: 'passkey',
      desc: '',
      args: [],
    );
  }

  /// `Passkey verification`
  String get passkeyAuthTitle {
    return Intl.message(
      'Passkey verification',
      name: 'passkeyAuthTitle',
      desc: '',
      args: [],
    );
  }

  /// `Login with TOTP`
  String get loginWithTOTP {
    return Intl.message(
      'Login with TOTP',
      name: 'loginWithTOTP',
      desc: '',
      args: [],
    );
  }

  /// `Verification is still pending`
  String get passKeyPendingVerification {
    return Intl.message(
      'Verification is still pending',
      name: 'passKeyPendingVerification',
      desc: '',
      args: [],
    );
  }

  /// `Session expired`
  String get loginSessionExpired {
    return Intl.message(
      'Session expired',
      name: 'loginSessionExpired',
      desc: '',
      args: [],
    );
  }

  /// `Your session has expired. Please login again.`
  String get loginSessionExpiredDetails {
    return Intl.message(
      'Your session has expired. Please login again.',
      name: 'loginSessionExpiredDetails',
      desc: '',
      args: [],
    );
  }

  /// `Verify passkey`
  String get verifyPasskey {
    return Intl.message(
      'Verify passkey',
      name: 'verifyPasskey',
      desc: '',
      args: [],
    );
  }

  /// `Play album on TV`
  String get playOnTv {
    return Intl.message(
      'Play album on TV',
      name: 'playOnTv',
      desc: '',
      args: [],
    );
  }

  /// `Pair`
  String get pair {
    return Intl.message(
      'Pair',
      name: 'pair',
      desc: '',
      args: [],
    );
  }

  /// `Device not found`
  String get deviceNotFound {
    return Intl.message(
      'Device not found',
      name: 'deviceNotFound',
      desc: '',
      args: [],
    );
  }

  /// `Visit cast.ente.io on the device you want to pair.\n\nEnter the code below to play the album on your TV.`
  String get castInstruction {
    return Intl.message(
      'Visit cast.ente.io on the device you want to pair.\n\nEnter the code below to play the album on your TV.',
      name: 'castInstruction',
      desc: '',
      args: [],
    );
  }

  /// `Enter the code`
  String get deviceCodeHint {
    return Intl.message(
      'Enter the code',
      name: 'deviceCodeHint',
      desc: '',
      args: [],
    );
  }

  /// `Join Discord`
  String get joinDiscord {
    return Intl.message(
      'Join Discord',
      name: 'joinDiscord',
      desc: '',
      args: [],
    );
  }

  /// `Locations`
  String get locations {
    return Intl.message(
      'Locations',
      name: 'locations',
      desc: '',
      args: [],
    );
  }

  /// `Add a name`
  String get addAName {
    return Intl.message(
      'Add a name',
      name: 'addAName',
      desc: '',
      args: [],
    );
  }

  /// `Find them quickly`
  String get findThemQuickly {
    return Intl.message(
      'Find them quickly',
      name: 'findThemQuickly',
      desc:
          'Subtitle to indicate that the user can find people quickly by name',
      args: [],
    );
  }

  /// `Find people quickly by name`
  String get findPeopleByName {
    return Intl.message(
      'Find people quickly by name',
      name: 'findPeopleByName',
      desc: '',
      args: [],
    );
  }

  /// `{count, plural, zero {Add viewer} one {Add viewer} other {Add viewers}}`
  String addViewers(num count) {
    return Intl.plural(
      count,
      zero: 'Add viewer',
      one: 'Add viewer',
      other: 'Add viewers',
      name: 'addViewers',
      desc: '',
      args: [count],
    );
  }

  /// `{count, plural, zero {Add collaborator} one {Add collaborator} other {Add collaborators}}`
  String addCollaborators(num count) {
    return Intl.plural(
      count,
      zero: 'Add collaborator',
      one: 'Add collaborator',
      other: 'Add collaborators',
      name: 'addCollaborators',
      desc: '',
      args: [count],
    );
  }

  /// `Long press an email to verify end to end encryption.`
  String get longPressAnEmailToVerifyEndToEndEncryption {
    return Intl.message(
      'Long press an email to verify end to end encryption.',
      name: 'longPressAnEmailToVerifyEndToEndEncryption',
      desc: '',
      args: [],
    );
  }

  /// `Are you sure that you want to modify Developer settings?`
  String get developerSettingsWarning {
    return Intl.message(
      'Are you sure that you want to modify Developer settings?',
      name: 'developerSettingsWarning',
      desc: '',
      args: [],
    );
  }

  /// `Developer settings`
  String get developerSettings {
    return Intl.message(
      'Developer settings',
      name: 'developerSettings',
      desc: '',
      args: [],
    );
  }

  /// `Server endpoint`
  String get serverEndpoint {
    return Intl.message(
      'Server endpoint',
      name: 'serverEndpoint',
      desc: '',
      args: [],
    );
  }

  /// `Invalid endpoint`
  String get invalidEndpoint {
    return Intl.message(
      'Invalid endpoint',
      name: 'invalidEndpoint',
      desc: '',
      args: [],
    );
  }

  /// `Sorry, the endpoint you entered is invalid. Please enter a valid endpoint and try again.`
  String get invalidEndpointMessage {
    return Intl.message(
      'Sorry, the endpoint you entered is invalid. Please enter a valid endpoint and try again.',
      name: 'invalidEndpointMessage',
      desc: '',
      args: [],
    );
  }

  /// `Endpoint updated successfully`
  String get endpointUpdatedMessage {
    return Intl.message(
      'Endpoint updated successfully',
      name: 'endpointUpdatedMessage',
      desc: '',
      args: [],
    );
  }

  /// `Connected to {endpoint}`
  String customEndpoint(Object endpoint) {
    return Intl.message(
      'Connected to $endpoint',
      name: 'customEndpoint',
      desc: '',
      args: [endpoint],
    );
  }

  /// `Create collaborative link`
  String get createCollaborativeLink {
    return Intl.message(
      'Create collaborative link',
      name: 'createCollaborativeLink',
      desc: '',
      args: [],
    );
  }

  /// `Search`
  String get search {
    return Intl.message(
      'Search',
      name: 'search',
      desc: '',
      args: [],
    );
  }

  /// `Enter person name`
  String get enterPersonName {
    return Intl.message(
      'Enter person name',
      name: 'enterPersonName',
      desc: '',
      args: [],
    );
  }

  /// `Enter name`
  String get enterName {
    return Intl.message(
      'Enter name',
      name: 'enterName',
      desc: '',
      args: [],
    );
  }

  /// `Save person`
  String get savePerson {
    return Intl.message(
      'Save person',
      name: 'savePerson',
      desc: '',
      args: [],
    );
  }

  /// `Edit person`
  String get editPerson {
    return Intl.message(
      'Edit person',
      name: 'editPerson',
      desc: '',
      args: [],
    );
  }

  /// `Merged photos`
  String get mergedPhotos {
    return Intl.message(
      'Merged photos',
      name: 'mergedPhotos',
      desc: '',
      args: [],
    );
  }

  /// `Or merge with existing`
  String get orMergeWithExistingPerson {
    return Intl.message(
      'Or merge with existing',
      name: 'orMergeWithExistingPerson',
      desc: '',
      args: [],
    );
  }

  /// `Birthday (optional)`
  String get enterDateOfBirth {
    return Intl.message(
      'Birthday (optional)',
      name: 'enterDateOfBirth',
      desc: '',
      args: [],
    );
  }

  /// `Birthday`
  String get birthday {
    return Intl.message(
      'Birthday',
      name: 'birthday',
      desc: '',
      args: [],
    );
  }

  /// `Remove person label`
  String get removePersonLabel {
    return Intl.message(
      'Remove person label',
      name: 'removePersonLabel',
      desc: '',
      args: [],
    );
  }

  /// `Auto pair works only with devices that support Chromecast.`
  String get autoPairDesc {
    return Intl.message(
      'Auto pair works only with devices that support Chromecast.',
      name: 'autoPairDesc',
      desc: '',
      args: [],
    );
  }

  /// `Pair with PIN works with any screen you wish to view your album on.`
  String get manualPairDesc {
    return Intl.message(
      'Pair with PIN works with any screen you wish to view your album on.',
      name: 'manualPairDesc',
      desc: '',
      args: [],
    );
  }

  /// `Connect to device`
  String get connectToDevice {
    return Intl.message(
      'Connect to device',
      name: 'connectToDevice',
      desc: '',
      args: [],
    );
  }

  /// `You'll see available Cast devices here.`
  String get autoCastDialogBody {
    return Intl.message(
      'You\'ll see available Cast devices here.',
      name: 'autoCastDialogBody',
      desc: '',
      args: [],
    );
  }

  /// `Make sure Local Network permissions are turned on for the Ente Photos app, in Settings.`
  String get autoCastiOSPermission {
    return Intl.message(
      'Make sure Local Network permissions are turned on for the Ente Photos app, in Settings.',
      name: 'autoCastiOSPermission',
      desc: '',
      args: [],
    );
  }

  /// `No device found`
  String get noDeviceFound {
    return Intl.message(
      'No device found',
      name: 'noDeviceFound',
      desc: '',
      args: [],
    );
  }

  /// `Stop casting`
  String get stopCastingTitle {
    return Intl.message(
      'Stop casting',
      name: 'stopCastingTitle',
      desc: '',
      args: [],
    );
  }

  /// `Do you want to stop casting?`
  String get stopCastingBody {
    return Intl.message(
      'Do you want to stop casting?',
      name: 'stopCastingBody',
      desc: '',
      args: [],
    );
  }

  /// `Failed to cast album`
  String get castIPMismatchTitle {
    return Intl.message(
      'Failed to cast album',
      name: 'castIPMismatchTitle',
      desc: '',
      args: [],
    );
  }

  /// `Please make sure you are on the same network as the TV.`
  String get castIPMismatchBody {
    return Intl.message(
      'Please make sure you are on the same network as the TV.',
      name: 'castIPMismatchBody',
      desc: '',
      args: [],
    );
  }

  /// `Pairing complete`
  String get pairingComplete {
    return Intl.message(
      'Pairing complete',
      name: 'pairingComplete',
      desc: '',
      args: [],
    );
  }

  /// `Saving edits...`
  String get savingEdits {
    return Intl.message(
      'Saving edits...',
      name: 'savingEdits',
      desc: '',
      args: [],
    );
  }

  /// `Auto pair`
  String get autoPair {
    return Intl.message(
      'Auto pair',
      name: 'autoPair',
      desc: '',
      args: [],
    );
  }

  /// `Pair with PIN`
  String get pairWithPin {
    return Intl.message(
      'Pair with PIN',
      name: 'pairWithPin',
      desc: '',
      args: [],
    );
  }

  /// `Face recognition`
  String get faceRecognition {
    return Intl.message(
      'Face recognition',
      name: 'faceRecognition',
      desc: '',
      args: [],
    );
  }

  /// `Found faces`
  String get foundFaces {
    return Intl.message(
      'Found faces',
      name: 'foundFaces',
      desc: '',
      args: [],
    );
  }

  /// `Clustering progress`
  String get clusteringProgress {
    return Intl.message(
      'Clustering progress',
      name: 'clusteringProgress',
      desc: '',
      args: [],
    );
  }

  /// `Indexing is paused. It will automatically resume when device is ready.`
  String get indexingIsPaused {
    return Intl.message(
      'Indexing is paused. It will automatically resume when device is ready.',
      name: 'indexingIsPaused',
      desc: '',
      args: [],
    );
  }

  /// `Trim`
  String get trim {
    return Intl.message(
      'Trim',
      name: 'trim',
      desc: '',
      args: [],
    );
  }

  /// `Crop`
  String get crop {
    return Intl.message(
      'Crop',
      name: 'crop',
      desc: '',
      args: [],
    );
  }

  /// `Rotate`
  String get rotate {
    return Intl.message(
      'Rotate',
      name: 'rotate',
      desc: '',
      args: [],
    );
  }

  /// `Left`
  String get left {
    return Intl.message(
      'Left',
      name: 'left',
      desc: '',
      args: [],
    );
  }

  /// `Right`
  String get right {
    return Intl.message(
      'Right',
      name: 'right',
      desc: '',
      args: [],
    );
  }

  /// `What's new`
  String get whatsNew {
    return Intl.message(
      'What\'s new',
      name: 'whatsNew',
      desc: '',
      args: [],
    );
  }

  /// `Review suggestions`
  String get reviewSuggestions {
    return Intl.message(
      'Review suggestions',
      name: 'reviewSuggestions',
      desc: '',
      args: [],
    );
  }

  /// `Review`
  String get review {
    return Intl.message(
      'Review',
      name: 'review',
      desc: '',
      args: [],
    );
  }

  /// `Use as cover`
  String get useAsCover {
    return Intl.message(
      'Use as cover',
      name: 'useAsCover',
      desc: '',
      args: [],
    );
  }

  /// `Not {name}?`
  String notPersonLabel(String name) {
    return Intl.message(
      'Not $name?',
      name: 'notPersonLabel',
      desc:
          'Label to indicate that the person in the photo is not the person whose name is mentioned',
      args: [name],
    );
  }

  /// `Enable`
  String get enable {
    return Intl.message(
      'Enable',
      name: 'enable',
      desc: '',
      args: [],
    );
  }

  /// `Enabled`
  String get enabled {
    return Intl.message(
      'Enabled',
      name: 'enabled',
      desc: '',
      args: [],
    );
  }

  /// `More details`
  String get moreDetails {
    return Intl.message(
      'More details',
      name: 'moreDetails',
      desc: '',
      args: [],
    );
  }

  /// `Ente supports on-device machine learning for face recognition, magic search and other advanced search features`
  String get enableMLIndexingDesc {
    return Intl.message(
      'Ente supports on-device machine learning for face recognition, magic search and other advanced search features',
      name: 'enableMLIndexingDesc',
      desc: '',
      args: [],
    );
  }

  /// `Magic search allows to search photos by their contents, e.g. 'flower', 'red car', 'identity documents'`
  String get magicSearchHint {
    return Intl.message(
      'Magic search allows to search photos by their contents, e.g. \'flower\', \'red car\', \'identity documents\'',
      name: 'magicSearchHint',
      desc: '',
      args: [],
    );
  }

  /// `Panorama`
  String get panorama {
    return Intl.message(
      'Panorama',
      name: 'panorama',
      desc: '',
      args: [],
    );
  }

  /// `Re-enter password`
  String get reenterPassword {
    return Intl.message(
      'Re-enter password',
      name: 'reenterPassword',
      desc: '',
      args: [],
    );
  }

  /// `Re-enter PIN`
  String get reenterPin {
    return Intl.message(
      'Re-enter PIN',
      name: 'reenterPin',
      desc: '',
      args: [],
    );
  }

  /// `Device lock`
  String get deviceLock {
    return Intl.message(
      'Device lock',
      name: 'deviceLock',
      desc: '',
      args: [],
    );
  }

  /// `PIN lock`
  String get pinLock {
    return Intl.message(
      'PIN lock',
      name: 'pinLock',
      desc: '',
      args: [],
    );
  }

  /// `Next`
  String get next {
    return Intl.message(
      'Next',
      name: 'next',
      desc: '',
      args: [],
    );
  }

  /// `Set new password`
  String get setNewPassword {
    return Intl.message(
      'Set new password',
      name: 'setNewPassword',
      desc: '',
      args: [],
    );
  }

  /// `Enter PIN`
  String get enterPin {
    return Intl.message(
      'Enter PIN',
      name: 'enterPin',
      desc: '',
      args: [],
    );
  }

  /// `Set new PIN`
  String get setNewPin {
    return Intl.message(
      'Set new PIN',
      name: 'setNewPin',
      desc: '',
      args: [],
    );
  }

  /// `App lock`
  String get appLock {
    return Intl.message(
      'App lock',
      name: 'appLock',
      desc: '',
      args: [],
    );
  }

  /// `No system lock found`
  String get noSystemLockFound {
    return Intl.message(
      'No system lock found',
      name: 'noSystemLockFound',
      desc: '',
      args: [],
    );
  }

  /// `Tap to unlock`
  String get tapToUnlock {
    return Intl.message(
      'Tap to unlock',
      name: 'tapToUnlock',
      desc: '',
      args: [],
    );
  }

  /// `Too many incorrect attempts`
  String get tooManyIncorrectAttempts {
    return Intl.message(
      'Too many incorrect attempts',
      name: 'tooManyIncorrectAttempts',
      desc: '',
      args: [],
    );
  }

  /// `Video Info`
  String get videoInfo {
    return Intl.message(
      'Video Info',
      name: 'videoInfo',
      desc: '',
      args: [],
    );
  }

  /// `Auto lock`
  String get autoLock {
    return Intl.message(
      'Auto lock',
      name: 'autoLock',
      desc: '',
      args: [],
    );
  }

  /// `Immediately`
  String get immediately {
    return Intl.message(
      'Immediately',
      name: 'immediately',
      desc: '',
      args: [],
    );
  }

  /// `Time after which the app locks after being put in the background`
  String get autoLockFeatureDescription {
    return Intl.message(
      'Time after which the app locks after being put in the background',
      name: 'autoLockFeatureDescription',
      desc: '',
      args: [],
    );
  }

  /// `Hide content`
  String get hideContent {
    return Intl.message(
      'Hide content',
      name: 'hideContent',
      desc: '',
      args: [],
    );
  }

  /// `Hides app content in the app switcher and disables screenshots`
  String get hideContentDescriptionAndroid {
    return Intl.message(
      'Hides app content in the app switcher and disables screenshots',
      name: 'hideContentDescriptionAndroid',
      desc: '',
      args: [],
    );
  }

  /// `Hides app content in the app switcher`
  String get hideContentDescriptionIos {
    return Intl.message(
      'Hides app content in the app switcher',
      name: 'hideContentDescriptionIos',
      desc: '',
      args: [],
    );
  }

  /// `Password strength is calculated considering the length of the password, used characters, and whether or not the password appears in the top 10,000 most used passwords`
  String get passwordStrengthInfo {
    return Intl.message(
      'Password strength is calculated considering the length of the password, used characters, and whether or not the password appears in the top 10,000 most used passwords',
      name: 'passwordStrengthInfo',
      desc: '',
      args: [],
    );
  }

  /// `No quick links selected`
  String get noQuickLinksSelected {
    return Intl.message(
      'No quick links selected',
      name: 'noQuickLinksSelected',
      desc: '',
      args: [],
    );
  }

  /// `Please select quick links to remove`
  String get pleaseSelectQuickLinksToRemove {
    return Intl.message(
      'Please select quick links to remove',
      name: 'pleaseSelectQuickLinksToRemove',
      desc: '',
      args: [],
    );
  }

  /// `Remove public links`
  String get removePublicLinks {
    return Intl.message(
      'Remove public links',
      name: 'removePublicLinks',
      desc: '',
      args: [],
    );
  }

  /// `This will remove public links of all selected quick links.`
  String get thisWillRemovePublicLinksOfAllSelectedQuickLinks {
    return Intl.message(
      'This will remove public links of all selected quick links.',
      name: 'thisWillRemovePublicLinksOfAllSelectedQuickLinks',
      desc: '',
      args: [],
    );
  }

  /// `Guest view`
  String get guestView {
    return Intl.message(
      'Guest view',
      name: 'guestView',
      desc: '',
      args: [],
    );
  }

  /// `To enable guest view, please setup device passcode or screen lock in your system settings.`
  String get guestViewEnablePreSteps {
    return Intl.message(
      'To enable guest view, please setup device passcode or screen lock in your system settings.',
      name: 'guestViewEnablePreSteps',
      desc: '',
      args: [],
    );
  }

  /// `Name the album`
  String get nameTheAlbum {
    return Intl.message(
      'Name the album',
      name: 'nameTheAlbum',
      desc: '',
      args: [],
    );
  }

  /// `Create a link where your friends can upload photos in original quality.`
  String get collectPhotosDescription {
    return Intl.message(
      'Create a link where your friends can upload photos in original quality.',
      name: 'collectPhotosDescription',
      desc: '',
      args: [],
    );
  }

  /// `Collect`
  String get collect {
    return Intl.message(
      'Collect',
      name: 'collect',
      desc: '',
      args: [],
    );
  }

  /// `Choose between your device's default lock screen and a custom lock screen with a PIN or password.`
  String get appLockDescriptions {
    return Intl.message(
      'Choose between your device\'s default lock screen and a custom lock screen with a PIN or password.',
      name: 'appLockDescriptions',
      desc: '',
      args: [],
    );
  }

  /// `To enable app lock, please setup device passcode or screen lock in your system settings.`
  String get toEnableAppLockPleaseSetupDevicePasscodeOrScreen {
    return Intl.message(
      'To enable app lock, please setup device passcode or screen lock in your system settings.',
      name: 'toEnableAppLockPleaseSetupDevicePasscodeOrScreen',
      desc: '',
      args: [],
    );
  }

  /// `Please authenticate to view your passkey`
  String get authToViewPasskey {
    return Intl.message(
      'Please authenticate to view your passkey',
      name: 'authToViewPasskey',
      desc: '',
      args: [],
    );
  }

  /// `Loop video on`
  String get loopVideoOn {
    return Intl.message(
      'Loop video on',
      name: 'loopVideoOn',
      desc: '',
      args: [],
    );
  }

  /// `Loop video off`
  String get loopVideoOff {
    return Intl.message(
      'Loop video off',
      name: 'loopVideoOff',
      desc: '',
      args: [],
    );
  }

  /// `Looks like something went wrong since local photos sync is taking more time than expected. Please reach out to our support team`
  String get localSyncErrorMessage {
    return Intl.message(
      'Looks like something went wrong since local photos sync is taking more time than expected. Please reach out to our support team',
      name: 'localSyncErrorMessage',
      desc: '',
      args: [],
    );
  }

  /// `Show person`
  String get showPerson {
    return Intl.message(
      'Show person',
      name: 'showPerson',
      desc: '',
      args: [],
    );
  }

  /// `Sort`
  String get sort {
    return Intl.message(
      'Sort',
      name: 'sort',
      desc: '',
      args: [],
    );
  }

  /// `Most recent`
  String get mostRecent {
    return Intl.message(
      'Most recent',
      name: 'mostRecent',
      desc: '',
      args: [],
    );
  }

  /// `Most relevant`
  String get mostRelevant {
    return Intl.message(
      'Most relevant',
      name: 'mostRelevant',
      desc: '',
      args: [],
    );
  }

  /// `Loading your photos...`
  String get loadingYourPhotos {
    return Intl.message(
      'Loading your photos...',
      name: 'loadingYourPhotos',
      desc: '',
      args: [],
    );
  }

  /// `Processing {folderName}...`
  String processingImport(Object folderName) {
    return Intl.message(
      'Processing $folderName...',
      name: 'processingImport',
      desc: '',
      args: [folderName],
    );
  }

  /// `Person name`
  String get personName {
    return Intl.message(
      'Person name',
      name: 'personName',
      desc: '',
      args: [],
    );
  }

  /// `Add new person`
  String get addNewPerson {
    return Intl.message(
      'Add new person',
      name: 'addNewPerson',
      desc: '',
      args: [],
    );
  }

  /// `Add name or merge`
  String get addNameOrMerge {
    return Intl.message(
      'Add name or merge',
      name: 'addNameOrMerge',
      desc: '',
      args: [],
    );
  }

  /// `Merge with existing`
  String get mergeWithExisting {
    return Intl.message(
      'Merge with existing',
      name: 'mergeWithExisting',
      desc: '',
      args: [],
    );
  }

  /// `New person`
  String get newPerson {
    return Intl.message(
      'New person',
      name: 'newPerson',
      desc: '',
      args: [],
    );
  }

  /// `Add name`
  String get addName {
    return Intl.message(
      'Add name',
      name: 'addName',
      desc: '',
      args: [],
    );
  }

  /// `Add`
  String get add {
    return Intl.message(
      'Add',
      name: 'add',
      desc: '',
      args: [],
    );
  }

  /// `Extra photos found for {text}`
  String extraPhotosFoundFor(String text) {
    return Intl.message(
      'Extra photos found for $text',
      name: 'extraPhotosFoundFor',
      desc: '',
      args: [text],
    );
  }

  /// `Extra photos found`
  String get extraPhotosFound {
    return Intl.message(
      'Extra photos found',
      name: 'extraPhotosFound',
      desc: '',
      args: [],
    );
  }

  /// `Configuration`
  String get configuration {
    return Intl.message(
      'Configuration',
      name: 'configuration',
      desc: '',
      args: [],
    );
  }

  /// `Local indexing`
  String get localIndexing {
    return Intl.message(
      'Local indexing',
      name: 'localIndexing',
      desc: '',
      args: [],
    );
  }

  /// `Processed`
  String get processed {
    return Intl.message(
      'Processed',
      name: 'processed',
      desc: '',
      args: [],
    );
  }

  /// `Remove`
  String get resetPerson {
    return Intl.message(
      'Remove',
      name: 'resetPerson',
      desc: '',
      args: [],
    );
  }

  /// `Are you sure you want to reset this person?`
  String get areYouSureYouWantToResetThisPerson {
    return Intl.message(
      'Are you sure you want to reset this person?',
      name: 'areYouSureYouWantToResetThisPerson',
      desc: '',
      args: [],
    );
  }

  /// `All groupings for this person will be reset, and you will lose all suggestions made for this person`
  String get allPersonGroupingWillReset {
    return Intl.message(
      'All groupings for this person will be reset, and you will lose all suggestions made for this person',
      name: 'allPersonGroupingWillReset',
      desc: '',
      args: [],
    );
  }

  /// `Yes, reset person`
  String get yesResetPerson {
    return Intl.message(
      'Yes, reset person',
      name: 'yesResetPerson',
      desc: '',
      args: [],
    );
  }

  /// `Only them`
  String get onlyThem {
    return Intl.message(
      'Only them',
      name: 'onlyThem',
      desc: '',
      args: [],
    );
  }

  /// `Checking models...`
  String get checkingModels {
    return Intl.message(
      'Checking models...',
      name: 'checkingModels',
      desc: '',
      args: [],
    );
  }

  /// `Enable machine learning for magic search and face recognition`
  String get enableMachineLearningBanner {
    return Intl.message(
      'Enable machine learning for magic search and face recognition',
      name: 'enableMachineLearningBanner',
      desc: '',
      args: [],
    );
  }

  /// `Images will be shown here once processing and syncing is complete`
  String get searchDiscoverEmptySection {
    return Intl.message(
      'Images will be shown here once processing and syncing is complete',
      name: 'searchDiscoverEmptySection',
      desc: '',
      args: [],
    );
  }

  /// `People will be shown here once processing and syncing is complete`
  String get searchPersonsEmptySection {
    return Intl.message(
      'People will be shown here once processing and syncing is complete',
      name: 'searchPersonsEmptySection',
      desc: '',
      args: [],
    );
  }

  /// `{count, plural, =0 {Added 0 viewer} =1 {Added 1 viewer} other {Added {count} viewers}}`
  String viewersSuccessfullyAdded(int count) {
    return Intl.plural(
      count,
      zero: 'Added 0 viewer',
      one: 'Added 1 viewer',
      other: 'Added $count viewers',
      name: 'viewersSuccessfullyAdded',
      desc: 'Number of viewers that were successfully added to an album.',
      args: [count],
    );
  }

  /// `{count, plural, =0 {Added 0 collaborator} =1 {Added 1 collaborator} other {Added {count} collaborators}}`
  String collaboratorsSuccessfullyAdded(int count) {
    return Intl.plural(
      count,
      zero: 'Added 0 collaborator',
      one: 'Added 1 collaborator',
      other: 'Added $count collaborators',
      name: 'collaboratorsSuccessfullyAdded',
      desc: 'Number of collaborators that were successfully added to an album.',
      args: [count],
    );
  }

  /// `Account is already configured.`
  String get accountIsAlreadyConfigured {
    return Intl.message(
      'Account is already configured.',
      name: 'accountIsAlreadyConfigured',
      desc: '',
      args: [],
    );
  }

  /// `Session ID mismatch`
  String get sessionIdMismatch {
    return Intl.message(
      'Session ID mismatch',
      name: 'sessionIdMismatch',
      desc:
          'In passkey page, deeplink is ignored because of session ID mismatch.',
      args: [],
    );
  }

  /// `Failed to fetch active sessions`
  String get failedToFetchActiveSessions {
    return Intl.message(
      'Failed to fetch active sessions',
      name: 'failedToFetchActiveSessions',
      desc:
          'In session page, warn user (in toast) that active sessions could not be fetched.',
      args: [],
    );
  }

  /// `Failed to refresh subscription`
  String get failedToRefreshStripeSubscription {
    return Intl.message(
      'Failed to refresh subscription',
      name: 'failedToRefreshStripeSubscription',
      desc: '',
      args: [],
    );
  }

  /// `Failed to play video`
  String get failedToPlayVideo {
    return Intl.message(
      'Failed to play video',
      name: 'failedToPlayVideo',
      desc: '',
      args: [],
    );
  }

  /// `Upload is ignored due to {ignoreReason}`
  String uploadIsIgnoredDueToIgnorereason(String ignoreReason) {
    return Intl.message(
      'Upload is ignored due to $ignoreReason',
      name: 'uploadIsIgnoredDueToIgnorereason',
      desc: '',
      args: [ignoreReason],
    );
  }

  /// `Type of gallery {galleryType} is not supported for rename`
  String typeOfGallerGallerytypeIsNotSupportedForRename(String galleryType) {
    return Intl.message(
      'Type of gallery $galleryType is not supported for rename',
      name: 'typeOfGallerGallerytypeIsNotSupportedForRename',
      desc: '',
      args: [galleryType],
    );
  }

  /// `Tap to upload, upload is currently ignored due to {ignoreReason}`
  String tapToUploadIsIgnoredDue(String ignoreReason) {
    return Intl.message(
      'Tap to upload, upload is currently ignored due to $ignoreReason',
      name: 'tapToUploadIsIgnoredDue',
      desc: 'Shown in upload icon widet, inside a tooltip.',
      args: [ignoreReason],
    );
  }

  /// `Tap to upload`
  String get tapToUpload {
    return Intl.message(
      'Tap to upload',
      name: 'tapToUpload',
      desc: 'Shown in upload icon widet, inside a tooltip.',
      args: [],
    );
  }

  /// `Info`
  String get info {
    return Intl.message(
      'Info',
      name: 'info',
      desc: '',
      args: [],
    );
  }

  /// `Add Files`
  String get addFiles {
    return Intl.message(
      'Add Files',
      name: 'addFiles',
      desc: '',
      args: [],
    );
  }

  /// `Cast album`
  String get castAlbum {
    return Intl.message(
      'Cast album',
      name: 'castAlbum',
      desc: '',
      args: [],
    );
  }

  /// `Image not analyzed`
  String get imageNotAnalyzed {
    return Intl.message(
      'Image not analyzed',
      name: 'imageNotAnalyzed',
      desc: '',
      args: [],
    );
  }

  /// `No faces found`
  String get noFacesFound {
    return Intl.message(
      'No faces found',
      name: 'noFacesFound',
      desc: '',
      args: [],
    );
  }

  /// `File not uploaded yet`
  String get fileNotUploadedYet {
    return Intl.message(
      'File not uploaded yet',
      name: 'fileNotUploadedYet',
      desc: '',
      args: [],
    );
  }

  /// `No suggestions for {personName}`
  String noSuggestionsForPerson(String personName) {
    return Intl.message(
      'No suggestions for $personName',
      name: 'noSuggestionsForPerson',
      desc: '',
      args: [personName],
    );
  }

  /// `month`
  String get month {
    return Intl.message(
      'month',
      name: 'month',
      desc: '',
      args: [],
    );
  }

  /// `yr`
  String get yearShort {
    return Intl.message(
      'yr',
      name: 'yearShort',
      desc: 'Appears in pricing page (/yr)',
      args: [],
    );
  }

  /// `currently running`
  String get currentlyRunning {
    return Intl.message(
      'currently running',
      name: 'currentlyRunning',
      desc: '',
      args: [],
    );
  }

  /// `ignored`
  String get ignored {
    return Intl.message(
      'ignored',
      name: 'ignored',
      desc: '',
      args: [],
    );
  }

  /// `{count, plural, =0 {0 photo} =1 {1 photo} other {{count} photos}}`
  String photosCount(int count) {
    return Intl.plural(
      count,
      zero: '0 photo',
      one: '1 photo',
      other: '$count photos',
      name: 'photosCount',
      desc: '',
      args: [count],
    );
  }

  /// `File`
  String get file {
    return Intl.message(
      'File',
      name: 'file',
      desc: '',
      args: [],
    );
  }

  /// `Sections length mismatch: {snapshotLength} != {searchLength}`
  String searchSectionsLengthMismatch(int snapshotLength, int searchLength) {
    return Intl.message(
      'Sections length mismatch: $snapshotLength != $searchLength',
      name: 'searchSectionsLengthMismatch',
      desc: 'Appears in search tab page',
      args: [snapshotLength, searchLength],
    );
  }

  /// `Select mail app`
  String get selectMailApp {
    return Intl.message(
      'Select mail app',
      name: 'selectMailApp',
      desc: '',
      args: [],
    );
  }

  /// `All`
  String get selectAllShort {
    return Intl.message(
      'All',
      name: 'selectAllShort',
      desc:
          'Text that appears in bottom right when you start to select multiple photos. When clicked, it selects all photos.',
      args: [],
    );
  }

  /// `Magic Search Improvement`
  String get changeLogMagicSearchImprovementTitle {
    return Intl.message(
      'Magic Search Improvement',
      name: 'changeLogMagicSearchImprovementTitle',
      desc: '',
      args: [],
    );
  }

  /// `We have improved magic search to become much faster, so you don\'t have to wait to find what you\'re looking for.`
  String get changeLogMagicSearchImprovementContent {
    return Intl.message(
      'We have improved magic search to become much faster, so you don\\\'t have to wait to find what you\\\'re looking for.',
      name: 'changeLogMagicSearchImprovementContent',
      desc: '',
      args: [],
    );
  }

  /// `Backup Status`
  String get changeLogBackupStatusTitle {
    return Intl.message(
      'Backup Status',
      name: 'changeLogBackupStatusTitle',
      desc: '',
      args: [],
    );
  }

  /// `We\'ve added a log of all the files that have been uploaded to Ente, including failures and queued.`
  String get changeLogBackupStatusContent {
    return Intl.message(
      'We\\\'ve added a log of all the files that have been uploaded to Ente, including failures and queued.',
      name: 'changeLogBackupStatusContent',
      desc: '',
      args: [],
    );
  }

  /// `Discover`
  String get changeLogDiscoverTitle {
    return Intl.message(
      'Discover',
      name: 'changeLogDiscoverTitle',
      desc: '',
      args: [],
    );
  }

  /// `Looking for photos of your id cards, notes, or even memes? Go to the search tab and check out Discover. Based on our semantic search, it\'s a place to find photos that might be important for you.\n\nOnly available if you have enabled Machine Learning.`
  String get changeLogDiscoverContent {
    return Intl.message(
      'Looking for photos of your id cards, notes, or even memes? Go to the search tab and check out Discover. Based on our semantic search, it\\\'s a place to find photos that might be important for you.\\n\\nOnly available if you have enabled Machine Learning.',
      name: 'changeLogDiscoverContent',
      desc: '',
      args: [],
    );
  }

  /// `Select cover photo`
  String get selectCoverPhoto {
    return Intl.message(
      'Select cover photo',
      name: 'selectCoverPhoto',
      desc: '',
      args: [],
    );
  }

  /// `New location`
  String get newLocation {
    return Intl.message(
      'New location',
      name: 'newLocation',
      desc: '',
      args: [],
    );
  }

  /// `Face not clustered yet, please come back later`
  String get faceNotClusteredYet {
    return Intl.message(
      'Face not clustered yet, please come back later',
      name: 'faceNotClusteredYet',
      desc: '',
      args: [],
    );
  }

  /// `The link you are trying to access has expired.`
  String get theLinkYouAreTryingToAccessHasExpired {
    return Intl.message(
      'The link you are trying to access has expired.',
      name: 'theLinkYouAreTryingToAccessHasExpired',
      desc: '',
      args: [],
    );
  }

  /// `Open file`
  String get openFile {
    return Intl.message(
      'Open file',
      name: 'openFile',
      desc: '',
      args: [],
    );
  }

  /// `Backup file`
  String get backupFile {
    return Intl.message(
      'Backup file',
      name: 'backupFile',
      desc: '',
      args: [],
    );
  }

  /// `Open album in browser`
  String get openAlbumInBrowser {
    return Intl.message(
      'Open album in browser',
      name: 'openAlbumInBrowser',
      desc: '',
      args: [],
    );
  }

  /// `Please use the web app to add photos to this album`
  String get openAlbumInBrowserTitle {
    return Intl.message(
      'Please use the web app to add photos to this album',
      name: 'openAlbumInBrowserTitle',
      desc: '',
      args: [],
    );
  }

  /// `Allow`
  String get allow {
    return Intl.message(
      'Allow',
      name: 'allow',
      desc: '',
      args: [],
    );
  }

  /// `Allow app to open shared album links`
  String get allowAppToOpenSharedAlbumLinks {
    return Intl.message(
      'Allow app to open shared album links',
      name: 'allowAppToOpenSharedAlbumLinks',
      desc: '',
      args: [],
    );
  }

  /// `See public album links in app`
  String get seePublicAlbumLinksInApp {
    return Intl.message(
      'See public album links in app',
      name: 'seePublicAlbumLinksInApp',
      desc: '',
      args: [],
    );
  }

  /// `Emergency Contacts`
  String get emergencyContacts {
    return Intl.message(
      'Emergency Contacts',
      name: 'emergencyContacts',
      desc: '',
      args: [],
    );
  }

  /// `Accept Invite`
  String get acceptTrustInvite {
    return Intl.message(
      'Accept Invite',
      name: 'acceptTrustInvite',
      desc: '',
      args: [],
    );
  }

  /// `Decline Invite`
  String get declineTrustInvite {
    return Intl.message(
      'Decline Invite',
      name: 'declineTrustInvite',
      desc: '',
      args: [],
    );
  }

  /// `Remove yourself as trusted contact`
  String get removeYourselfAsTrustedContact {
    return Intl.message(
      'Remove yourself as trusted contact',
      name: 'removeYourselfAsTrustedContact',
      desc: '',
      args: [],
    );
  }

  /// `Legacy`
  String get legacy {
    return Intl.message(
      'Legacy',
      name: 'legacy',
      desc: '',
      args: [],
    );
  }

  /// `Legacy allows trusted contacts to access your account in your absence.`
  String get legacyPageDesc {
    return Intl.message(
      'Legacy allows trusted contacts to access your account in your absence.',
      name: 'legacyPageDesc',
      desc: '',
      args: [],
    );
  }

  /// `Trusted contacts can initiate account recovery, and if not blocked within 30 days, reset your password and access your account.`
  String get legacyPageDesc2 {
    return Intl.message(
      'Trusted contacts can initiate account recovery, and if not blocked within 30 days, reset your password and access your account.',
      name: 'legacyPageDesc2',
      desc: '',
      args: [],
    );
  }

  /// `Legacy accounts`
  String get legacyAccounts {
    return Intl.message(
      'Legacy accounts',
      name: 'legacyAccounts',
      desc: '',
      args: [],
    );
  }

  /// `Trusted contacts`
  String get trustedContacts {
    return Intl.message(
      'Trusted contacts',
      name: 'trustedContacts',
      desc: '',
      args: [],
    );
  }

  /// `Add Trusted Contact`
  String get addTrustedContact {
    return Intl.message(
      'Add Trusted Contact',
      name: 'addTrustedContact',
      desc: '',
      args: [],
    );
  }

  /// `Remove invite`
  String get removeInvite {
    return Intl.message(
      'Remove invite',
      name: 'removeInvite',
      desc: '',
      args: [],
    );
  }

  /// `A trusted contact is trying to access your account`
  String get recoveryWarning {
    return Intl.message(
      'A trusted contact is trying to access your account',
      name: 'recoveryWarning',
      desc: '',
      args: [],
    );
  }

  /// `Reject recovery`
  String get rejectRecovery {
    return Intl.message(
      'Reject recovery',
      name: 'rejectRecovery',
      desc: '',
      args: [],
    );
  }

  /// `Recovery initiated`
  String get recoveryInitiated {
    return Intl.message(
      'Recovery initiated',
      name: 'recoveryInitiated',
      desc: '',
      args: [],
    );
  }

  /// `You can access the account after {days} days. A notification will be sent to {email}.`
  String recoveryInitiatedDesc(int days, String email) {
    return Intl.message(
      'You can access the account after $days days. A notification will be sent to $email.',
      name: 'recoveryInitiatedDesc',
      desc: '',
      args: [days, email],
    );
  }

  /// `Cancel recovery`
  String get cancelAccountRecovery {
    return Intl.message(
      'Cancel recovery',
      name: 'cancelAccountRecovery',
      desc: '',
      args: [],
    );
  }

  /// `Recover account`
  String get recoveryAccount {
    return Intl.message(
      'Recover account',
      name: 'recoveryAccount',
      desc: '',
      args: [],
    );
  }

  /// `Are you sure you want to cancel recovery?`
  String get cancelAccountRecoveryBody {
    return Intl.message(
      'Are you sure you want to cancel recovery?',
      name: 'cancelAccountRecoveryBody',
      desc: '',
      args: [],
    );
  }

  /// `Start recovery`
  String get startAccountRecoveryTitle {
    return Intl.message(
      'Start recovery',
      name: 'startAccountRecoveryTitle',
      desc: '',
      args: [],
    );
  }

  /// `Trusted contact can help in recovering your data.`
  String get whyAddTrustContact {
    return Intl.message(
      'Trusted contact can help in recovering your data.',
      name: 'whyAddTrustContact',
      desc: '',
      args: [],
    );
  }

  /// `You can now recover {email}'s account by setting a new password.`
  String recoveryReady(String email) {
    return Intl.message(
      'You can now recover $email\'s account by setting a new password.',
      name: 'recoveryReady',
      desc: '',
      args: [email],
    );
  }

  /// `{email} is trying to recover your account.`
  String recoveryWarningBody(Object email) {
    return Intl.message(
      '$email is trying to recover your account.',
      name: 'recoveryWarningBody',
      desc: '',
      args: [email],
    );
  }

  /// `You have been invited to be a legacy contact by {email}.`
  String trustedInviteBody(Object email) {
    return Intl.message(
      'You have been invited to be a legacy contact by $email.',
      name: 'trustedInviteBody',
      desc: '',
      args: [email],
    );
  }

  /// `Warning`
  String get warning {
    return Intl.message(
      'Warning',
      name: 'warning',
      desc: '',
      args: [],
    );
  }

  /// `Proceed`
  String get proceed {
    return Intl.message(
      'Proceed',
      name: 'proceed',
      desc: '',
      args: [],
    );
  }

  /// `You are about to add {email} as a trusted contact. They will be able to recover your account if you are absent for {numOfDays} days.`
  String confirmAddingTrustedContact(String email, int numOfDays) {
    return Intl.message(
      'You are about to add $email as a trusted contact. They will be able to recover your account if you are absent for $numOfDays days.',
      name: 'confirmAddingTrustedContact',
      desc: '',
      args: [email, numOfDays],
    );
  }

  /// `{email} has invited you to be a trusted contact`
  String legacyInvite(Object email) {
    return Intl.message(
      '$email has invited you to be a trusted contact',
      name: 'legacyInvite',
      desc: '',
      args: [email],
    );
  }

  /// `Please authenticate to manage your trusted contacts`
  String get authToManageLegacy {
    return Intl.message(
      'Please authenticate to manage your trusted contacts',
      name: 'authToManageLegacy',
      desc: '',
      args: [],
    );
  }

  /// `Having trouble playing this video? Long press here to try a different player.`
  String get useDifferentPlayerInfo {
    return Intl.message(
      'Having trouble playing this video? Long press here to try a different player.',
      name: 'useDifferentPlayerInfo',
      desc: '',
      args: [],
    );
  }

  /// `Hide shared items from home gallery`
  String get hideSharedItemsFromHomeGallery {
    return Intl.message(
      'Hide shared items from home gallery',
      name: 'hideSharedItemsFromHomeGallery',
      desc: '',
      args: [],
    );
  }

  /// `Gallery`
  String get gallery {
    return Intl.message(
      'Gallery',
      name: 'gallery',
      desc: '',
      args: [],
    );
  }

  /// `Join album`
  String get joinAlbum {
    return Intl.message(
      'Join album',
      name: 'joinAlbum',
      desc: '',
      args: [],
    );
  }

  /// `to view and add your photos`
  String get joinAlbumSubtext {
    return Intl.message(
      'to view and add your photos',
      name: 'joinAlbumSubtext',
      desc: '',
      args: [],
    );
  }

  /// `to add this to shared albums`
  String get joinAlbumSubtextViewer {
    return Intl.message(
      'to add this to shared albums',
      name: 'joinAlbumSubtextViewer',
      desc: '',
      args: [],
    );
  }

  /// `Join`
  String get join {
    return Intl.message(
      'Join',
      name: 'join',
      desc: '',
      args: [],
    );
  }

  /// `Link email`
  String get linkEmail {
    return Intl.message(
      'Link email',
      name: 'linkEmail',
      desc: '',
      args: [],
    );
  }

  /// `Link`
  String get link {
    return Intl.message(
      'Link',
      name: 'link',
      desc: '',
      args: [],
    );
  }

  /// `No Ente account!`
  String get noEnteAccountExclamation {
    return Intl.message(
      'No Ente account!',
      name: 'noEnteAccountExclamation',
      desc: '',
      args: [],
    );
  }

<<<<<<< HEAD
  /// `or pick from your contacts`
  String get orPickFromYourContacts {
    return Intl.message(
      'or pick from your contacts',
      name: 'orPickFromYourContacts',
=======
  /// `Video Streaming`
  String get videoStreaming {
    return Intl.message(
      'Video Streaming',
      name: 'videoStreaming',
>>>>>>> 85729c94
      desc: '',
      args: [],
    );
  }

<<<<<<< HEAD
  /// `{email} does not have an Ente account.`
  String emailDoesNotHaveEnteAccount(String email) {
    return Intl.message(
      '$email does not have an Ente account.',
      name: 'emailDoesNotHaveEnteAccount',
      desc: 'Shown when email doesn\'t have an Ente account',
      args: [email],
    );
  }

  /// `{title} (Me)`
  String accountOwnerPersonAppbarTitle(String title) {
    return Intl.message(
      '$title (Me)',
      name: 'accountOwnerPersonAppbarTitle',
      desc: 'Title of appbar for account owner person',
      args: [title],
    );
  }

  /// `Reassign "Me"`
  String get reassignMe {
    return Intl.message(
      'Reassign "Me"',
      name: 'reassignMe',
      desc: '',
      args: [],
    );
  }

  /// `Me`
  String get me {
    return Intl.message(
      'Me',
      name: 'me',
      desc: '',
      args: [],
    );
  }

  /// `for faster sharing`
  String get linkEmailToContactBannerCaption {
    return Intl.message(
      'for faster sharing',
      name: 'linkEmailToContactBannerCaption',
      desc:
          'Caption for the \'Link email\' title. It should be a continuation of the \'Link email\' title. Just like how \'Link email\' + \'for faster sharing\' forms a proper sentence in English, the combination of these two strings should also be a proper sentence in other languages.',
      args: [],
    );
  }

  /// `Select person to link`
  String get selectPersonToLink {
    return Intl.message(
      'Select person to link',
      name: 'selectPersonToLink',
      desc: '',
      args: [],
    );
  }

  /// `Link person to {email}`
  String linkPersonToEmail(String email) {
    return Intl.message(
      'Link person to $email',
      name: 'linkPersonToEmail',
      desc: '',
      args: [email],
    );
  }

  /// `This will link {personName} to {email}`
  String linkPersonToEmailConfirmation(String personName, String email) {
    return Intl.message(
      'This will link $personName to $email',
      name: 'linkPersonToEmailConfirmation',
      desc: 'Confirmation message when linking a person to an email',
      args: [personName, email],
    );
  }

  /// `Select your face`
  String get selectYourFace {
    return Intl.message(
      'Select your face',
      name: 'selectYourFace',
      desc: '',
      args: [],
    );
  }

  /// `Reassigning...`
  String get reassigningLoading {
    return Intl.message(
      'Reassigning...',
      name: 'reassigningLoading',
=======
  /// `Processing Videos`
  String get processingVideos {
    return Intl.message(
      'Processing Videos',
      name: 'processingVideos',
>>>>>>> 85729c94
      desc: '',
      args: [],
    );
  }

<<<<<<< HEAD
  /// `Reassigned you to {name}`
  String reassignedToName(String name) {
    return Intl.message(
      'Reassigned you to $name',
      name: 'reassignedToName',
      desc: '',
      args: [name],
    );
  }

  /// `Save changes before leaving?`
  String get saveChangesBeforeLeavingQuestion {
    return Intl.message(
      'Save changes before leaving?',
      name: 'saveChangesBeforeLeavingQuestion',
      desc: '',
      args: [],
    );
  }

  /// `Don't save`
  String get dontSave {
    return Intl.message(
      'Don\'t save',
      name: 'dontSave',
      desc: '',
      args: [],
    );
  }

  /// `This is me!`
  String get thisIsMeExclamation {
    return Intl.message(
      'This is me!',
      name: 'thisIsMeExclamation',
      desc: '',
      args: [],
    );
  }

  /// `Link person`
  String get linkPerson {
    return Intl.message(
      'Link person',
      name: 'linkPerson',
      desc: '',
      args: [],
    );
  }

  /// `for better sharing experience`
  String get linkPersonCaption {
    return Intl.message(
      'for better sharing experience',
      name: 'linkPersonCaption',
      desc:
          'Caption for the \'Link person\' title. It should be a continuation of the \'Link person\' title. Just like how \'Link person\' + \'for better sharing experience\' forms a proper sentence in English, the combination of these two strings should also be a proper sentence in other languages.',
=======
  /// `Stream details`
  String get streamDetails {
    return Intl.message(
      'Stream details',
      name: 'streamDetails',
      desc: '',
>>>>>>> 85729c94
      args: [],
    );
  }
}

class AppLocalizationDelegate extends LocalizationsDelegate<S> {
  const AppLocalizationDelegate();

  List<Locale> get supportedLocales {
    return const <Locale>[
      Locale.fromSubtags(languageCode: 'en'),
      Locale.fromSubtags(languageCode: 'ar'),
      Locale.fromSubtags(languageCode: 'be'),
      Locale.fromSubtags(languageCode: 'bg'),
      Locale.fromSubtags(languageCode: 'ca'),
      Locale.fromSubtags(languageCode: 'cs'),
      Locale.fromSubtags(languageCode: 'da'),
      Locale.fromSubtags(languageCode: 'de'),
      Locale.fromSubtags(languageCode: 'el'),
      Locale.fromSubtags(languageCode: 'es'),
      Locale.fromSubtags(languageCode: 'et'),
      Locale.fromSubtags(languageCode: 'fa'),
      Locale.fromSubtags(languageCode: 'fr'),
      Locale.fromSubtags(languageCode: 'gu'),
      Locale.fromSubtags(languageCode: 'he'),
      Locale.fromSubtags(languageCode: 'hi'),
      Locale.fromSubtags(languageCode: 'hu'),
      Locale.fromSubtags(languageCode: 'id'),
      Locale.fromSubtags(languageCode: 'it'),
      Locale.fromSubtags(languageCode: 'ja'),
      Locale.fromSubtags(languageCode: 'km'),
      Locale.fromSubtags(languageCode: 'ko'),
      Locale.fromSubtags(languageCode: 'lt'),
      Locale.fromSubtags(languageCode: 'ml'),
      Locale.fromSubtags(languageCode: 'nl'),
      Locale.fromSubtags(languageCode: 'no'),
      Locale.fromSubtags(languageCode: 'pl'),
      Locale.fromSubtags(languageCode: 'pt'),
      Locale.fromSubtags(languageCode: 'ro'),
      Locale.fromSubtags(languageCode: 'ru'),
      Locale.fromSubtags(languageCode: 'sl'),
      Locale.fromSubtags(languageCode: 'sv'),
      Locale.fromSubtags(languageCode: 'ta'),
      Locale.fromSubtags(languageCode: 'te'),
      Locale.fromSubtags(languageCode: 'th'),
      Locale.fromSubtags(languageCode: 'ti'),
      Locale.fromSubtags(languageCode: 'tr'),
      Locale.fromSubtags(languageCode: 'uk'),
      Locale.fromSubtags(languageCode: 'vi'),
      Locale.fromSubtags(languageCode: 'zh'),
    ];
  }

  @override
  bool isSupported(Locale locale) => _isSupported(locale);
  @override
  Future<S> load(Locale locale) => S.load(locale);
  @override
  bool shouldReload(AppLocalizationDelegate old) => false;

  bool _isSupported(Locale locale) {
    for (var supportedLocale in supportedLocales) {
      if (supportedLocale.languageCode == locale.languageCode) {
        return true;
      }
    }
    return false;
  }
}<|MERGE_RESOLUTION|>--- conflicted
+++ resolved
@@ -10959,25 +10959,26 @@
     );
   }
 
-<<<<<<< HEAD
   /// `or pick from your contacts`
   String get orPickFromYourContacts {
     return Intl.message(
       'or pick from your contacts',
       name: 'orPickFromYourContacts',
-=======
+      desc: '',
+      args: [],
+    );
+  }
+
   /// `Video Streaming`
   String get videoStreaming {
     return Intl.message(
       'Video Streaming',
       name: 'videoStreaming',
->>>>>>> 85729c94
-      desc: '',
-      args: [],
-    );
-  }
-
-<<<<<<< HEAD
+      desc: '',
+      args: [],
+    );
+  }
+
   /// `{email} does not have an Ente account.`
   String emailDoesNotHaveEnteAccount(String email) {
     return Intl.message(
@@ -11008,11 +11009,31 @@
     );
   }
 
+  /// `Processing Videos`
+  String get processingVideos {
+    return Intl.message(
+      'Processing Videos',
+      name: 'processingVideos',
+      desc: '',
+      args: [],
+    );
+  }
+
   /// `Me`
   String get me {
     return Intl.message(
       'Me',
       name: 'me',
+      desc: '',
+      args: [],
+    );
+  }
+
+  /// `Stream details`
+  String get streamDetails {
+    return Intl.message(
+      'Stream details',
+      name: 'streamDetails',
       desc: '',
       args: [],
     );
@@ -11074,19 +11095,11 @@
     return Intl.message(
       'Reassigning...',
       name: 'reassigningLoading',
-=======
-  /// `Processing Videos`
-  String get processingVideos {
-    return Intl.message(
-      'Processing Videos',
-      name: 'processingVideos',
->>>>>>> 85729c94
-      desc: '',
-      args: [],
-    );
-  }
-
-<<<<<<< HEAD
+      desc: '',
+      args: [],
+    );
+  }
+
   /// `Reassigned you to {name}`
   String reassignedToName(String name) {
     return Intl.message(
@@ -11144,14 +11157,6 @@
       name: 'linkPersonCaption',
       desc:
           'Caption for the \'Link person\' title. It should be a continuation of the \'Link person\' title. Just like how \'Link person\' + \'for better sharing experience\' forms a proper sentence in English, the combination of these two strings should also be a proper sentence in other languages.',
-=======
-  /// `Stream details`
-  String get streamDetails {
-    return Intl.message(
-      'Stream details',
-      name: 'streamDetails',
-      desc: '',
->>>>>>> 85729c94
       args: [],
     );
   }
