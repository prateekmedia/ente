// DO NOT EDIT. This is code generated via package:intl/generate_localized.dart
// This is a library that provides messages for a ja locale. All the
// messages from the main program should be duplicated here with the same
// function name.

// Ignore issues from commonly used lints in this file.
// ignore_for_file:unnecessary_brace_in_string_interps, unnecessary_new
// ignore_for_file:prefer_single_quotes,comment_references, directives_ordering
// ignore_for_file:annotate_overrides,prefer_generic_function_type_aliases
// ignore_for_file:unused_import, file_names, avoid_escaping_inner_quotes
// ignore_for_file:unnecessary_string_interpolations, unnecessary_string_escapes

import 'package:intl/intl.dart';
import 'package:intl/message_lookup_by_library.dart';

final messages = new MessageLookup();

typedef String MessageIfAbsent(String messageStr, List<dynamic> args);

class MessageLookup extends MessageLookupByLibrary {
  String get localeName => 'ja';

  static String m0(title) => "${title} (私)";

  static String m3(storageAmount, endDate) =>
      "あなたの ${storageAmount} アドオンは ${endDate} まで有効です";

  static String m5(emailOrName) => "${emailOrName} が追加";

  static String m6(albumName) => "${albumName} に追加しました";

  static String m7(name) => "${name}に注目！";

  static String m8(count) =>
      "${Intl.plural(count, zero: '参加者なし', one: '1 参加者', other: '${count} 参加者')}";

  static String m9(versionValue) => "バージョン: ${versionValue}";

  static String m10(freeAmount, storageUnit) =>
      "${freeAmount} ${storageUnit} 無料";

  static String m11(name) => "${name}と見た美しい景色！";

  static String m12(paymentProvider) =>
      "まず${paymentProvider} から既存のサブスクリプションをキャンセルしてください";

  static String m13(user) =>
      "${user} は写真をアルバムに追加できなくなります\n\n※${user} が追加した写真は今後も${user} が削除できます";

  static String m14(isFamilyMember, storageAmountInGb) =>
      "${Intl.select(isFamilyMember, {
            'true': '家族は ${storageAmountInGb} GB 受け取っています',
            'false': 'あなたは ${storageAmountInGb} GB 受け取っています',
            'other': 'あなたは ${storageAmountInGb} GB受け取っています',
          })}";

  static String m15(albumName) => "${albumName} のコラボレーションリンクを生成しました";

  static String m16(count) =>
      "${Intl.plural(count, zero: '${count}人のコラボレーターを追加', one: '${count}人のコラボレーターを追加', other: '${count}人のコラボレーターを追加')}";

  static String m17(email, numOfDays) =>
      "${email} を信頼する連絡先として追加しようとしています。 ${numOfDays} 日間あなたの利用がなくなった場合、アカウントを復旧することができるようになります。";

  static String m18(familyAdminEmail) =>
      "サブスクリプションを管理するには、 <green>${familyAdminEmail}</green> に連絡してください";

  static String m19(provider) =>
      "${provider} サブスクリプションを管理するには、support@ente.io までご連絡ください。";

  static String m20(endpoint) => "${endpoint} に接続しました";

  static String m21(count) =>
      "${Intl.plural(count, one: '${count} 個の項目を削除', other: '${count} 個の項目を削除')}";

  static String m22(currentlyDeleting, totalCount) =>
      "${currentlyDeleting} / ${totalCount} を削除中";

  static String m23(albumName) => "\"${albumName}\" にアクセスするための公開リンクが削除されます。";

  static String m24(supportEmail) =>
      "あなたの登録したメールアドレスから${supportEmail} にメールを送ってください";

  static String m25(count, storageSaved) =>
      "お掃除しました ${Intl.plural(count, one: '${count} 個の重複ファイル', other: '${count} 個の重複ファイル')}, (${storageSaved}が開放されます！)";

  static String m26(count, formattedSize) =>
      "${count} 個のファイル、それぞれ${formattedSize}";

  static String m28(newEmail) => "メールアドレスが ${newEmail} に変更されました";

  static String m29(email) => "${email} は Ente アカウントを持っていません。";

  static String m30(email) =>
      "${email} はEnteアカウントを持っていません。\n\n写真を共有するために「招待」を送信してください。";

  static String m31(name) => "${name}抱きしめて！";

  static String m32(text) => "${text} の写真が見つかりました";

  static String m33(name) => "${name}とご飯！";

  static String m34(count, formattedNumber) =>
      "${Intl.plural(count, other: '${formattedNumber} 個のファイル')} が安全にバックアップされました";

  static String m35(count, formattedNumber) =>
      "${Intl.plural(count, other: '${formattedNumber} ファイル')} が安全にバックアップされました";

  static String m36(storageAmountInGB) =>
      "誰かが有料プランにサインアップしてコードを適用する度に ${storageAmountInGB} GB";

  static String m37(endDate) => "無料トライアルは${endDate} までです";

  static String m39(sizeInMBorGB) => "${sizeInMBorGB} を解放する";

  static String m41(currentlyProcessing, totalCount) =>
      "${currentlyProcessing} / ${totalCount} を処理中";

  static String m42(name) => "${name}とハイキング！";

  static String m43(count) => "${Intl.plural(count, other: '${count}個のアイテム')}";

  static String m44(name) => "前回の${name}との時間";

  static String m45(email) => "${email} があなたを信頼する連絡先として招待しました";

  static String m46(expiryTime) => "リンクは ${expiryTime} に期限切れになります";

  static String m47(email) => "この人物を ${email}に紐づけ";

  static String m48(personName, email) => "${personName} を ${email} に紐づけします";

  static String m51(albumName) => "${albumName} に移動しました";

  static String m52(personName) => "${personName} の候補はありません";

  static String m53(name) => "${name} ではありませんか？";

  static String m54(familyAdminEmail) =>
      "コードを変更するには、 ${familyAdminEmail} までご連絡ください。";

  static String m55(name) => "${name}とパーティー！";

  static String m56(passwordStrengthValue) =>
      "パスワードの長さ: ${passwordStrengthValue}";

  static String m57(providerName) => "請求された場合は、 ${providerName} のサポートに連絡してください";

  static String m58(name, age) => "${name}が${age}才！";

  static String m59(name, age) => "${name}が${age}才になった！";

  static String m60(count) =>
      "${Intl.plural(count, zero: '0枚の写真', one: '1枚の写真', other: '${count} 枚の写真')}";

  static String m62(endDate) =>
      "${endDate} まで無料トライアルが有効です。\nその後、有料プランを選択することができます。";

  static String m63(toEmail) => "${toEmail} にメールでご連絡ください";

  static String m64(toEmail) => "ログを以下のアドレスに送信してください \n${toEmail}";

  static String m65(name) => "${name}と一緒にポーズ！";

  static String m66(folderName) => "${folderName} を処理中...";

  static String m67(storeName) => "${storeName} で評価";

  static String m68(name) => "あなたを ${name} に紐づけました";

  static String m69(days, email) =>
      "${days} 日後にアカウントにアクセスできます。通知は ${email}に送信されます。";

  static String m70(email) => "${email}のアカウントを復元できるようになりました。新しいパスワードを設定してください。";

  static String m71(email) => "${email} はあなたのアカウントを復元しようとしています。";

  static String m72(storageInGB) => "3. お二人とも ${storageInGB} GB*を無料で手に入ります。";

  static String m73(userEmail) =>
      "${userEmail} はこの共有アルバムから退出します\n\n${userEmail} が追加した写真もアルバムから削除されます";

  static String m74(endDate) => "サブスクリプションは ${endDate} に更新します";

  static String m75(name) => "${name}と車で旅行！";

  static String m76(count) =>
      "${Intl.plural(count, one: '${count} 個の結果', other: '${count} 個の結果')}";

  static String m77(snapshotLength, searchLength) =>
      "セクションの長さの不一致: ${snapshotLength} != ${searchLength}";

  static String m78(count) => "${count} 個を選択";

  static String m79(count, yourCount) => "${count} 個選択中（${yourCount} あなた）";

  static String m80(name) => "${name}とセルフィー！";

  static String m81(verificationID) => "私の確認ID: ente.ioの ${verificationID}";

  static String m82(verificationID) =>
      "これがあなたのente.io確認用IDであることを確認できますか？ ${verificationID}";

  static String m83(referralCode, referralStorageInGB) =>
      "リフェラルコード: ${referralCode}\n\n設定→一般→リフェラルで使うことで${referralStorageInGB}が無料になります(あなたが有料プランに加入したあと)。\n\nhttps://ente.io";

  static String m84(numberOfPeople) =>
      "${Intl.plural(numberOfPeople, zero: '誰かと共有しましょう', one: '1人と共有されています', other: '${numberOfPeople} 人と共有されています')}";

  static String m85(emailIDs) => "${emailIDs} と共有中";

  static String m86(fileType) => "${fileType} はEnteから削除されます。";

  static String m87(fileType) => "この ${fileType} はEnteとお使いのデバイスの両方にあります。";

  static String m88(fileType) => "${fileType} はEnteから削除されます。";

  static String m89(name) => "${name}とスポーツ！";

  static String m90(name) => "${name}にスポットライト！";

  static String m91(storageAmountInGB) => "${storageAmountInGB} GB";

  static String m92(
          usedAmount, usedStorageUnit, totalAmount, totalStorageUnit) =>
      "${usedAmount} ${usedStorageUnit} / ${totalAmount} ${totalStorageUnit} 使用";

  static String m93(id) =>
      "あなたの ${id} はすでに別のEnteアカウントにリンクされています。\nこのアカウントであなたの ${id} を使用したい場合は、サポートにお問い合わせください。";

  static String m94(endDate) => "サブスクリプションは ${endDate} でキャンセルされます";

  static String m95(completed, total) => "${completed}/${total} のメモリが保存されました";

  static String m96(ignoreReason) =>
      "アップロードするにはタップしてください。 以下の理由のためアップロードは現在無視されています: ${ignoreReason}";

  static String m97(storageAmountInGB) => "紹介者も ${storageAmountInGB} GB を得ます";

  static String m98(email) => "これは ${email} の確認用ID";

  static String m99(count) =>
      "${Intl.plural(count, one: '${count} 1年前の今週', other: '${count}年前の今週')}";

  static String m100(dateFormat) => "${dateFormat} から年";

  static String m101(count) =>
      "${Intl.plural(count, zero: '', one: '1日', other: '${count} 日')}";

  static String m102(year) => "${year}年の旅行";

  static String m103(location) => "${location}への旅行";

  static String m104(email) => "あなたは ${email}から信頼する連絡先になってもらうよう、お願いされています。";

  static String m105(galleryType) =>
      "このギャラリーのタイプ ${galleryType} は名前の変更には対応していません";

  static String m106(ignoreReason) => "以下の理由によりアップロードは無視されます: ${ignoreReason}";

  static String m107(count) => "${count} メモリを保存しています...";

  static String m108(endDate) => "${endDate} まで";

  static String m109(email) => "${email} を確認";

  static String m112(email) => "<green>${email}</green>にメールを送りました";

  static String m113(count) =>
      "${Intl.plural(count, one: '${count} 年前', other: '${count} 年前')}";

  static String m114(name) => "あなたと${name}";

  static String m115(storageSaved) => "${storageSaved} を解放しました";

  final messages = _notInlinedMessages(_notInlinedMessages);
  static Map<String, Function> _notInlinedMessages(_) => <String, Function>{
        "aNewVersionOfEnteIsAvailable":
            MessageLookupByLibrary.simpleMessage("Enteの新しいバージョンが利用可能です。"),
        "about": MessageLookupByLibrary.simpleMessage("このアプリについて"),
        "acceptTrustInvite": MessageLookupByLibrary.simpleMessage("招待を受け入れる"),
        "account": MessageLookupByLibrary.simpleMessage("アカウント"),
        "accountIsAlreadyConfigured":
            MessageLookupByLibrary.simpleMessage("アカウントが既に設定されています"),
        "accountOwnerPersonAppbarTitle": m0,
        "accountWelcomeBack": MessageLookupByLibrary.simpleMessage("おかえりなさい！"),
        "ackPasswordLostWarning": MessageLookupByLibrary.simpleMessage(
            "もしパスワードを忘れたら、自身のデータを失うことを理解しました"),
        "activeSessions": MessageLookupByLibrary.simpleMessage("アクティブなセッション"),
        "add": MessageLookupByLibrary.simpleMessage("追加"),
        "addAName": MessageLookupByLibrary.simpleMessage("名前を追加"),
        "addANewEmail": MessageLookupByLibrary.simpleMessage("新しいEメールアドレスを追加"),
        "addCollaborator": MessageLookupByLibrary.simpleMessage("コラボレーターを追加"),
        "addFiles": MessageLookupByLibrary.simpleMessage("ファイルを追加"),
        "addFromDevice": MessageLookupByLibrary.simpleMessage("デバイスから追加"),
        "addLocation": MessageLookupByLibrary.simpleMessage("位置情報を追加"),
        "addLocationButton": MessageLookupByLibrary.simpleMessage("追加"),
        "addMore": MessageLookupByLibrary.simpleMessage("さらに追加"),
        "addName": MessageLookupByLibrary.simpleMessage("名前を追加"),
        "addNameOrMerge":
            MessageLookupByLibrary.simpleMessage("名前をつける、あるいは既存の人物にまとめる"),
        "addNew": MessageLookupByLibrary.simpleMessage("新規追加"),
        "addNewPerson": MessageLookupByLibrary.simpleMessage("新しい人物を追加"),
        "addOnPageSubtitle": MessageLookupByLibrary.simpleMessage("アドオンの詳細"),
        "addOnValidTill": m3,
        "addOns": MessageLookupByLibrary.simpleMessage("アドオン"),
        "addPhotos": MessageLookupByLibrary.simpleMessage("写真を追加"),
        "addSelected": MessageLookupByLibrary.simpleMessage("選んだものをアルバムに追加"),
        "addToAlbum": MessageLookupByLibrary.simpleMessage("アルバムに追加"),
        "addToEnte": MessageLookupByLibrary.simpleMessage("Enteに追加"),
        "addToHiddenAlbum": MessageLookupByLibrary.simpleMessage("非表示アルバムに追加"),
        "addTrustedContact": MessageLookupByLibrary.simpleMessage("信頼する連絡先を追加"),
        "addViewer": MessageLookupByLibrary.simpleMessage("ビューアーを追加"),
        "addYourPhotosNow": MessageLookupByLibrary.simpleMessage("写真を今すぐ追加する"),
        "addedAs": MessageLookupByLibrary.simpleMessage("追加:"),
        "addedBy": m5,
        "addedSuccessfullyTo": m6,
        "addingToFavorites":
            MessageLookupByLibrary.simpleMessage("お気に入りに追加しています..."),
        "admiringThem": m7,
        "advanced": MessageLookupByLibrary.simpleMessage("詳細"),
        "advancedSettings": MessageLookupByLibrary.simpleMessage("高度な設定"),
        "after1Day": MessageLookupByLibrary.simpleMessage("1日後"),
        "after1Hour": MessageLookupByLibrary.simpleMessage("1時間後"),
        "after1Month": MessageLookupByLibrary.simpleMessage("1ヶ月後"),
        "after1Week": MessageLookupByLibrary.simpleMessage("1週間後"),
        "after1Year": MessageLookupByLibrary.simpleMessage("1年後"),
        "albumOwner": MessageLookupByLibrary.simpleMessage("所有者"),
        "albumParticipantsCount": m8,
        "albumTitle": MessageLookupByLibrary.simpleMessage("アルバムタイトル"),
        "albumUpdated": MessageLookupByLibrary.simpleMessage("アルバムが更新されました"),
        "albums": MessageLookupByLibrary.simpleMessage("アルバム"),
        "allClear": MessageLookupByLibrary.simpleMessage("✨ オールクリア"),
        "allMemoriesPreserved":
            MessageLookupByLibrary.simpleMessage("すべての思い出が保存されました"),
        "allPersonGroupingWillReset": MessageLookupByLibrary.simpleMessage(
            "この人のグループ化がリセットされ、この人かもしれない写真への提案もなくなります"),
        "allWillShiftRangeBasedOnFirst": MessageLookupByLibrary.simpleMessage(
            "これはグループ内の最初のものです。他の選択した写真は、この新しい日付に基づいて自動的にシフトされます"),
        "allow": MessageLookupByLibrary.simpleMessage("許可"),
        "allowAddPhotosDescription": MessageLookupByLibrary.simpleMessage(
            "リンクを持つ人が共有アルバムに写真を追加できるようにします。"),
        "allowAddingPhotos": MessageLookupByLibrary.simpleMessage("写真の追加を許可"),
        "allowAppToOpenSharedAlbumLinks":
            MessageLookupByLibrary.simpleMessage("共有アルバムリンクを開くことをアプリに許可する"),
        "allowDownloads": MessageLookupByLibrary.simpleMessage("ダウンロードを許可"),
        "allowPeopleToAddPhotos":
            MessageLookupByLibrary.simpleMessage("写真の追加をメンバーに許可する"),
        "allowPermBody": MessageLookupByLibrary.simpleMessage(
            "Enteがライブラリを表示およびバックアップできるように、端末の設定から写真へのアクセスを許可してください。"),
        "allowPermTitle": MessageLookupByLibrary.simpleMessage("写真へのアクセスを許可"),
        "androidBiometricHint": MessageLookupByLibrary.simpleMessage("本人確認を行う"),
        "androidBiometricNotRecognized":
            MessageLookupByLibrary.simpleMessage("認識できません。再試行してください。"),
        "androidBiometricRequiredTitle":
            MessageLookupByLibrary.simpleMessage("生体認証が必要です"),
        "androidBiometricSuccess": MessageLookupByLibrary.simpleMessage("成功"),
        "androidCancelButton": MessageLookupByLibrary.simpleMessage("キャンセル"),
        "androidDeviceCredentialsRequiredTitle":
            MessageLookupByLibrary.simpleMessage("デバイスの認証情報が必要です"),
        "androidDeviceCredentialsSetupDescription":
            MessageLookupByLibrary.simpleMessage("デバイスの認証情報が必要です"),
        "androidGoToSettingsDescription": MessageLookupByLibrary.simpleMessage(
            "生体認証がデバイスで設定されていません。生体認証を追加するには、\"設定 > セキュリティ\"を開いてください。"),
        "androidIosWebDesktop":
            MessageLookupByLibrary.simpleMessage("Android、iOS、Web、Desktop"),
        "androidSignInTitle": MessageLookupByLibrary.simpleMessage("認証が必要です"),
        "appIcon": MessageLookupByLibrary.simpleMessage("アプリアイコン"),
        "appLock": MessageLookupByLibrary.simpleMessage("アプリのロック"),
        "appLockDescriptions": MessageLookupByLibrary.simpleMessage(
            "デバイスのデフォルトのロック画面と、カスタムロック画面のどちらを利用しますか？"),
        "appVersion": m9,
        "appleId": MessageLookupByLibrary.simpleMessage("Apple ID"),
        "apply": MessageLookupByLibrary.simpleMessage("適用"),
        "applyCodeTitle": MessageLookupByLibrary.simpleMessage("コードを適用"),
        "appstoreSubscription":
            MessageLookupByLibrary.simpleMessage("AppStore サブスクリプション"),
        "archive": MessageLookupByLibrary.simpleMessage("アーカイブ"),
        "archiveAlbum": MessageLookupByLibrary.simpleMessage("アルバムをアーカイブ"),
        "archiving": MessageLookupByLibrary.simpleMessage("アーカイブ中です"),
        "areYouSureThatYouWantToLeaveTheFamily":
            MessageLookupByLibrary.simpleMessage("本当にファミリープランを退会しますか？"),
        "areYouSureYouWantToCancel":
            MessageLookupByLibrary.simpleMessage("キャンセルしてもよろしいですか？"),
        "areYouSureYouWantToChangeYourPlan":
            MessageLookupByLibrary.simpleMessage("プランを変更して良いですか？"),
        "areYouSureYouWantToExit":
            MessageLookupByLibrary.simpleMessage("本当に中止してよろしいですか？"),
        "areYouSureYouWantToLogout":
            MessageLookupByLibrary.simpleMessage("本当にログアウトしてよろしいですか？"),
        "areYouSureYouWantToRenew":
            MessageLookupByLibrary.simpleMessage("更新してもよろしいですか？"),
        "areYouSureYouWantToResetThisPerson":
            MessageLookupByLibrary.simpleMessage("この人を忘れてもよろしいですね？"),
        "askCancelReason": MessageLookupByLibrary.simpleMessage(
            "サブスクリプションはキャンセルされました。理由を教えていただけますか？"),
        "askDeleteReason":
            MessageLookupByLibrary.simpleMessage("アカウントを削除する理由を教えて下さい"),
        "askYourLovedOnesToShare":
            MessageLookupByLibrary.simpleMessage("あなたの愛する人にシェアしてもらうように頼んでください"),
        "atAFalloutShelter": MessageLookupByLibrary.simpleMessage("核シェルターで"),
        "authToChangeEmailVerificationSetting":
            MessageLookupByLibrary.simpleMessage("メール確認を変更するには認証してください"),
        "authToChangeLockscreenSetting":
            MessageLookupByLibrary.simpleMessage("画面のロックの設定を変更するためには認証が必要です"),
        "authToChangeYourEmail":
            MessageLookupByLibrary.simpleMessage("メールアドレスを変更するには認証してください"),
        "authToChangeYourPassword":
            MessageLookupByLibrary.simpleMessage("メールアドレスを変更するには認証してください"),
        "authToConfigureTwofactorAuthentication":
            MessageLookupByLibrary.simpleMessage("2段階認証を設定するには認証してください"),
        "authToInitiateAccountDeletion":
            MessageLookupByLibrary.simpleMessage("アカウントの削除をするためには認証が必要です"),
        "authToManageLegacy":
            MessageLookupByLibrary.simpleMessage("信頼する連絡先を管理するために認証してください"),
        "authToViewPasskey":
            MessageLookupByLibrary.simpleMessage("パスキーを表示するには認証してください"),
        "authToViewTrashedFiles":
            MessageLookupByLibrary.simpleMessage("削除したファイルを閲覧するには認証が必要です"),
        "authToViewYourActiveSessions":
            MessageLookupByLibrary.simpleMessage("アクティブなセッションを表示するためには認証が必要です"),
        "authToViewYourHiddenFiles":
            MessageLookupByLibrary.simpleMessage("隠しファイルを表示するには認証してください"),
        "authToViewYourMemories":
            MessageLookupByLibrary.simpleMessage("思い出を閲覧するためには認証が必要です"),
        "authToViewYourRecoveryKey":
            MessageLookupByLibrary.simpleMessage("リカバリーキーを表示するためには認証が必要です"),
        "authenticating": MessageLookupByLibrary.simpleMessage("認証中..."),
        "authenticationFailedPleaseTryAgain":
            MessageLookupByLibrary.simpleMessage("認証が間違っています。もう一度お試しください"),
        "authenticationSuccessful":
            MessageLookupByLibrary.simpleMessage("認証に成功しました！"),
        "autoCastDialogBody":
            MessageLookupByLibrary.simpleMessage("利用可能なキャストデバイスが表示されます。"),
        "autoCastiOSPermission": MessageLookupByLibrary.simpleMessage(
            "ローカルネットワークへのアクセス許可がEnte Photosアプリに与えられているか確認してください"),
        "autoLock": MessageLookupByLibrary.simpleMessage("自動ロック"),
        "autoLockFeatureDescription":
            MessageLookupByLibrary.simpleMessage("アプリがバックグラウンドでロックするまでの時間"),
        "autoLogoutMessage": MessageLookupByLibrary.simpleMessage(
            "技術的な不具合により、ログアウトしました。ご不便をおかけして申し訳ございません。"),
        "autoPair": MessageLookupByLibrary.simpleMessage("オートペアリング"),
        "autoPairDesc": MessageLookupByLibrary.simpleMessage(
            "自動ペアリングは Chromecast に対応しているデバイスでのみ動作します。"),
        "available": MessageLookupByLibrary.simpleMessage("ご利用可能"),
        "availableStorageSpace": m10,
        "backedUpFolders":
            MessageLookupByLibrary.simpleMessage("バックアップされたフォルダ"),
        "backgroundWithThem": m11,
        "backup": MessageLookupByLibrary.simpleMessage("バックアップ"),
        "backupFailed": MessageLookupByLibrary.simpleMessage("バックアップ失敗"),
        "backupFile": MessageLookupByLibrary.simpleMessage("バックアップファイル"),
        "backupOverMobileData":
            MessageLookupByLibrary.simpleMessage("モバイルデータを使ってバックアップ"),
        "backupSettings": MessageLookupByLibrary.simpleMessage("バックアップ設定"),
        "backupStatus": MessageLookupByLibrary.simpleMessage("バックアップの状態"),
        "backupStatusDescription":
            MessageLookupByLibrary.simpleMessage("バックアップされたアイテムがここに表示されます"),
        "backupVideos": MessageLookupByLibrary.simpleMessage("動画をバックアップ"),
        "beach": MessageLookupByLibrary.simpleMessage("砂浜と海"),
        "birthday": MessageLookupByLibrary.simpleMessage("誕生日"),
        "blackFridaySale": MessageLookupByLibrary.simpleMessage("ブラックフライデーセール"),
        "blog": MessageLookupByLibrary.simpleMessage("ブログ"),
        "cLBulkEdit": MessageLookupByLibrary.simpleMessage("日付を一括編集"),
        "cLBulkEditDesc": MessageLookupByLibrary.simpleMessage(
            "複数の写真を、1回の操作で日付/時刻を編集することもできるようになりました。"),
        "cLFamilyPlan": MessageLookupByLibrary.simpleMessage("ファミリープランの制限"),
        "cLFamilyPlanDesc": MessageLookupByLibrary.simpleMessage(
            "ファミリーメンバーが使用できるストレージ容量の制限を設定できるようになりました。"),
        "cLIcon": MessageLookupByLibrary.simpleMessage("新しいアイコン"),
        "cLIconDesc": MessageLookupByLibrary.simpleMessage(
            "新しいアプリのアイコンが登場です！ちなみに、古いアイコンが好きだった人のためにアイコンの切り替え機能も用意がございます。"),
        "cLMemories": MessageLookupByLibrary.simpleMessage("思い出"),
        "cLMemoriesDesc": MessageLookupByLibrary.simpleMessage(
            "あなたにとって特別な瞬間を再発見しましょう。 - あなたの好きな人々、あなたの旅行や休日。 機械学習をオンにすると、自分自身にタグを付けたり、友達の顔に名前をつけたりすることができます。"),
        "cLWidgets": MessageLookupByLibrary.simpleMessage("ウィジェット"),
        "cLWidgetsDesc": MessageLookupByLibrary.simpleMessage(
            "Enteの「思い出」機能と統合されたホーム画面ウィジェットが利用可能になりました！"),
        "cachedData": MessageLookupByLibrary.simpleMessage("キャッシュデータ"),
        "calculating": MessageLookupByLibrary.simpleMessage("計算中..."),
        "canNotOpenBody": MessageLookupByLibrary.simpleMessage(
            "申し訳ありません。このアルバムをアプリで開くことができませんでした。"),
        "canNotOpenTitle": MessageLookupByLibrary.simpleMessage("このアルバムは開けません"),
        "canNotUploadToAlbumsOwnedByOthers":
            MessageLookupByLibrary.simpleMessage("他の人が作ったアルバムにはアップロードできません"),
        "canOnlyCreateLinkForFilesOwnedByYou":
            MessageLookupByLibrary.simpleMessage("あなたが所有するファイルのみリンクを作成できます"),
        "canOnlyRemoveFilesOwnedByYou":
            MessageLookupByLibrary.simpleMessage("あなたが所有しているファイルのみを削除できます"),
        "cancel": MessageLookupByLibrary.simpleMessage("キャンセル"),
        "cancelAccountRecovery":
            MessageLookupByLibrary.simpleMessage("リカバリをキャンセル"),
        "cancelAccountRecoveryBody":
            MessageLookupByLibrary.simpleMessage("リカバリをキャンセルしてもよろしいですか？"),
        "cancelOtherSubscription": m12,
        "cancelSubscription":
            MessageLookupByLibrary.simpleMessage("サブスクリプションをキャンセル"),
        "cannotAddMorePhotosAfterBecomingViewer": m13,
        "cannotDeleteSharedFiles":
            MessageLookupByLibrary.simpleMessage("共有ファイルは削除できません"),
        "castAlbum": MessageLookupByLibrary.simpleMessage("アルバムをキャスト"),
        "castIPMismatchBody":
            MessageLookupByLibrary.simpleMessage("TVと同じネットワーク上にいることを確認してください。"),
        "castIPMismatchTitle":
            MessageLookupByLibrary.simpleMessage("アルバムのキャストに失敗しました"),
        "castInstruction": MessageLookupByLibrary.simpleMessage(
            "ペアリングしたいデバイスでcast.ente.ioにアクセスしてください。\n\nテレビでアルバムを再生するには以下のコードを入力してください。"),
        "centerPoint": MessageLookupByLibrary.simpleMessage("中心点"),
        "change": MessageLookupByLibrary.simpleMessage("変更"),
        "changeEmail": MessageLookupByLibrary.simpleMessage("Eメールを変更"),
        "changeLocationOfSelectedItems":
            MessageLookupByLibrary.simpleMessage("選択したアイテムの位置を変更しますか？"),
        "changePassword": MessageLookupByLibrary.simpleMessage("パスワードを変更"),
        "changePasswordTitle": MessageLookupByLibrary.simpleMessage("パスワードを変更"),
        "changePermissions": MessageLookupByLibrary.simpleMessage("権限を変更する"),
        "changeYourReferralCode":
            MessageLookupByLibrary.simpleMessage("自分自身の紹介コードを変更する"),
        "checkForUpdates": MessageLookupByLibrary.simpleMessage("アップデートを確認"),
        "checkInboxAndSpamFolder": MessageLookupByLibrary.simpleMessage(
            "メールボックスを確認してEメールの所有を証明してください(見つからない場合は、スパムの中も確認してください)"),
        "checkStatus": MessageLookupByLibrary.simpleMessage("ステータスの確認"),
        "checking": MessageLookupByLibrary.simpleMessage("確認中…"),
        "checkingModels":
            MessageLookupByLibrary.simpleMessage("モデルを確認しています..."),
        "city": MessageLookupByLibrary.simpleMessage("市街"),
        "claimFreeStorage":
            MessageLookupByLibrary.simpleMessage("無料のストレージを受け取る"),
        "claimMore": MessageLookupByLibrary.simpleMessage("もっと！"),
        "claimed": MessageLookupByLibrary.simpleMessage("受け取り済"),
        "claimedStorageSoFar": m14,
        "cleanUncategorized":
            MessageLookupByLibrary.simpleMessage("未分類のクリーンアップ"),
        "cleanUncategorizedDescription": MessageLookupByLibrary.simpleMessage(
            "他のアルバムに存在する「未分類」からすべてのファイルを削除"),
        "clearCaches": MessageLookupByLibrary.simpleMessage("キャッシュをクリア"),
        "clearIndexes": MessageLookupByLibrary.simpleMessage("行った処理をクリアする"),
        "click": MessageLookupByLibrary.simpleMessage("• クリック"),
        "clickOnTheOverflowMenu":
            MessageLookupByLibrary.simpleMessage("• 三点ドットをクリックしてください"),
        "close": MessageLookupByLibrary.simpleMessage("閉じる"),
        "clubByCaptureTime": MessageLookupByLibrary.simpleMessage("時間ごとにまとめる"),
        "clubByFileName": MessageLookupByLibrary.simpleMessage("ファイル名ごとにまとめる"),
        "clusteringProgress":
            MessageLookupByLibrary.simpleMessage("クラスタリングの進行状況"),
        "codeAppliedPageTitle":
            MessageLookupByLibrary.simpleMessage("コードが適用されました。"),
        "codeChangeLimitReached":
            MessageLookupByLibrary.simpleMessage("コード変更の回数上限に達しました。"),
        "codeCopiedToClipboard":
            MessageLookupByLibrary.simpleMessage("コードがクリップボードにコピーされました"),
        "codeUsedByYou": MessageLookupByLibrary.simpleMessage("あなたが使用したコード"),
        "collabLinkSectionDescription": MessageLookupByLibrary.simpleMessage(
            "Enteアプリやアカウントを持っていない人にも、共有アルバムに写真を追加したり表示したりできるリンクを作成します。"),
        "collaborativeLink": MessageLookupByLibrary.simpleMessage("共同作業リンク"),
        "collaborativeLinkCreatedFor": m15,
        "collaborator": MessageLookupByLibrary.simpleMessage("コラボレーター"),
        "collaboratorsCanAddPhotosAndVideosToTheSharedAlbum":
            MessageLookupByLibrary.simpleMessage(
                "コラボレーターは共有アルバムに写真やビデオを追加できます。"),
        "collaboratorsSuccessfullyAdded": m16,
        "collageLayout": MessageLookupByLibrary.simpleMessage("レイアウト"),
        "collageSaved":
            MessageLookupByLibrary.simpleMessage("コラージュをギャラリーに保存しました"),
        "collect": MessageLookupByLibrary.simpleMessage("集める"),
        "collectEventPhotos":
            MessageLookupByLibrary.simpleMessage("イベントの写真を集めよう"),
        "collectPhotos": MessageLookupByLibrary.simpleMessage("写真を集めよう"),
        "collectPhotosDescription":
            MessageLookupByLibrary.simpleMessage("友達が写真をアップロードできるリンクを作成できます"),
        "color": MessageLookupByLibrary.simpleMessage("色"),
        "configuration": MessageLookupByLibrary.simpleMessage("設定"),
        "confirm": MessageLookupByLibrary.simpleMessage("確認"),
        "confirm2FADisable":
            MessageLookupByLibrary.simpleMessage("2 要素認証を無効にしてよろしいですか。"),
        "confirmAccountDeletion":
            MessageLookupByLibrary.simpleMessage("アカウント削除の確認"),
        "confirmAddingTrustedContact": m17,
        "confirmDeletePrompt":
            MessageLookupByLibrary.simpleMessage("はい、アカウントとすべてのアプリのデータを削除します"),
        "confirmPassword": MessageLookupByLibrary.simpleMessage("パスワードを確認"),
        "confirmPlanChange": MessageLookupByLibrary.simpleMessage("プランの変更を確認"),
        "confirmRecoveryKey":
            MessageLookupByLibrary.simpleMessage("リカバリーキーを確認"),
        "confirmYourRecoveryKey":
            MessageLookupByLibrary.simpleMessage("リカバリーキーを確認"),
        "connectToDevice": MessageLookupByLibrary.simpleMessage("デバイスに接続"),
        "contactFamilyAdmin": m18,
        "contactSupport": MessageLookupByLibrary.simpleMessage("お問い合わせ"),
        "contactToManageSubscription": m19,
        "contacts": MessageLookupByLibrary.simpleMessage("連絡先"),
        "contents": MessageLookupByLibrary.simpleMessage("内容"),
        "continueLabel": MessageLookupByLibrary.simpleMessage("つづける"),
        "continueOnFreeTrial":
            MessageLookupByLibrary.simpleMessage("無料トライアルで続ける"),
        "convertToAlbum": MessageLookupByLibrary.simpleMessage("アルバムに変換"),
        "copyEmailAddress": MessageLookupByLibrary.simpleMessage("メールアドレスをコピー"),
        "copyLink": MessageLookupByLibrary.simpleMessage("リンクをコピー"),
        "copypasteThisCodentoYourAuthenticatorApp":
            MessageLookupByLibrary.simpleMessage("認証アプリにこのコードをコピペしてください"),
        "couldNotBackUpTryLater": MessageLookupByLibrary.simpleMessage(
            "データをバックアップできませんでした。\n後で再試行します。"),
        "couldNotFreeUpSpace":
            MessageLookupByLibrary.simpleMessage("スペースを解放できませんでした"),
        "couldNotUpdateSubscription":
            MessageLookupByLibrary.simpleMessage("サブスクリプションを更新できませんでした"),
        "count": MessageLookupByLibrary.simpleMessage("カウント"),
        "crashReporting": MessageLookupByLibrary.simpleMessage("クラッシュを報告"),
        "create": MessageLookupByLibrary.simpleMessage("作成"),
        "createAccount": MessageLookupByLibrary.simpleMessage("アカウント作成"),
        "createAlbumActionHint": MessageLookupByLibrary.simpleMessage(
            "長押しで写真を選択し、+をクリックしてアルバムを作成します"),
        "createCollaborativeLink":
            MessageLookupByLibrary.simpleMessage("共同作業用リンクを作成"),
        "createCollage": MessageLookupByLibrary.simpleMessage("コラージュを作る"),
        "createNewAccount": MessageLookupByLibrary.simpleMessage("新規アカウントを作成"),
        "createOrSelectAlbum":
            MessageLookupByLibrary.simpleMessage("アルバムを作成または選択"),
        "createPublicLink": MessageLookupByLibrary.simpleMessage("公開リンクを作成"),
        "creatingLink": MessageLookupByLibrary.simpleMessage("リンクを作成中..."),
        "criticalUpdateAvailable":
            MessageLookupByLibrary.simpleMessage("重要なアップデートがあります"),
        "crop": MessageLookupByLibrary.simpleMessage("クロップ"),
        "currentUsageIs": MessageLookupByLibrary.simpleMessage("現在の使用状況 "),
        "currentlyRunning": MessageLookupByLibrary.simpleMessage("現在実行中"),
        "custom": MessageLookupByLibrary.simpleMessage("カスタム"),
        "customEndpoint": m20,
        "darkTheme": MessageLookupByLibrary.simpleMessage("ダーク"),
        "dayToday": MessageLookupByLibrary.simpleMessage("今日"),
        "dayYesterday": MessageLookupByLibrary.simpleMessage("昨日"),
        "declineTrustInvite": MessageLookupByLibrary.simpleMessage("招待を拒否する"),
        "decrypting": MessageLookupByLibrary.simpleMessage("復号しています"),
        "decryptingVideo": MessageLookupByLibrary.simpleMessage("ビデオの復号化中..."),
        "deduplicateFiles": MessageLookupByLibrary.simpleMessage("重複ファイル"),
        "delete": MessageLookupByLibrary.simpleMessage("削除"),
        "deleteAccount": MessageLookupByLibrary.simpleMessage("アカウントを削除"),
        "deleteAccountFeedbackPrompt": MessageLookupByLibrary.simpleMessage(
            "今までご利用ありがとうございました。改善点があれば、フィードバックをお寄せください"),
        "deleteAccountPermanentlyButton":
            MessageLookupByLibrary.simpleMessage("アカウントの削除"),
        "deleteAlbum": MessageLookupByLibrary.simpleMessage("アルバムの削除"),
        "deleteAlbumDialog": MessageLookupByLibrary.simpleMessage(
            "このアルバムに含まれている写真 (およびビデオ) を <bold>すべて</bold> 他のアルバムからも削除しますか?"),
        "deleteAlbumsDialogBody":
            MessageLookupByLibrary.simpleMessage("空のアルバムはすべて削除されます。"),
        "deleteAll": MessageLookupByLibrary.simpleMessage("全て削除"),
        "deleteConfirmDialogBody": MessageLookupByLibrary.simpleMessage(
            "このアカウントは他のEnteアプリも使用している場合はそれらにも紐づけされています。\nすべてのEnteアプリでアップロードされたデータは削除され、アカウントは完全に削除されます。"),
        "deleteEmailRequest": MessageLookupByLibrary.simpleMessage(
            "<warning>account-deletion@ente.io</warning>にあなたの登録したメールアドレスからメールを送信してください"),
        "deleteEmptyAlbums": MessageLookupByLibrary.simpleMessage("空のアルバムを削除"),
        "deleteEmptyAlbumsWithQuestionMark":
            MessageLookupByLibrary.simpleMessage("空のアルバムを削除しますか？"),
        "deleteFromBoth": MessageLookupByLibrary.simpleMessage("両方から削除"),
        "deleteFromDevice": MessageLookupByLibrary.simpleMessage("デバイスから削除"),
        "deleteFromEnte": MessageLookupByLibrary.simpleMessage("Enteから削除"),
        "deleteItemCount": m21,
        "deleteLocation": MessageLookupByLibrary.simpleMessage("位置情報を削除"),
        "deletePhotos": MessageLookupByLibrary.simpleMessage("写真を削除"),
        "deleteProgress": m22,
        "deleteReason1": MessageLookupByLibrary.simpleMessage("いちばん必要な機能がない"),
        "deleteReason2":
            MessageLookupByLibrary.simpleMessage("アプリや特定の機能が想定通りに動かない"),
        "deleteReason3": MessageLookupByLibrary.simpleMessage("より良いサービスを見つけた"),
        "deleteReason4": MessageLookupByLibrary.simpleMessage("該当する理由がない"),
        "deleteRequestSLAText":
            MessageLookupByLibrary.simpleMessage("リクエストは72時間以内に処理されます"),
        "deleteSharedAlbum":
            MessageLookupByLibrary.simpleMessage("共有アルバムを削除しますか？"),
        "deleteSharedAlbumDialogBody": MessageLookupByLibrary.simpleMessage(
            "このアルバムは他の人からも削除されます\n\n他の人が共有してくれた写真も、あなたからは見れなくなります"),
        "deselectAll": MessageLookupByLibrary.simpleMessage("選択解除"),
        "designedToOutlive":
            MessageLookupByLibrary.simpleMessage("生き延びるためのデザイン"),
        "details": MessageLookupByLibrary.simpleMessage("詳細"),
        "developerSettings": MessageLookupByLibrary.simpleMessage("開発者向け設定"),
        "developerSettingsWarning":
            MessageLookupByLibrary.simpleMessage("開発者向け設定を変更してもよろしいですか？"),
        "deviceCodeHint": MessageLookupByLibrary.simpleMessage("コードを入力する"),
        "deviceFilesAutoUploading": MessageLookupByLibrary.simpleMessage(
            "このデバイス上アルバムに追加されたファイルは自動的にEnteにアップロードされます。"),
        "deviceLock": MessageLookupByLibrary.simpleMessage("デバイスロック"),
        "deviceLockExplanation": MessageLookupByLibrary.simpleMessage(
            "進行中のバックアップがある場合、デバイスがスリープしないようにします。\n\n※容量の大きいアップロードがある際にご活用ください。"),
        "deviceNotFound": MessageLookupByLibrary.simpleMessage("デバイスが見つかりません"),
        "didYouKnow": MessageLookupByLibrary.simpleMessage("ご存知ですか?"),
        "disableAutoLock": MessageLookupByLibrary.simpleMessage("自動ロックを無効にする"),
        "disableDownloadWarningBody": MessageLookupByLibrary.simpleMessage(
            "ビューアーはスクリーンショットを撮ったり、外部ツールを使用して写真のコピーを保存したりすることができます"),
        "disableDownloadWarningTitle":
            MessageLookupByLibrary.simpleMessage("ご注意ください"),
        "disableLinkMessage": m23,
        "disableTwofactor": MessageLookupByLibrary.simpleMessage("2段階認証を無効にする"),
        "disablingTwofactorAuthentication":
            MessageLookupByLibrary.simpleMessage("2要素認証を無効にしています..."),
        "discord": MessageLookupByLibrary.simpleMessage("Discord"),
        "discover": MessageLookupByLibrary.simpleMessage("新たな発見"),
        "discover_babies": MessageLookupByLibrary.simpleMessage("赤ちゃん"),
        "discover_celebrations": MessageLookupByLibrary.simpleMessage("お祝い"),
        "discover_food": MessageLookupByLibrary.simpleMessage("食べ物"),
        "discover_greenery": MessageLookupByLibrary.simpleMessage("自然"),
        "discover_hills": MessageLookupByLibrary.simpleMessage("丘"),
        "discover_identity": MessageLookupByLibrary.simpleMessage("身分証"),
        "discover_memes": MessageLookupByLibrary.simpleMessage("ミーム"),
        "discover_notes": MessageLookupByLibrary.simpleMessage("メモ"),
        "discover_pets": MessageLookupByLibrary.simpleMessage("ペット"),
        "discover_receipts": MessageLookupByLibrary.simpleMessage("レシート"),
        "discover_screenshots":
            MessageLookupByLibrary.simpleMessage("スクリーンショット"),
        "discover_selfies": MessageLookupByLibrary.simpleMessage("セルフィー"),
        "discover_sunset": MessageLookupByLibrary.simpleMessage("夕焼け"),
        "discover_visiting_cards":
            MessageLookupByLibrary.simpleMessage("訪問カード"),
        "discover_wallpapers": MessageLookupByLibrary.simpleMessage("壁紙"),
        "dismiss": MessageLookupByLibrary.simpleMessage("閉じる"),
        "distanceInKMUnit": MessageLookupByLibrary.simpleMessage("km"),
        "doNotSignOut": MessageLookupByLibrary.simpleMessage("サインアウトしない"),
        "doThisLater": MessageLookupByLibrary.simpleMessage("あとで行う"),
        "doYouWantToDiscardTheEditsYouHaveMade":
            MessageLookupByLibrary.simpleMessage("編集を破棄しますか？"),
        "done": MessageLookupByLibrary.simpleMessage("完了"),
        "dontSave": MessageLookupByLibrary.simpleMessage("保存しない"),
        "doubleYourStorage":
            MessageLookupByLibrary.simpleMessage("ストレージを倍にしよう"),
        "download": MessageLookupByLibrary.simpleMessage("ダウンロード"),
        "downloadFailed": MessageLookupByLibrary.simpleMessage("ダウンロード失敗"),
        "downloading": MessageLookupByLibrary.simpleMessage("ダウンロード中…"),
        "dropSupportEmail": m24,
        "duplicateFileCountWithStorageSaved": m25,
        "duplicateItemsGroup": m26,
        "edit": MessageLookupByLibrary.simpleMessage("編集"),
        "editLocation": MessageLookupByLibrary.simpleMessage("位置情報を編集"),
        "editLocationTagTitle": MessageLookupByLibrary.simpleMessage("位置情報を編集"),
        "editPerson": MessageLookupByLibrary.simpleMessage("人物を編集"),
        "editTime": MessageLookupByLibrary.simpleMessage("時刻を編集"),
        "editsSaved": MessageLookupByLibrary.simpleMessage("編集が保存されました"),
        "editsToLocationWillOnlyBeSeenWithinEnte":
            MessageLookupByLibrary.simpleMessage("位置情報の編集はEnteでのみ表示されます"),
        "eligible": MessageLookupByLibrary.simpleMessage("対象となる"),
        "email": MessageLookupByLibrary.simpleMessage("Eメール"),
        "emailAlreadyRegistered":
            MessageLookupByLibrary.simpleMessage("このメールアドレスはすでに登録されています。"),
        "emailChangedTo": m28,
        "emailDoesNotHaveEnteAccount": m29,
        "emailNoEnteAccount": m30,
        "emailNotRegistered":
            MessageLookupByLibrary.simpleMessage("このメールアドレスはまだ登録されていません。"),
        "emailVerificationToggle":
            MessageLookupByLibrary.simpleMessage("メール確認"),
        "emailYourLogs": MessageLookupByLibrary.simpleMessage("ログをメールで送信"),
        "embracingThem": m31,
        "emergencyContacts": MessageLookupByLibrary.simpleMessage("緊急連絡先"),
        "empty": MessageLookupByLibrary.simpleMessage("空"),
        "emptyTrash": MessageLookupByLibrary.simpleMessage("ゴミ箱を空にしますか？"),
        "enable": MessageLookupByLibrary.simpleMessage("有効化"),
        "enableMLIndexingDesc": MessageLookupByLibrary.simpleMessage(
            "Enteは顔認識、マジック検索、その他の高度な検索機能のため、あなたのデバイス上で機械学習をしています"),
        "enableMachineLearningBanner":
            MessageLookupByLibrary.simpleMessage("マジック検索と顔認識のため、機械学習を有効にする"),
        "enableMaps": MessageLookupByLibrary.simpleMessage("マップを有効にする"),
        "enableMapsDesc": MessageLookupByLibrary.simpleMessage(
            "世界地図上にあなたの写真を表示します。\n\n地図はOpenStreetMapを利用しており、あなたの写真の位置情報が外部に共有されることはありません。\n\nこの機能は設定から無効にすることができます"),
        "enabled": MessageLookupByLibrary.simpleMessage("有効"),
        "encryptingBackup":
            MessageLookupByLibrary.simpleMessage("バックアップを暗号化中..."),
        "encryption": MessageLookupByLibrary.simpleMessage("暗号化"),
        "encryptionKeys": MessageLookupByLibrary.simpleMessage("暗号化の鍵"),
        "endpointUpdatedMessage":
            MessageLookupByLibrary.simpleMessage("エンドポイントの更新に成功しました"),
        "endtoendEncryptedByDefault":
            MessageLookupByLibrary.simpleMessage("デフォルトで端末間で暗号化されています"),
        "enteCanEncryptAndPreserveFilesOnlyIfYouGrant":
            MessageLookupByLibrary.simpleMessage(
                "大切に保管します、Enteにファイルへのアクセスを許可してください"),
        "entePhotosPerm": MessageLookupByLibrary.simpleMessage(
            "写真を大切にバックアップするために<i>許可が必要</i>です"),
        "enteSubscriptionPitch": MessageLookupByLibrary.simpleMessage(
            "Enteはあなたの思い出を保存します。デバイスを紛失しても、オンラインでアクセス可能です"),
        "enteSubscriptionShareWithFamily": MessageLookupByLibrary.simpleMessage(
            "あなたの家族もあなたの有料プランに参加することができます。"),
        "enterAlbumName": MessageLookupByLibrary.simpleMessage("アルバム名を入力"),
        "enterCode": MessageLookupByLibrary.simpleMessage("コードを入力"),
        "enterCodeDescription": MessageLookupByLibrary.simpleMessage(
            "もらったコードを入力して、無料のストレージを入手してください"),
        "enterDateOfBirth": MessageLookupByLibrary.simpleMessage("誕生日（任意）"),
        "enterEmail": MessageLookupByLibrary.simpleMessage("Eメールアドレスを入力してください"),
        "enterFileName": MessageLookupByLibrary.simpleMessage("ファイル名を入力してください"),
        "enterName": MessageLookupByLibrary.simpleMessage("名前を入力"),
        "enterNewPasswordToEncrypt": MessageLookupByLibrary.simpleMessage(
            "あなたのデータを暗号化するための新しいパスワードを入力してください"),
        "enterPassword": MessageLookupByLibrary.simpleMessage("パスワードを入力"),
        "enterPasswordToEncrypt": MessageLookupByLibrary.simpleMessage(
            "あなたのデータを暗号化するためのパスワードを入力してください"),
        "enterPersonName": MessageLookupByLibrary.simpleMessage("人名を入力してください"),
        "enterPin": MessageLookupByLibrary.simpleMessage("PINを入力してください"),
        "enterReferralCode":
            MessageLookupByLibrary.simpleMessage("紹介コードを入力してください"),
        "enterThe6digitCodeFromnyourAuthenticatorApp":
            MessageLookupByLibrary.simpleMessage(
                "認証アプリに表示された 6 桁のコードを入力してください"),
        "enterValidEmail":
            MessageLookupByLibrary.simpleMessage("有効なEメールアドレスを入力してください"),
        "enterYourEmailAddress":
            MessageLookupByLibrary.simpleMessage("Eメールアドレスを入力"),
        "enterYourPassword": MessageLookupByLibrary.simpleMessage("パスワードを入力"),
        "enterYourRecoveryKey":
            MessageLookupByLibrary.simpleMessage("リカバリーキーを入力してください"),
        "error": MessageLookupByLibrary.simpleMessage("エラー"),
        "everywhere": MessageLookupByLibrary.simpleMessage("どこでも"),
        "exif": MessageLookupByLibrary.simpleMessage("EXIF"),
        "existingUser": MessageLookupByLibrary.simpleMessage("既存のユーザー"),
        "expiredLinkInfo": MessageLookupByLibrary.simpleMessage(
            "このリンクは期限切れです。新たな期限を設定するか、期限設定そのものを無くすか、選択してください"),
        "exportLogs": MessageLookupByLibrary.simpleMessage("ログのエクスポート"),
        "exportYourData": MessageLookupByLibrary.simpleMessage("データをエクスポート"),
        "extraPhotosFound":
            MessageLookupByLibrary.simpleMessage("追加の写真が見つかりました"),
        "extraPhotosFoundFor": m32,
        "faceNotClusteredYet":
            MessageLookupByLibrary.simpleMessage("顔がまだ集まっていません。後で戻ってきてください"),
        "faceRecognition": MessageLookupByLibrary.simpleMessage("顔認識"),
        "faces": MessageLookupByLibrary.simpleMessage("顔"),
        "failed": MessageLookupByLibrary.simpleMessage("失敗"),
        "failedToApplyCode":
            MessageLookupByLibrary.simpleMessage("コードを適用できませんでした"),
        "failedToCancel": MessageLookupByLibrary.simpleMessage("キャンセルに失敗しました"),
        "failedToDownloadVideo":
            MessageLookupByLibrary.simpleMessage("ビデオをダウンロードできませんでした"),
        "failedToFetchActiveSessions":
            MessageLookupByLibrary.simpleMessage("アクティブなセッションの取得に失敗しました"),
        "failedToFetchOriginalForEdit":
            MessageLookupByLibrary.simpleMessage("編集前の状態の取得に失敗しました"),
        "failedToFetchReferralDetails": MessageLookupByLibrary.simpleMessage(
            "紹介の詳細を取得できません。後でもう一度お試しください。"),
        "failedToLoadAlbums":
            MessageLookupByLibrary.simpleMessage("アルバムの読み込みに失敗しました"),
        "failedToPlayVideo":
            MessageLookupByLibrary.simpleMessage("動画の再生に失敗しました"),
        "failedToRefreshStripeSubscription":
            MessageLookupByLibrary.simpleMessage("サブスクリプションの更新に失敗しました"),
        "failedToRenew": MessageLookupByLibrary.simpleMessage("更新に失敗しました"),
        "failedToVerifyPaymentStatus":
            MessageLookupByLibrary.simpleMessage("支払ステータスの確認に失敗しました"),
        "familyPlanOverview": MessageLookupByLibrary.simpleMessage(
            "5人までの家族をファミリープランに追加しましょう(追加料金無し)\n\n一人ひとりがプライベートなストレージを持ち、共有されない限りお互いに見ることはありません。\n\nファミリープランはEnteサブスクリプションに登録した人が利用できます。\n\nさっそく登録しましょう！"),
        "familyPlanPortalTitle": MessageLookupByLibrary.simpleMessage("ファミリー"),
        "familyPlans": MessageLookupByLibrary.simpleMessage("ファミリープラン"),
        "faq": MessageLookupByLibrary.simpleMessage("よくある質問"),
        "faqs": MessageLookupByLibrary.simpleMessage("よくある質問"),
        "favorite": MessageLookupByLibrary.simpleMessage("お気に入り"),
        "feastingWithThem": m33,
        "feedback": MessageLookupByLibrary.simpleMessage("フィードバック"),
        "file": MessageLookupByLibrary.simpleMessage("ファイル"),
        "fileFailedToSaveToGallery":
            MessageLookupByLibrary.simpleMessage("ギャラリーへの保存に失敗しました"),
        "fileInfoAddDescHint": MessageLookupByLibrary.simpleMessage("説明を追加..."),
        "fileNotUploadedYet":
            MessageLookupByLibrary.simpleMessage("ファイルがまだアップロードされていません"),
        "fileSavedToGallery":
            MessageLookupByLibrary.simpleMessage("ファイルをギャラリーに保存しました"),
        "fileTypes": MessageLookupByLibrary.simpleMessage("ファイルの種類"),
        "fileTypesAndNames": MessageLookupByLibrary.simpleMessage("ファイルの種類と名前"),
        "filesBackedUpFromDevice": m34,
        "filesBackedUpInAlbum": m35,
        "filesDeleted": MessageLookupByLibrary.simpleMessage("削除されたファイル"),
        "filesSavedToGallery":
            MessageLookupByLibrary.simpleMessage("写真をダウンロードしました"),
        "findPeopleByName": MessageLookupByLibrary.simpleMessage("名前で人を探す"),
        "findThemQuickly": MessageLookupByLibrary.simpleMessage("すばやく見つける"),
        "flip": MessageLookupByLibrary.simpleMessage("反転"),
        "food": MessageLookupByLibrary.simpleMessage("料理を楽しむ"),
        "forYourMemories": MessageLookupByLibrary.simpleMessage("思い出の為に"),
        "forgotPassword": MessageLookupByLibrary.simpleMessage("パスワードを忘れた"),
        "foundFaces": MessageLookupByLibrary.simpleMessage("見つかった顔"),
        "freeStorageClaimed": MessageLookupByLibrary.simpleMessage("空き容量を受け取る"),
        "freeStorageOnReferralSuccess": m36,
        "freeStorageUsable":
            MessageLookupByLibrary.simpleMessage("無料のストレージが利用可能です"),
        "freeTrial": MessageLookupByLibrary.simpleMessage("無料トライアル"),
        "freeTrialValidTill": m37,
        "freeUpAmount": m39,
        "freeUpDeviceSpace":
            MessageLookupByLibrary.simpleMessage("デバイスの空き領域を解放する"),
        "freeUpDeviceSpaceDesc": MessageLookupByLibrary.simpleMessage(
            "すでにバックアップされているファイルを消去して、デバイスの容量を空けます。"),
        "freeUpSpace": MessageLookupByLibrary.simpleMessage("スペースを解放する"),
        "gallery": MessageLookupByLibrary.simpleMessage("ギャラリー"),
        "galleryMemoryLimitInfo":
            MessageLookupByLibrary.simpleMessage("ギャラリーに表示されるメモリは最大1000個までです"),
        "general": MessageLookupByLibrary.simpleMessage("設定"),
        "generatingEncryptionKeys":
            MessageLookupByLibrary.simpleMessage("暗号化鍵を生成しています"),
        "genericProgress": m41,
        "goToSettings": MessageLookupByLibrary.simpleMessage("設定に移動"),
        "googlePlayId": MessageLookupByLibrary.simpleMessage("Google Play ID"),
        "grantFullAccessPrompt": MessageLookupByLibrary.simpleMessage(
            "設定アプリで、すべての写真へのアクセスを許可してください"),
        "grantPermission": MessageLookupByLibrary.simpleMessage("許可する"),
        "greenery": MessageLookupByLibrary.simpleMessage("緑の生活"),
        "groupNearbyPhotos":
            MessageLookupByLibrary.simpleMessage("近くの写真をグループ化"),
        "guestView": MessageLookupByLibrary.simpleMessage("ゲストビュー"),
        "guestViewEnablePreSteps": MessageLookupByLibrary.simpleMessage(
            "アプリのロックを有効にするには、システム設定でデバイスのパスコードまたは画面ロックを設定してください。"),
        "hearUsExplanation": MessageLookupByLibrary.simpleMessage(
            "私たちはアプリのインストールを追跡していませんが、もしよければ、Enteをお知りになった場所を教えてください！"),
        "hearUsWhereTitle": MessageLookupByLibrary.simpleMessage(
            "Ente についてどのようにお聞きになりましたか？（任意）"),
        "help": MessageLookupByLibrary.simpleMessage("ヘルプ"),
        "hidden": MessageLookupByLibrary.simpleMessage("非表示"),
        "hide": MessageLookupByLibrary.simpleMessage("非表示"),
        "hideContent": MessageLookupByLibrary.simpleMessage("内容を非表示"),
        "hideContentDescriptionAndroid": MessageLookupByLibrary.simpleMessage(
            "アプリ画面を非表示にし、スクリーンショットを無効にします"),
        "hideContentDescriptionIos":
            MessageLookupByLibrary.simpleMessage("アプリ切り替え時に、アプリの画面を非表示にします"),
        "hideSharedItemsFromHomeGallery":
            MessageLookupByLibrary.simpleMessage("ホームギャラリーから共有された写真等を非表示"),
        "hiding": MessageLookupByLibrary.simpleMessage("非表示にしています"),
        "hikingWithThem": m42,
        "hostedAtOsmFrance":
            MessageLookupByLibrary.simpleMessage("OSM Franceでホスト"),
        "howItWorks": MessageLookupByLibrary.simpleMessage("仕組みを知る"),
        "howToViewShareeVerificationID": MessageLookupByLibrary.simpleMessage(
            "設定画面でメールアドレスを長押しし、両デバイスのIDが一致していることを確認してください。"),
        "iOSGoToSettingsDescription": MessageLookupByLibrary.simpleMessage(
            "生体認証がデバイスで設定されていません。Touch ID もしくは Face ID を有効にしてください。"),
        "iOSLockOut": MessageLookupByLibrary.simpleMessage(
            "生体認証が無効化されています。画面をロック・ロック解除して生体認証を有効化してください。"),
        "iOSOkButton": MessageLookupByLibrary.simpleMessage("OK"),
        "ignoreUpdate": MessageLookupByLibrary.simpleMessage("無視する"),
        "ignored": MessageLookupByLibrary.simpleMessage("無視された"),
        "ignoredFolderUploadReason": MessageLookupByLibrary.simpleMessage(
            "このアルバムの一部のファイルは、以前にEnteから削除されたため、あえてアップロード時に無視されます"),
        "imageNotAnalyzed":
            MessageLookupByLibrary.simpleMessage("画像が分析されていません"),
        "immediately": MessageLookupByLibrary.simpleMessage("すぐに"),
        "importing": MessageLookupByLibrary.simpleMessage("インポート中..."),
        "incorrectCode": MessageLookupByLibrary.simpleMessage("誤ったコード"),
        "incorrectPasswordTitle":
            MessageLookupByLibrary.simpleMessage("パスワードが間違っています"),
        "incorrectRecoveryKey":
            MessageLookupByLibrary.simpleMessage("リカバリーキーが正しくありません"),
        "incorrectRecoveryKeyBody":
            MessageLookupByLibrary.simpleMessage("リカバリーキーが間違っています"),
        "incorrectRecoveryKeyTitle":
            MessageLookupByLibrary.simpleMessage("リカバリーキーの誤り"),
        "indexedItems": MessageLookupByLibrary.simpleMessage("処理済みの項目"),
        "indexingIsPaused": MessageLookupByLibrary.simpleMessage(
            "インデックス作成は一時停止されています。デバイスの準備ができたら自動的に再開します。"),
        "ineligible": MessageLookupByLibrary.simpleMessage("対象外"),
        "info": MessageLookupByLibrary.simpleMessage("情報"),
        "insecureDevice": MessageLookupByLibrary.simpleMessage("安全でないデバイス"),
        "installManually": MessageLookupByLibrary.simpleMessage("手動でインストール"),
        "invalidEmailAddress":
            MessageLookupByLibrary.simpleMessage("無効なEメールアドレス"),
        "invalidEndpoint": MessageLookupByLibrary.simpleMessage("無効なエンドポイントです"),
        "invalidEndpointMessage": MessageLookupByLibrary.simpleMessage(
            "入力されたエンドポイントは無効です。有効なエンドポイントを入力して再試行してください。"),
        "invalidKey": MessageLookupByLibrary.simpleMessage("無効なキー"),
        "invalidRecoveryKey": MessageLookupByLibrary.simpleMessage(
            "入力されたリカバリーキーが無効です。24 単語が含まれていることを確認し、それぞれのスペルを確認してください。\n\n古い形式のリカバリーコードを入力した場合は、64 文字であることを確認して、それぞれを確認してください。"),
        "invite": MessageLookupByLibrary.simpleMessage("招待"),
        "inviteToEnte": MessageLookupByLibrary.simpleMessage("Enteに招待する"),
        "inviteYourFriends": MessageLookupByLibrary.simpleMessage("友達を招待"),
        "inviteYourFriendsToEnte":
            MessageLookupByLibrary.simpleMessage("友達をEnteに招待する"),
        "itLooksLikeSomethingWentWrongPleaseRetryAfterSome":
            MessageLookupByLibrary.simpleMessage(
                "問題が発生したようです。しばらくしてから再試行してください。エラーが解決しない場合は、サポートチームにお問い合わせください。"),
        "itemCount": m43,
        "itemsShowTheNumberOfDaysRemainingBeforePermanentDeletion":
            MessageLookupByLibrary.simpleMessage("完全に削除されるまでの日数が項目に表示されます"),
        "itemsWillBeRemovedFromAlbum":
            MessageLookupByLibrary.simpleMessage("選択したアイテムはこのアルバムから削除されます"),
        "join": MessageLookupByLibrary.simpleMessage("参加する"),
        "joinAlbum": MessageLookupByLibrary.simpleMessage("アルバムに参加"),
        "joinAlbumConfirmationDialogBody": MessageLookupByLibrary.simpleMessage(
            "アルバムに参加すると、参加者にメールアドレスが公開されます。"),
        "joinAlbumSubtext":
            MessageLookupByLibrary.simpleMessage("写真を表示したり、追加したりするために"),
        "joinAlbumSubtextViewer":
            MessageLookupByLibrary.simpleMessage("これを共有アルバムに追加するために"),
        "joinDiscord": MessageLookupByLibrary.simpleMessage("Discordに参加"),
        "keepPhotos": MessageLookupByLibrary.simpleMessage("写真を残す"),
        "kiloMeterUnit": MessageLookupByLibrary.simpleMessage("km"),
        "kindlyHelpUsWithThisInformation":
            MessageLookupByLibrary.simpleMessage("よければ、情報をお寄せください"),
        "language": MessageLookupByLibrary.simpleMessage("言語"),
        "lastTimeWithThem": m44,
        "lastUpdated": MessageLookupByLibrary.simpleMessage("更新された順"),
        "lastYearsTrip": MessageLookupByLibrary.simpleMessage("昨年の旅行"),
        "leave": MessageLookupByLibrary.simpleMessage("離脱"),
        "leaveAlbum": MessageLookupByLibrary.simpleMessage("アルバムを抜ける"),
        "leaveFamily": MessageLookupByLibrary.simpleMessage("ファミリープランから退会"),
        "leaveSharedAlbum":
            MessageLookupByLibrary.simpleMessage("共有アルバムを抜けてよいですか？"),
        "left": MessageLookupByLibrary.simpleMessage("左"),
        "legacy": MessageLookupByLibrary.simpleMessage("レガシー"),
        "legacyAccounts": MessageLookupByLibrary.simpleMessage("レガシーアカウント"),
        "legacyInvite": m45,
        "legacyPageDesc": MessageLookupByLibrary.simpleMessage(
            "レガシーでは、信頼できる連絡先が不在時(あなたが亡くなった時など)にアカウントにアクセスできます。"),
        "legacyPageDesc2": MessageLookupByLibrary.simpleMessage(
            "信頼できる連絡先はアカウントの回復を開始することができます。30日以内にあなたが拒否しない場合は、その信頼する人がパスワードをリセットしてあなたのアカウントにアクセスできるようになります。"),
        "light": MessageLookupByLibrary.simpleMessage("ライト"),
        "lightTheme": MessageLookupByLibrary.simpleMessage("ライト"),
        "link": MessageLookupByLibrary.simpleMessage("リンク"),
        "linkCopiedToClipboard":
            MessageLookupByLibrary.simpleMessage("リンクをクリップボードにコピーしました"),
        "linkDeviceLimit": MessageLookupByLibrary.simpleMessage("デバイスの制限"),
        "linkEmail": MessageLookupByLibrary.simpleMessage("メールアドレスをリンクする"),
        "linkEmailToContactBannerCaption":
            MessageLookupByLibrary.simpleMessage("共有を高速化するために"),
        "linkEnabled": MessageLookupByLibrary.simpleMessage("有効"),
        "linkExpired": MessageLookupByLibrary.simpleMessage("期限切れ"),
        "linkExpiresOn": m46,
        "linkExpiry": MessageLookupByLibrary.simpleMessage("リンクの期限切れ"),
        "linkHasExpired": MessageLookupByLibrary.simpleMessage("リンクは期限切れです"),
        "linkNeverExpires": MessageLookupByLibrary.simpleMessage("なし"),
        "linkPerson": MessageLookupByLibrary.simpleMessage("人を紐づけ"),
        "linkPersonCaption":
            MessageLookupByLibrary.simpleMessage("良い経験を分かち合うために"),
        "linkPersonToEmail": m47,
        "linkPersonToEmailConfirmation": m48,
        "livePhotos": MessageLookupByLibrary.simpleMessage("ライブフォト"),
        "loadMessage1":
            MessageLookupByLibrary.simpleMessage("サブスクリプションを家族と共有できます"),
        "loadMessage3": MessageLookupByLibrary.simpleMessage(
            "私たちはあなたのデータのコピーを3つ保管しています。1つは地下のシェルターにあります。"),
        "loadMessage4":
            MessageLookupByLibrary.simpleMessage("すべてのアプリはオープンソースです"),
        "loadMessage5":
            MessageLookupByLibrary.simpleMessage("当社のソースコードと暗号方式は外部から監査されています"),
        "loadMessage6":
            MessageLookupByLibrary.simpleMessage("アルバムへのリンクを共有できます"),
        "loadMessage7": MessageLookupByLibrary.simpleMessage(
            "当社のモバイルアプリはバックグラウンドで実行され、新しい写真を暗号化してバックアップします"),
        "loadMessage8":
            MessageLookupByLibrary.simpleMessage("web.ente.ioにはアップローダーがあります"),
        "loadMessage9": MessageLookupByLibrary.simpleMessage(
            "Xchacha20Poly1305を使用してデータを安全に暗号化します。"),
        "loadingExifData":
            MessageLookupByLibrary.simpleMessage("EXIF データを読み込み中..."),
        "loadingGallery":
            MessageLookupByLibrary.simpleMessage("ギャラリーを読み込み中..."),
        "loadingMessage":
            MessageLookupByLibrary.simpleMessage("あなたの写真を読み込み中..."),
        "loadingModel": MessageLookupByLibrary.simpleMessage("モデルをダウンロード中"),
        "loadingYourPhotos":
            MessageLookupByLibrary.simpleMessage("写真を読み込んでいます..."),
        "localGallery": MessageLookupByLibrary.simpleMessage("デバイス上のギャラリー"),
        "localIndexing": MessageLookupByLibrary.simpleMessage("このデバイス上での実行"),
        "localSyncErrorMessage": MessageLookupByLibrary.simpleMessage(
            "ローカルの写真の同期には予想以上の時間がかかっています。問題が発生したようです。サポートチームまでご連絡ください。"),
        "location": MessageLookupByLibrary.simpleMessage("場所"),
        "locationName": MessageLookupByLibrary.simpleMessage("場所名"),
        "locationTagFeatureDescription": MessageLookupByLibrary.simpleMessage(
            "位置タグは、写真の半径内で撮影されたすべての写真をグループ化します"),
        "locations": MessageLookupByLibrary.simpleMessage("場所"),
        "lockButtonLabel": MessageLookupByLibrary.simpleMessage("ロック"),
        "lockscreen": MessageLookupByLibrary.simpleMessage("画面のロック"),
        "logInLabel": MessageLookupByLibrary.simpleMessage("ログイン"),
        "loggingOut": MessageLookupByLibrary.simpleMessage("ログアウト中..."),
        "loginSessionExpired": MessageLookupByLibrary.simpleMessage("セッション切れ"),
        "loginSessionExpiredDetails": MessageLookupByLibrary.simpleMessage(
            "セッションの有効期限が切れました。再度ログインしてください。"),
        "loginTerms": MessageLookupByLibrary.simpleMessage(
            "「ログイン」をクリックすることで、<u-terms>利用規約</u-terms>と<u-policy>プライバシーポリシー</u-policy>に同意します"),
        "loginWithTOTP": MessageLookupByLibrary.simpleMessage("TOTPでログイン"),
        "logout": MessageLookupByLibrary.simpleMessage("ログアウト"),
        "logsDialogBody": MessageLookupByLibrary.simpleMessage(
            "これにより、問題のデバッグに役立つログが送信されます。 特定のファイルの問題を追跡するために、ファイル名が含まれることに注意してください。"),
        "longPressAnEmailToVerifyEndToEndEncryption":
            MessageLookupByLibrary.simpleMessage(
                "表示されているEメールアドレスを長押しして、暗号化を確認します。"),
        "longpressOnAnItemToViewInFullscreen":
            MessageLookupByLibrary.simpleMessage("アイテムを長押しして全画面表示する"),
        "loopVideoOff": MessageLookupByLibrary.simpleMessage("ビデオのループをオフ"),
        "loopVideoOn": MessageLookupByLibrary.simpleMessage("ビデオのループをオン"),
        "lostDevice": MessageLookupByLibrary.simpleMessage("デバイスを紛失しましたか？"),
        "machineLearning": MessageLookupByLibrary.simpleMessage("機械学習"),
        "magicSearch": MessageLookupByLibrary.simpleMessage("マジックサーチ"),
        "magicSearchHint": MessageLookupByLibrary.simpleMessage(
            "マジック検索では、「花」、「赤い車」、「本人確認書類」などの写真に写っているもので検索できます。"),
        "manage": MessageLookupByLibrary.simpleMessage("管理"),
        "manageDeviceStorage":
            MessageLookupByLibrary.simpleMessage("端末のキャッシュを管理"),
        "manageDeviceStorageDesc":
            MessageLookupByLibrary.simpleMessage("端末上のキャッシュを確認・削除"),
        "manageFamily": MessageLookupByLibrary.simpleMessage("ファミリーの管理"),
        "manageLink": MessageLookupByLibrary.simpleMessage("リンクを管理"),
        "manageParticipants": MessageLookupByLibrary.simpleMessage("管理"),
        "manageSubscription":
            MessageLookupByLibrary.simpleMessage("サブスクリプションの管理"),
        "manualPairDesc": MessageLookupByLibrary.simpleMessage(
            "PINを使ってペアリングすると、どんなスクリーンで動作します。"),
        "map": MessageLookupByLibrary.simpleMessage("地図"),
        "maps": MessageLookupByLibrary.simpleMessage("地図"),
        "mastodon": MessageLookupByLibrary.simpleMessage("Mastodon"),
        "matrix": MessageLookupByLibrary.simpleMessage("Matrix"),
        "me": MessageLookupByLibrary.simpleMessage("自分"),
        "merchandise": MessageLookupByLibrary.simpleMessage("グッズ"),
        "mergeWithExisting": MessageLookupByLibrary.simpleMessage("既存の人物とまとめる"),
        "mergedPhotos": MessageLookupByLibrary.simpleMessage("統合された写真"),
        "mlConsent": MessageLookupByLibrary.simpleMessage("機械学習を有効にする"),
        "mlConsentConfirmation":
            MessageLookupByLibrary.simpleMessage("機械学習を可能にしたい"),
        "mlConsentDescription": MessageLookupByLibrary.simpleMessage(
            "機械学習を有効にすると、Enteは顔などの情報をファイルから抽出します。\n\nこれはお使いのデバイスで行われ、生成された生体情報は暗号化されます。"),
        "mlConsentPrivacy": MessageLookupByLibrary.simpleMessage(
            "この機能の詳細については、こちらをクリックしてください。"),
        "mlConsentTitle": MessageLookupByLibrary.simpleMessage("機械学習を有効にしますか？"),
        "mlIndexingDescription": MessageLookupByLibrary.simpleMessage(
            "すべての項目が処理されるまで、機械学習は帯域幅とバッテリー使用量が高くなりますのでご注意ください。 処理を高速で終わらせたい場合はデスクトップアプリを使用するのがおすすめです。結果は自動的に同期されます。"),
        "mobileWebDesktop":
            MessageLookupByLibrary.simpleMessage("モバイル、Web、デスクトップ"),
        "moderateStrength": MessageLookupByLibrary.simpleMessage("普通のパスワード"),
        "modifyYourQueryOrTrySearchingFor":
            MessageLookupByLibrary.simpleMessage("クエリを変更するか、以下のように検索してみてください"),
        "moments": MessageLookupByLibrary.simpleMessage("日々の瞬間"),
        "month": MessageLookupByLibrary.simpleMessage("月"),
        "monthly": MessageLookupByLibrary.simpleMessage("月額"),
        "moon": MessageLookupByLibrary.simpleMessage("月明かりの中"),
        "moreDetails": MessageLookupByLibrary.simpleMessage("さらに詳細を表示"),
        "mostRecent": MessageLookupByLibrary.simpleMessage("新しい順"),
        "mostRelevant": MessageLookupByLibrary.simpleMessage("関連度順"),
        "mountains": MessageLookupByLibrary.simpleMessage("丘を超えて"),
        "moveSelectedPhotosToOneDate":
            MessageLookupByLibrary.simpleMessage("選択した写真を1つの日付に移動"),
        "moveToAlbum": MessageLookupByLibrary.simpleMessage("アルバムに移動"),
        "moveToHiddenAlbum": MessageLookupByLibrary.simpleMessage("隠しアルバムに移動"),
        "movedSuccessfullyTo": m51,
        "movedToTrash": MessageLookupByLibrary.simpleMessage("ごみ箱へ移動"),
        "movingFilesToAlbum":
            MessageLookupByLibrary.simpleMessage("アルバムにファイルを移動中"),
        "name": MessageLookupByLibrary.simpleMessage("名前順"),
        "nameTheAlbum": MessageLookupByLibrary.simpleMessage("アルバムに名前を付けよう"),
        "networkConnectionRefusedErr": MessageLookupByLibrary.simpleMessage(
            "Enteに接続できませんでした。しばらくしてから再試行してください。エラーが解決しない場合は、サポートにお問い合わせください。"),
        "networkHostLookUpErr": MessageLookupByLibrary.simpleMessage(
            "Enteに接続できませんでした。ネットワーク設定を確認し、エラーが解決しない場合はサポートにお問い合わせください。"),
        "never": MessageLookupByLibrary.simpleMessage("なし"),
        "newAlbum": MessageLookupByLibrary.simpleMessage("新しいアルバム"),
        "newLocation": MessageLookupByLibrary.simpleMessage("新しいロケーション"),
        "newPerson": MessageLookupByLibrary.simpleMessage("新しい人物"),
        "newRange": MessageLookupByLibrary.simpleMessage("範囲を追加"),
        "newToEnte": MessageLookupByLibrary.simpleMessage("Enteを初めて使用する"),
        "newest": MessageLookupByLibrary.simpleMessage("新しい順"),
        "next": MessageLookupByLibrary.simpleMessage("次へ"),
        "no": MessageLookupByLibrary.simpleMessage("いいえ"),
        "noAlbumsSharedByYouYet":
            MessageLookupByLibrary.simpleMessage("あなたが共有したアルバムはまだありません"),
        "noDeviceFound": MessageLookupByLibrary.simpleMessage("デバイスが見つかりません"),
        "noDeviceLimit": MessageLookupByLibrary.simpleMessage("なし"),
        "noDeviceThatCanBeDeleted":
            MessageLookupByLibrary.simpleMessage("削除できるファイルがありません"),
        "noDuplicates": MessageLookupByLibrary.simpleMessage("✨ 重複なし"),
        "noEnteAccountExclamation":
            MessageLookupByLibrary.simpleMessage("アカウントがありません！"),
        "noExifData": MessageLookupByLibrary.simpleMessage("EXIFデータはありません"),
        "noFacesFound": MessageLookupByLibrary.simpleMessage("顔が見つかりません"),
        "noHiddenPhotosOrVideos":
            MessageLookupByLibrary.simpleMessage("非表示の写真やビデオはありません"),
        "noImagesWithLocation":
            MessageLookupByLibrary.simpleMessage("位置情報のある画像がありません"),
        "noInternetConnection":
            MessageLookupByLibrary.simpleMessage("インターネット接続なし"),
        "noPhotosAreBeingBackedUpRightNow":
            MessageLookupByLibrary.simpleMessage("現在バックアップされている写真はありません"),
        "noPhotosFoundHere": MessageLookupByLibrary.simpleMessage("写真が見つかりません"),
        "noQuickLinksSelected":
            MessageLookupByLibrary.simpleMessage("クイックリンクが選択されていません"),
        "noRecoveryKey": MessageLookupByLibrary.simpleMessage("リカバリーキーがないですか？"),
        "noRecoveryKeyNoDecryption": MessageLookupByLibrary.simpleMessage(
            "あなたのデータはエンドツーエンド暗号化されており、パスワードかリカバリーキーがない場合、データを復号することはできません"),
        "noResults": MessageLookupByLibrary.simpleMessage("該当なし"),
        "noResultsFound":
            MessageLookupByLibrary.simpleMessage("一致する結果が見つかりませんでした"),
        "noSuggestionsForPerson": m52,
        "noSystemLockFound":
            MessageLookupByLibrary.simpleMessage("システムロックが見つかりませんでした"),
        "notPersonLabel": m53,
        "notThisPerson": MessageLookupByLibrary.simpleMessage("この人ではありませんか？"),
        "nothingSharedWithYouYet":
            MessageLookupByLibrary.simpleMessage("あなたに共有されたものはありません"),
        "nothingToSeeHere":
            MessageLookupByLibrary.simpleMessage("ここに表示されるものはありません！ 👀"),
        "notifications": MessageLookupByLibrary.simpleMessage("通知"),
        "ok": MessageLookupByLibrary.simpleMessage("OK"),
        "onDevice": MessageLookupByLibrary.simpleMessage("デバイス上"),
        "onEnte": MessageLookupByLibrary.simpleMessage(
            "<branding>Ente</branding>が保管"),
        "onTheRoad": MessageLookupByLibrary.simpleMessage("再び道で"),
<<<<<<< HEAD
        "onThisDay": MessageLookupByLibrary.simpleMessage("On this day"),
        "onlyFamilyAdminCanChangeCode": m53,
=======
        "onlyFamilyAdminCanChangeCode": m54,
>>>>>>> 4f347c1a
        "onlyThem": MessageLookupByLibrary.simpleMessage("この人のみ"),
        "oops": MessageLookupByLibrary.simpleMessage("Oops"),
        "oopsCouldNotSaveEdits":
            MessageLookupByLibrary.simpleMessage("編集を保存できませんでした"),
        "oopsSomethingWentWrong":
            MessageLookupByLibrary.simpleMessage("問題が発生しました"),
        "openAlbumInBrowser":
            MessageLookupByLibrary.simpleMessage("ブラウザでアルバムを開く"),
        "openAlbumInBrowserTitle": MessageLookupByLibrary.simpleMessage(
            "このアルバムに写真を追加するには、Webアプリを使用してください"),
        "openFile": MessageLookupByLibrary.simpleMessage("ファイルを開く"),
        "openSettings": MessageLookupByLibrary.simpleMessage("設定を開く"),
        "openTheItem": MessageLookupByLibrary.simpleMessage("• アイテムを開く"),
        "openstreetmapContributors":
            MessageLookupByLibrary.simpleMessage("OpenStreetMap のコントリビューター"),
        "optionalAsShortAsYouLike":
            MessageLookupByLibrary.simpleMessage("省略可能、好きなだけお書きください..."),
        "orMergeWithExistingPerson":
            MessageLookupByLibrary.simpleMessage("既存のものと統合する"),
        "orPickAnExistingOne":
            MessageLookupByLibrary.simpleMessage("または既存のものを選択"),
        "orPickFromYourContacts":
            MessageLookupByLibrary.simpleMessage("または連絡先から選択"),
        "pair": MessageLookupByLibrary.simpleMessage("ペアリング"),
        "pairWithPin": MessageLookupByLibrary.simpleMessage("PINを使ってペアリングする"),
        "pairingComplete": MessageLookupByLibrary.simpleMessage("ペアリング完了"),
        "panorama": MessageLookupByLibrary.simpleMessage("パノラマ"),
        "partyWithThem": m55,
        "passKeyPendingVerification":
            MessageLookupByLibrary.simpleMessage("検証はまだ保留中です"),
        "passkey": MessageLookupByLibrary.simpleMessage("パスキー"),
        "passkeyAuthTitle": MessageLookupByLibrary.simpleMessage("パスキーの検証"),
        "password": MessageLookupByLibrary.simpleMessage("パスワード"),
        "passwordChangedSuccessfully":
            MessageLookupByLibrary.simpleMessage("パスワードの変更に成功しました"),
        "passwordLock": MessageLookupByLibrary.simpleMessage("パスワード保護"),
        "passwordStrength": m56,
        "passwordStrengthInfo": MessageLookupByLibrary.simpleMessage(
            "パスワードの長さ、使用される文字の種類を考慮してパスワードの強度は計算されます。"),
        "passwordWarning": MessageLookupByLibrary.simpleMessage(
            "このパスワードを忘れると、<underline>あなたのデータを復号することは私達にもできません</underline>"),
        "paymentDetails": MessageLookupByLibrary.simpleMessage("お支払い情報"),
        "paymentFailed": MessageLookupByLibrary.simpleMessage("支払いに失敗しました"),
        "paymentFailedMessage": MessageLookupByLibrary.simpleMessage(
            "残念ながらお支払いに失敗しました。サポートにお問い合わせください。お手伝いします！"),
        "paymentFailedTalkToProvider": m57,
        "pendingItems": MessageLookupByLibrary.simpleMessage("処理待ちの項目"),
        "pendingSync": MessageLookupByLibrary.simpleMessage("同期を保留中"),
        "people": MessageLookupByLibrary.simpleMessage("人物"),
        "peopleUsingYourCode":
            MessageLookupByLibrary.simpleMessage("あなたのコードを使っている人"),
        "permDeleteWarning":
            MessageLookupByLibrary.simpleMessage("ゴミ箱を空にしました\n\nこの操作はもとに戻せません"),
        "permanentlyDelete": MessageLookupByLibrary.simpleMessage("完全に削除"),
        "permanentlyDeleteFromDevice":
            MessageLookupByLibrary.simpleMessage("デバイスから完全に削除しますか？"),
        "personIsAge": m58,
        "personName": MessageLookupByLibrary.simpleMessage("人名名"),
        "personTurningAge": m59,
        "pets": MessageLookupByLibrary.simpleMessage("毛むくじゃらな仲間たち"),
        "photoDescriptions": MessageLookupByLibrary.simpleMessage("写真の説明"),
        "photoGridSize": MessageLookupByLibrary.simpleMessage("写真のグリッドサイズ"),
        "photoSmallCase": MessageLookupByLibrary.simpleMessage("写真"),
        "photocountPhotos": m60,
        "photos": MessageLookupByLibrary.simpleMessage("写真"),
        "photosAddedByYouWillBeRemovedFromTheAlbum":
            MessageLookupByLibrary.simpleMessage("あなたの追加した写真はこのアルバムから削除されます"),
        "photosKeepRelativeTimeDifference":
            MessageLookupByLibrary.simpleMessage("写真はお互いの相対的な時間差を維持します"),
        "pickCenterPoint": MessageLookupByLibrary.simpleMessage("中心点を選択"),
        "pinAlbum": MessageLookupByLibrary.simpleMessage("アルバムをピンする"),
        "pinLock": MessageLookupByLibrary.simpleMessage("PINロック"),
        "playOnTv": MessageLookupByLibrary.simpleMessage("TVでアルバムを再生"),
        "playOriginal": MessageLookupByLibrary.simpleMessage("元動画を再生"),
        "playStoreFreeTrialValidTill": m62,
        "playStream": MessageLookupByLibrary.simpleMessage("再生"),
        "playstoreSubscription":
            MessageLookupByLibrary.simpleMessage("PlayStoreサブスクリプション"),
        "pleaseCheckYourInternetConnectionAndTryAgain":
            MessageLookupByLibrary.simpleMessage("インターネット接続を確認して、再試行してください。"),
        "pleaseContactSupportAndWeWillBeHappyToHelp":
            MessageLookupByLibrary.simpleMessage(
                "Support@ente.ioにお問い合わせください、お手伝いいたします。"),
        "pleaseContactSupportIfTheProblemPersists":
            MessageLookupByLibrary.simpleMessage("問題が解決しない場合はサポートにお問い合わせください"),
        "pleaseEmailUsAt": m63,
        "pleaseGrantPermissions":
            MessageLookupByLibrary.simpleMessage("権限を付与してください"),
        "pleaseLoginAgain": MessageLookupByLibrary.simpleMessage("もう一度試してください"),
        "pleaseSelectQuickLinksToRemove":
            MessageLookupByLibrary.simpleMessage("削除するクイックリンクを選択してください"),
        "pleaseSendTheLogsTo": m64,
        "pleaseTryAgain": MessageLookupByLibrary.simpleMessage("もう一度試してください"),
        "pleaseVerifyTheCodeYouHaveEntered":
            MessageLookupByLibrary.simpleMessage("入力したコードを確認してください"),
        "pleaseWait": MessageLookupByLibrary.simpleMessage("お待ち下さい"),
        "pleaseWaitDeletingAlbum":
            MessageLookupByLibrary.simpleMessage("お待ちください、アルバムを削除しています"),
        "pleaseWaitForSometimeBeforeRetrying":
            MessageLookupByLibrary.simpleMessage("再試行する前にしばらくお待ちください"),
        "pleaseWaitThisWillTakeAWhile":
            MessageLookupByLibrary.simpleMessage("しばらくお待ちください。時間がかかります。"),
        "posingWithThem": m65,
        "preparingLogs": MessageLookupByLibrary.simpleMessage("ログを準備中..."),
        "preserveMore": MessageLookupByLibrary.simpleMessage("もっと保存する"),
        "pressAndHoldToPlayVideo":
            MessageLookupByLibrary.simpleMessage("長押しで動画を再生"),
        "pressAndHoldToPlayVideoDetailed":
            MessageLookupByLibrary.simpleMessage("画像の長押しで動画を再生"),
        "previous": MessageLookupByLibrary.simpleMessage("前"),
        "privacy": MessageLookupByLibrary.simpleMessage("プライバシー"),
        "privacyPolicyTitle":
            MessageLookupByLibrary.simpleMessage("プライバシーポリシー"),
        "privateBackups": MessageLookupByLibrary.simpleMessage("プライベートバックアップ"),
        "privateSharing": MessageLookupByLibrary.simpleMessage("プライベート共有"),
        "proceed": MessageLookupByLibrary.simpleMessage("続行"),
        "processed": MessageLookupByLibrary.simpleMessage("処理完了"),
        "processing": MessageLookupByLibrary.simpleMessage("処理中"),
        "processingImport": m66,
        "processingVideos": MessageLookupByLibrary.simpleMessage("動画を処理中"),
        "publicLinkCreated":
            MessageLookupByLibrary.simpleMessage("公開リンクが作成されました"),
        "publicLinkEnabled":
            MessageLookupByLibrary.simpleMessage("公開リンクを有効にしました"),
        "queued": MessageLookupByLibrary.simpleMessage("処理待ち"),
        "quickLinks": MessageLookupByLibrary.simpleMessage("クイックリンク"),
        "radius": MessageLookupByLibrary.simpleMessage("半径"),
        "raiseTicket": MessageLookupByLibrary.simpleMessage("サポートを受ける"),
        "rateTheApp": MessageLookupByLibrary.simpleMessage("アプリを評価"),
        "rateUs": MessageLookupByLibrary.simpleMessage("評価して下さい"),
        "rateUsOnStore": m67,
        "reassignMe": MessageLookupByLibrary.simpleMessage("\"自分\" を再割り当て"),
        "reassignedToName": m68,
        "reassigningLoading": MessageLookupByLibrary.simpleMessage("再割り当て中..."),
        "recover": MessageLookupByLibrary.simpleMessage("復元"),
        "recoverAccount": MessageLookupByLibrary.simpleMessage("アカウントを復元"),
        "recoverButton": MessageLookupByLibrary.simpleMessage("復元"),
        "recoveryAccount": MessageLookupByLibrary.simpleMessage("アカウントを復元"),
        "recoveryInitiated":
            MessageLookupByLibrary.simpleMessage("リカバリが開始されました"),
        "recoveryInitiatedDesc": m69,
        "recoveryKey": MessageLookupByLibrary.simpleMessage("リカバリーキー"),
        "recoveryKeyCopiedToClipboard":
            MessageLookupByLibrary.simpleMessage("リカバリーキーはクリップボードにコピーされました"),
        "recoveryKeyOnForgotPassword": MessageLookupByLibrary.simpleMessage(
            "パスワードを忘れてしまったら、このリカバリーキーがあなたのデータを復元する唯一の方法です。"),
        "recoveryKeySaveDescription": MessageLookupByLibrary.simpleMessage(
            "リカバリーキーは私達も保管しません。この24個の単語を安全な場所に保管してください。"),
        "recoveryKeySuccessBody": MessageLookupByLibrary.simpleMessage(
            "リカバリーキーは有効です。ご確認いただきありがとうございます。\n\nリカバリーキーは今後も安全にバックアップしておいてください。"),
        "recoveryKeyVerified":
            MessageLookupByLibrary.simpleMessage("リカバリキーが確認されました"),
        "recoveryKeyVerifyReason": MessageLookupByLibrary.simpleMessage(
            "パスワードを忘れた場合、リカバリーキーは写真を復元するための唯一の方法になります。なお、設定 > アカウント でリカバリーキーを確認することができます。\n \n\nここにリカバリーキーを入力して、正しく保存できていることを確認してください。"),
        "recoveryReady": m70,
        "recoverySuccessful":
            MessageLookupByLibrary.simpleMessage("復元に成功しました！"),
        "recoveryWarning": MessageLookupByLibrary.simpleMessage(
            "信頼する連絡先の持ち主があなたのアカウントにアクセスしようとしています"),
        "recoveryWarningBody": m71,
        "recreatePasswordBody": MessageLookupByLibrary.simpleMessage(
            "このデバイスではパスワードを確認する能力が足りません。\n\n恐れ入りますが、リカバリーキーを入力してパスワードを再生成する必要があります。"),
        "recreatePasswordTitle":
            MessageLookupByLibrary.simpleMessage("パスワードを再生成"),
        "reddit": MessageLookupByLibrary.simpleMessage("Reddit"),
        "reenterPassword":
            MessageLookupByLibrary.simpleMessage("パスワードを再入力してください"),
        "reenterPin": MessageLookupByLibrary.simpleMessage("PINを再入力してください"),
        "referFriendsAnd2xYourPlan":
            MessageLookupByLibrary.simpleMessage("友達に紹介して2倍"),
        "referralStep1":
            MessageLookupByLibrary.simpleMessage("1. このコードを友達に贈りましょう"),
        "referralStep2": MessageLookupByLibrary.simpleMessage("2. 友達が有料プランに登録"),
        "referralStep3": m72,
        "referrals": MessageLookupByLibrary.simpleMessage("リフェラル"),
        "referralsAreCurrentlyPaused":
            MessageLookupByLibrary.simpleMessage("リフェラルは現在一時停止しています"),
        "rejectRecovery": MessageLookupByLibrary.simpleMessage("リカバリを拒否する"),
        "remindToEmptyDeviceTrash": MessageLookupByLibrary.simpleMessage(
            "また、空き領域を取得するには、「設定」→「ストレージ」から「最近削除した項目」を空にします"),
        "remindToEmptyEnteTrash": MessageLookupByLibrary.simpleMessage(
            "「ゴミ箱」も空にするとアカウントのストレージが解放されます"),
        "remoteImages": MessageLookupByLibrary.simpleMessage("デバイス上にない画像"),
        "remoteThumbnails":
            MessageLookupByLibrary.simpleMessage("リモートのサムネイル画像"),
        "remoteVideos": MessageLookupByLibrary.simpleMessage("デバイス上にない動画"),
        "remove": MessageLookupByLibrary.simpleMessage("削除"),
        "removeDuplicates": MessageLookupByLibrary.simpleMessage("重複した項目を削除"),
        "removeDuplicatesDesc":
            MessageLookupByLibrary.simpleMessage("完全に重複しているファイルを確認し、削除します。"),
        "removeFromAlbum": MessageLookupByLibrary.simpleMessage("アルバムから削除"),
        "removeFromAlbumTitle":
            MessageLookupByLibrary.simpleMessage("アルバムから削除しますか？"),
        "removeFromFavorite":
            MessageLookupByLibrary.simpleMessage("お気に入りリストから外す"),
        "removeInvite": MessageLookupByLibrary.simpleMessage("招待を削除"),
        "removeLink": MessageLookupByLibrary.simpleMessage("リンクを削除"),
        "removeParticipant": MessageLookupByLibrary.simpleMessage("参加者を削除"),
        "removeParticipantBody": m73,
        "removePersonLabel": MessageLookupByLibrary.simpleMessage("人名を削除"),
        "removePublicLink": MessageLookupByLibrary.simpleMessage("公開リンクを削除"),
        "removePublicLinks": MessageLookupByLibrary.simpleMessage("公開リンクを削除"),
        "removeShareItemsWarning": MessageLookupByLibrary.simpleMessage(
            "削除したアイテムのいくつかは他の人によって追加されました。あなたはそれらへのアクセスを失います"),
        "removeWithQuestionMark":
            MessageLookupByLibrary.simpleMessage("削除しますか?"),
        "removeYourselfAsTrustedContact":
            MessageLookupByLibrary.simpleMessage("あなた自身を信頼できる連絡先から削除"),
        "removingFromFavorites":
            MessageLookupByLibrary.simpleMessage("お気に入りから削除しています..."),
        "rename": MessageLookupByLibrary.simpleMessage("名前変更"),
        "renameAlbum": MessageLookupByLibrary.simpleMessage("アルバムの名前変更"),
        "renameFile": MessageLookupByLibrary.simpleMessage("ファイル名を変更"),
        "renewSubscription":
            MessageLookupByLibrary.simpleMessage("サブスクリプションの更新"),
        "renewsOn": m74,
        "reportABug": MessageLookupByLibrary.simpleMessage("バグを報告"),
        "reportBug": MessageLookupByLibrary.simpleMessage("バグを報告"),
        "resendEmail": MessageLookupByLibrary.simpleMessage("メールを再送信"),
        "resetIgnoredFiles":
            MessageLookupByLibrary.simpleMessage("アップロード時に無視されるファイルをリセット"),
        "resetPasswordTitle":
            MessageLookupByLibrary.simpleMessage("パスワードをリセット"),
        "resetPerson": MessageLookupByLibrary.simpleMessage("削除"),
        "resetToDefault": MessageLookupByLibrary.simpleMessage("初期設定にリセット"),
        "restore": MessageLookupByLibrary.simpleMessage("復元"),
        "restoreToAlbum": MessageLookupByLibrary.simpleMessage("アルバムに戻す"),
        "restoringFiles": MessageLookupByLibrary.simpleMessage("ファイルを復元中..."),
        "resumableUploads": MessageLookupByLibrary.simpleMessage("再開可能なアップロード"),
        "retry": MessageLookupByLibrary.simpleMessage("リトライ"),
        "review": MessageLookupByLibrary.simpleMessage("確認"),
        "reviewDeduplicateItems":
            MessageLookupByLibrary.simpleMessage("重複だと思うファイルを確認して削除してください"),
        "reviewSuggestions": MessageLookupByLibrary.simpleMessage("提案を確認"),
        "right": MessageLookupByLibrary.simpleMessage("右"),
        "roadtripWithThem": m75,
        "rotate": MessageLookupByLibrary.simpleMessage("回転"),
        "rotateLeft": MessageLookupByLibrary.simpleMessage("左に回転"),
        "rotateRight": MessageLookupByLibrary.simpleMessage("右に回転"),
        "safelyStored": MessageLookupByLibrary.simpleMessage("保管されています"),
        "save": MessageLookupByLibrary.simpleMessage("保存"),
        "saveChangesBeforeLeavingQuestion":
            MessageLookupByLibrary.simpleMessage("その前に変更を保存しますか？"),
        "saveCollage": MessageLookupByLibrary.simpleMessage("コラージュを保存"),
        "saveCopy": MessageLookupByLibrary.simpleMessage("コピーを保存"),
        "saveKey": MessageLookupByLibrary.simpleMessage("キーを保存"),
        "savePerson": MessageLookupByLibrary.simpleMessage("人物を保存"),
        "saveYourRecoveryKeyIfYouHaventAlready":
            MessageLookupByLibrary.simpleMessage("リカバリーキーを保存してください"),
        "saving": MessageLookupByLibrary.simpleMessage("保存中…"),
        "savingEdits": MessageLookupByLibrary.simpleMessage("編集を保存中..."),
        "scanCode": MessageLookupByLibrary.simpleMessage("コードをスキャン"),
        "scanThisBarcodeWithnyourAuthenticatorApp":
            MessageLookupByLibrary.simpleMessage("認証アプリでQRコードをスキャンして下さい。"),
        "search": MessageLookupByLibrary.simpleMessage("検索"),
        "searchAlbumsEmptySection":
            MessageLookupByLibrary.simpleMessage("アルバム"),
        "searchByAlbumNameHint": MessageLookupByLibrary.simpleMessage("アルバム名"),
        "searchByExamples": MessageLookupByLibrary.simpleMessage(
            "• アルバム名 (e.g. \"Camera\")\n• ファイルの種類 (e.g. \"Videos\", \".gif\")\n• 年月日 (e.g. \"2022\", \"January\")\n• ホリデー (e.g. \"Christmas\")\n• 写真の説明文 (e.g. “#fun”)"),
        "searchCaptionEmptySection": MessageLookupByLibrary.simpleMessage(
            "写真情報に \"#trip\" のように説明を追加すれば、ここで簡単に見つけることができます"),
        "searchDatesEmptySection":
            MessageLookupByLibrary.simpleMessage("日付、月または年で検索"),
        "searchDiscoverEmptySection":
            MessageLookupByLibrary.simpleMessage("処理と同期が完了すると、画像がここに表示されます"),
        "searchFaceEmptySection":
            MessageLookupByLibrary.simpleMessage("学習が完了すると、ここに人が表示されます"),
        "searchFileTypesAndNamesEmptySection":
            MessageLookupByLibrary.simpleMessage("ファイルの種類と名前"),
        "searchHint1": MessageLookupByLibrary.simpleMessage("デバイス上で高速検索"),
        "searchHint2": MessageLookupByLibrary.simpleMessage("写真の日付、説明"),
        "searchHint3": MessageLookupByLibrary.simpleMessage("アルバム、ファイル名、種類"),
        "searchHint4": MessageLookupByLibrary.simpleMessage("場所"),
        "searchHint5":
            MessageLookupByLibrary.simpleMessage("近日公開: フェイスとマジック検索 ✨"),
        "searchLocationEmptySection":
            MessageLookupByLibrary.simpleMessage("当時の直近で撮影された写真をグループ化"),
        "searchPeopleEmptySection":
            MessageLookupByLibrary.simpleMessage("友達を招待すると、共有される写真はここから閲覧できます"),
        "searchPersonsEmptySection":
            MessageLookupByLibrary.simpleMessage("処理と同期が完了すると、ここに人々が表示されます"),
        "searchResultCount": m76,
        "searchSectionsLengthMismatch": m77,
        "security": MessageLookupByLibrary.simpleMessage("セキュリティ"),
        "seePublicAlbumLinksInApp":
            MessageLookupByLibrary.simpleMessage("アプリ内で公開アルバムのリンクを見る"),
        "selectALocation": MessageLookupByLibrary.simpleMessage("場所を選択"),
        "selectALocationFirst":
            MessageLookupByLibrary.simpleMessage("先に場所を選択してください"),
        "selectAlbum": MessageLookupByLibrary.simpleMessage("アルバムを選択"),
        "selectAll": MessageLookupByLibrary.simpleMessage("全て選択"),
        "selectAllShort": MessageLookupByLibrary.simpleMessage("すべて"),
        "selectCoverPhoto": MessageLookupByLibrary.simpleMessage("カバー写真を選択"),
        "selectDate": MessageLookupByLibrary.simpleMessage("日付を選択する"),
        "selectFoldersForBackup":
            MessageLookupByLibrary.simpleMessage("バックアップするフォルダを選択"),
        "selectItemsToAdd":
            MessageLookupByLibrary.simpleMessage("追加するアイテムを選んでください"),
        "selectLanguage": MessageLookupByLibrary.simpleMessage("言語を選ぶ"),
        "selectMailApp": MessageLookupByLibrary.simpleMessage("メールアプリを選択"),
        "selectMorePhotos": MessageLookupByLibrary.simpleMessage("さらに写真を選択"),
        "selectOneDateAndTime":
            MessageLookupByLibrary.simpleMessage("日付と時刻を1つ選択してください"),
        "selectOneDateAndTimeForAll":
            MessageLookupByLibrary.simpleMessage("すべてに対して日付と時刻を1つ選択してください"),
        "selectPersonToLink": MessageLookupByLibrary.simpleMessage("リンクする人を選択"),
        "selectReason": MessageLookupByLibrary.simpleMessage(""),
        "selectStartOfRange":
            MessageLookupByLibrary.simpleMessage("範囲の開始位置を選択"),
        "selectTime": MessageLookupByLibrary.simpleMessage("時刻を選択"),
        "selectYourFace": MessageLookupByLibrary.simpleMessage("あなたの顔を選択"),
        "selectYourPlan": MessageLookupByLibrary.simpleMessage("プランを選びましょう"),
        "selectedFilesAreNotOnEnte":
            MessageLookupByLibrary.simpleMessage("選択したファイルはEnte上にありません"),
        "selectedFoldersWillBeEncryptedAndBackedUp":
            MessageLookupByLibrary.simpleMessage("選ばれたフォルダは暗号化されバックアップされます"),
        "selectedItemsWillBeDeletedFromAllAlbumsAndMoved":
            MessageLookupByLibrary.simpleMessage(
                "選択したアイテムはすべてのアルバムから削除され、ゴミ箱に移動されます。"),
        "selectedItemsWillBeRemovedFromThisPerson":
            MessageLookupByLibrary.simpleMessage(
                "選択したアイテムはこの人としての登録が解除されますが、ライブラリからは削除されません。"),
        "selectedPhotos": m78,
        "selectedPhotosWithYours": m79,
        "selfiesWithThem": m80,
        "send": MessageLookupByLibrary.simpleMessage("送信"),
        "sendEmail": MessageLookupByLibrary.simpleMessage("メールを送信する"),
        "sendInvite": MessageLookupByLibrary.simpleMessage("招待を送る"),
        "sendLink": MessageLookupByLibrary.simpleMessage("リンクを送信"),
        "serverEndpoint": MessageLookupByLibrary.simpleMessage("サーバーエンドポイント"),
        "sessionExpired": MessageLookupByLibrary.simpleMessage("セッション切れ"),
        "sessionIdMismatch":
            MessageLookupByLibrary.simpleMessage("セッションIDが一致しません"),
        "setAPassword": MessageLookupByLibrary.simpleMessage("パスワードを設定"),
        "setAs": MessageLookupByLibrary.simpleMessage("設定："),
        "setCover": MessageLookupByLibrary.simpleMessage("カバー画像をセット"),
        "setLabel": MessageLookupByLibrary.simpleMessage("セット"),
        "setNewPassword": MessageLookupByLibrary.simpleMessage("新しいパスワードを設定"),
        "setNewPin": MessageLookupByLibrary.simpleMessage("新しいPINを設定"),
        "setPasswordTitle": MessageLookupByLibrary.simpleMessage("パスワードを決定"),
        "setRadius": MessageLookupByLibrary.simpleMessage("半径の設定"),
        "setupComplete": MessageLookupByLibrary.simpleMessage("セットアップ完了"),
        "share": MessageLookupByLibrary.simpleMessage("共有"),
        "shareALink": MessageLookupByLibrary.simpleMessage("リンクをシェアする"),
        "shareAlbumHint":
            MessageLookupByLibrary.simpleMessage("アルバムを開いて右上のシェアボタンをタップ"),
        "shareAnAlbumNow": MessageLookupByLibrary.simpleMessage("アルバムを共有"),
        "shareLink": MessageLookupByLibrary.simpleMessage("リンクの共有"),
        "shareMyVerificationID": m81,
        "shareOnlyWithThePeopleYouWant":
            MessageLookupByLibrary.simpleMessage("選んだ人と共有します"),
        "shareTextConfirmOthersVerificationID": m82,
        "shareTextRecommendUsingEnte": MessageLookupByLibrary.simpleMessage(
            "Enteをダウンロードして、写真や動画の共有を簡単に！\n\nhttps://ente.io"),
        "shareTextReferralCode": m83,
        "shareWithNonenteUsers":
            MessageLookupByLibrary.simpleMessage("Enteを使っていない人に共有"),
        "shareWithPeopleSectionTitle": m84,
        "shareYourFirstAlbum":
            MessageLookupByLibrary.simpleMessage("アルバムの共有をしてみましょう"),
        "sharedAlbumSectionDescription": MessageLookupByLibrary.simpleMessage(
            "無料プランのユーザーを含む、他のEnteユーザーと共有および共同アルバムを作成します。"),
        "sharedByMe": MessageLookupByLibrary.simpleMessage("あなたが共有しました"),
        "sharedByYou": MessageLookupByLibrary.simpleMessage("あなたが共有しました"),
        "sharedPhotoNotifications":
            MessageLookupByLibrary.simpleMessage("新しい共有写真"),
        "sharedPhotoNotificationsExplanation":
            MessageLookupByLibrary.simpleMessage("誰かが写真を共有アルバムに追加した時に通知を受け取る"),
        "sharedWith": m85,
        "sharedWithMe": MessageLookupByLibrary.simpleMessage("あなたと共有されたアルバム"),
        "sharedWithYou": MessageLookupByLibrary.simpleMessage("あなたと共有されています"),
        "sharing": MessageLookupByLibrary.simpleMessage("共有中..."),
        "shiftDatesAndTime": MessageLookupByLibrary.simpleMessage("日付と時間のシフト"),
        "showMemories": MessageLookupByLibrary.simpleMessage("思い出を表示"),
        "showPerson": MessageLookupByLibrary.simpleMessage("人物を表示"),
        "signOutFromOtherDevices":
            MessageLookupByLibrary.simpleMessage("他のデバイスからサインアウトする"),
        "signOutOtherBody": MessageLookupByLibrary.simpleMessage(
            "他の誰かがあなたのパスワードを知っている可能性があると判断した場合は、あなたのアカウントを使用している他のすべてのデバイスから強制的にサインアウトできます。"),
        "signOutOtherDevices":
            MessageLookupByLibrary.simpleMessage("他のデバイスからサインアウトする"),
        "signUpTerms": MessageLookupByLibrary.simpleMessage(
            "<u-terms>利用規約</u-terms>と<u-policy>プライバシーポリシー</u-policy>に同意します"),
        "singleFileDeleteFromDevice": m86,
        "singleFileDeleteHighlight":
            MessageLookupByLibrary.simpleMessage("全てのアルバムから削除されます。"),
        "singleFileInBothLocalAndRemote": m87,
        "singleFileInRemoteOnly": m88,
        "skip": MessageLookupByLibrary.simpleMessage("スキップ"),
        "social": MessageLookupByLibrary.simpleMessage("SNS"),
        "someItemsAreInBothEnteAndYourDevice":
            MessageLookupByLibrary.simpleMessage(
                "いくつかの項目は、Enteとお使いのデバイス上の両方にあります。"),
        "someOfTheFilesYouAreTryingToDeleteAre":
            MessageLookupByLibrary.simpleMessage(
                "削除しようとしているファイルのいくつかは、お使いのデバイス上にのみあり、削除した場合は復元できません"),
        "someoneSharingAlbumsWithYouShouldSeeTheSameId":
            MessageLookupByLibrary.simpleMessage(
                "アルバムを共有している人はデバイス上で同じIDを見るはずです。"),
        "somethingWentWrong":
            MessageLookupByLibrary.simpleMessage("エラーが発生しました"),
        "somethingWentWrongPleaseTryAgain":
            MessageLookupByLibrary.simpleMessage("問題が起きてしまいました、もう一度試してください"),
        "sorry": MessageLookupByLibrary.simpleMessage("すみません"),
        "sorryCouldNotAddToFavorites":
            MessageLookupByLibrary.simpleMessage("お気に入りに追加できませんでした。"),
        "sorryCouldNotRemoveFromFavorites":
            MessageLookupByLibrary.simpleMessage("お気に入りから削除できませんでした"),
        "sorryTheCodeYouveEnteredIsIncorrect":
            MessageLookupByLibrary.simpleMessage("入力されたコードは正しくありません"),
        "sorryWeCouldNotGenerateSecureKeysOnThisDevicennplease":
            MessageLookupByLibrary.simpleMessage(
                "このデバイスでは安全な鍵を生成することができませんでした。\n\n他のデバイスからサインアップを試みてください。"),
        "sort": MessageLookupByLibrary.simpleMessage("並び替え"),
        "sortAlbumsBy": MessageLookupByLibrary.simpleMessage("並び替え"),
        "sortNewestFirst": MessageLookupByLibrary.simpleMessage("新しい順"),
        "sortOldestFirst": MessageLookupByLibrary.simpleMessage("古い順"),
        "sparkleSuccess": MessageLookupByLibrary.simpleMessage("成功✨"),
        "sportsWithThem": m89,
        "spotlightOnThem": m90,
        "spotlightOnYourself":
            MessageLookupByLibrary.simpleMessage("あなた自身にスポットライト！"),
        "startAccountRecoveryTitle":
            MessageLookupByLibrary.simpleMessage("リカバリを開始"),
        "startBackup": MessageLookupByLibrary.simpleMessage("バックアップを開始"),
        "status": MessageLookupByLibrary.simpleMessage("ステータス"),
        "stopCastingBody": MessageLookupByLibrary.simpleMessage("キャストを停止しますか？"),
        "stopCastingTitle": MessageLookupByLibrary.simpleMessage("キャストを停止"),
        "storage": MessageLookupByLibrary.simpleMessage("ストレージ"),
        "storageBreakupFamily": MessageLookupByLibrary.simpleMessage("ファミリー"),
        "storageBreakupYou": MessageLookupByLibrary.simpleMessage("あなた"),
        "storageInGB": m91,
        "storageLimitExceeded":
            MessageLookupByLibrary.simpleMessage("ストレージの上限を超えました"),
        "storageUsageInfo": m92,
        "streamDetails": MessageLookupByLibrary.simpleMessage("動画の詳細"),
        "strongStrength": MessageLookupByLibrary.simpleMessage("強いパスワード"),
        "subAlreadyLinkedErrMessage": m93,
        "subWillBeCancelledOn": m94,
        "subscribe": MessageLookupByLibrary.simpleMessage("サブスクライブ"),
        "subscribeToEnableSharing": MessageLookupByLibrary.simpleMessage(
            "共有を有効にするには、有料サブスクリプションが必要です。"),
        "subscription": MessageLookupByLibrary.simpleMessage("サブスクリプション"),
        "success": MessageLookupByLibrary.simpleMessage("成功"),
        "successfullyArchived":
            MessageLookupByLibrary.simpleMessage("アーカイブしました"),
        "successfullyHid": MessageLookupByLibrary.simpleMessage("非表示にしました"),
        "successfullyUnarchived":
            MessageLookupByLibrary.simpleMessage("アーカイブを解除しました"),
        "successfullyUnhid": MessageLookupByLibrary.simpleMessage("非表示を解除しました"),
        "suggestFeatures": MessageLookupByLibrary.simpleMessage("機能を提案"),
        "sunrise": MessageLookupByLibrary.simpleMessage("水平線"),
        "support": MessageLookupByLibrary.simpleMessage("サポート"),
        "syncProgress": m95,
        "syncStopped": MessageLookupByLibrary.simpleMessage("同期が停止しました"),
        "syncing": MessageLookupByLibrary.simpleMessage("同期中..."),
        "systemTheme": MessageLookupByLibrary.simpleMessage("システム"),
        "tapToCopy": MessageLookupByLibrary.simpleMessage("タップしてコピー"),
        "tapToEnterCode": MessageLookupByLibrary.simpleMessage("タップしてコードを入力"),
        "tapToUnlock": MessageLookupByLibrary.simpleMessage("タップして解除"),
        "tapToUpload": MessageLookupByLibrary.simpleMessage("タップしてアップロード"),
        "tapToUploadIsIgnoredDue": m96,
        "tempErrorContactSupportIfPersists": MessageLookupByLibrary.simpleMessage(
            "問題が発生したようです。しばらくしてから再試行してください。エラーが解決しない場合は、サポートチームにお問い合わせください。"),
        "terminate": MessageLookupByLibrary.simpleMessage("終了させる"),
        "terminateSession": MessageLookupByLibrary.simpleMessage("セッションを終了"),
        "terms": MessageLookupByLibrary.simpleMessage("規約"),
        "termsOfServicesTitle": MessageLookupByLibrary.simpleMessage("規約"),
        "thankYou": MessageLookupByLibrary.simpleMessage("ありがとうございます"),
        "thankYouForSubscribing":
            MessageLookupByLibrary.simpleMessage("ありがとうございます！"),
        "theDownloadCouldNotBeCompleted":
            MessageLookupByLibrary.simpleMessage("ダウンロードを完了できませんでした"),
        "theLinkYouAreTryingToAccessHasExpired":
            MessageLookupByLibrary.simpleMessage("アクセスしようとしているリンクの期限が切れています。"),
        "theRecoveryKeyYouEnteredIsIncorrect":
            MessageLookupByLibrary.simpleMessage("入力したリカバリーキーが間違っています"),
        "theme": MessageLookupByLibrary.simpleMessage("テーマ"),
        "theseItemsWillBeDeletedFromYourDevice":
            MessageLookupByLibrary.simpleMessage("これらの項目はデバイスから削除されます。"),
        "theyAlsoGetXGb": m97,
        "theyWillBeDeletedFromAllAlbums":
            MessageLookupByLibrary.simpleMessage("全てのアルバムから削除されます。"),
        "thisActionCannotBeUndone":
            MessageLookupByLibrary.simpleMessage("この操作は元に戻せません"),
        "thisAlbumAlreadyHDACollaborativeLink":
            MessageLookupByLibrary.simpleMessage(
                "このアルバムはすでにコラボレーションリンクが生成されています"),
        "thisCanBeUsedToRecoverYourAccountIfYou":
            MessageLookupByLibrary.simpleMessage(
                "2段階認証を失った場合、アカウントを回復するために使用できます。"),
        "thisDevice": MessageLookupByLibrary.simpleMessage("このデバイス"),
        "thisEmailIsAlreadyInUse":
            MessageLookupByLibrary.simpleMessage("このメールアドレスはすでに使用されています。"),
        "thisImageHasNoExifData":
            MessageLookupByLibrary.simpleMessage("この画像にEXIFデータはありません"),
        "thisIsMeExclamation": MessageLookupByLibrary.simpleMessage("これは私です"),
        "thisIsPersonVerificationId": m98,
        "thisIsYourVerificationId":
            MessageLookupByLibrary.simpleMessage("これはあなたの認証IDです"),
        "thisWeekThroughTheYears":
            MessageLookupByLibrary.simpleMessage("毎年のこの週"),
        "thisWeekXYearsAgo": m99,
        "thisWillLogYouOutOfTheFollowingDevice":
            MessageLookupByLibrary.simpleMessage("以下のデバイスからログアウトします:"),
        "thisWillLogYouOutOfThisDevice":
            MessageLookupByLibrary.simpleMessage("ログアウトします"),
        "thisWillMakeTheDateAndTimeOfAllSelected":
            MessageLookupByLibrary.simpleMessage("選択したすべての写真の日付と時刻が同じになります。"),
        "thisWillRemovePublicLinksOfAllSelectedQuickLinks":
            MessageLookupByLibrary.simpleMessage(
                "選択したすべてのクイックリンクの公開リンクを削除します。"),
        "throughTheYears": m100,
        "toEnableAppLockPleaseSetupDevicePasscodeOrScreen":
            MessageLookupByLibrary.simpleMessage(
                "アプリのロックを有効にするには、システム設定でデバイスのパスコードまたは画面ロックを設定してください。"),
        "toHideAPhotoOrVideo":
            MessageLookupByLibrary.simpleMessage("写真や動画を非表示にする"),
        "toResetVerifyEmail": MessageLookupByLibrary.simpleMessage(
            "パスワードのリセットをするには、まずEメールを確認してください"),
        "todaysLogs": MessageLookupByLibrary.simpleMessage("今日のログ"),
        "tooManyIncorrectAttempts":
            MessageLookupByLibrary.simpleMessage("間違った回数が多すぎます"),
        "total": MessageLookupByLibrary.simpleMessage("合計"),
        "totalSize": MessageLookupByLibrary.simpleMessage("合計サイズ"),
        "trash": MessageLookupByLibrary.simpleMessage("ゴミ箱"),
        "trashDaysLeft": m101,
        "trim": MessageLookupByLibrary.simpleMessage("トリミング"),
        "tripInYear": m102,
        "tripToLocation": m103,
        "trustedContacts": MessageLookupByLibrary.simpleMessage("信頼する連絡先"),
        "trustedInviteBody": m104,
        "tryAgain": MessageLookupByLibrary.simpleMessage("もう一度試してください"),
        "turnOnBackupForAutoUpload": MessageLookupByLibrary.simpleMessage(
            "バックアップをオンにすると、このデバイスフォルダに追加されたファイルは自動的にEnteにアップロードされます。"),
        "twitter": MessageLookupByLibrary.simpleMessage("Twitter"),
        "twoMonthsFreeOnYearlyPlans":
            MessageLookupByLibrary.simpleMessage("年次プランでは2ヶ月無料"),
        "twofactor": MessageLookupByLibrary.simpleMessage("二段階認証"),
        "twofactorAuthenticationHasBeenDisabled":
            MessageLookupByLibrary.simpleMessage("二段階認証が無効になりました。"),
        "twofactorAuthenticationPageTitle":
            MessageLookupByLibrary.simpleMessage("2段階認証"),
        "twofactorAuthenticationSuccessfullyReset":
            MessageLookupByLibrary.simpleMessage("2段階認証をリセットしました"),
        "twofactorSetup": MessageLookupByLibrary.simpleMessage("2段階認証のセットアップ"),
        "typeOfGallerGallerytypeIsNotSupportedForRename": m105,
        "unarchive": MessageLookupByLibrary.simpleMessage("アーカイブ解除"),
        "unarchiveAlbum": MessageLookupByLibrary.simpleMessage("アルバムのアーカイブ解除"),
        "unarchiving": MessageLookupByLibrary.simpleMessage("アーカイブを解除中..."),
        "unavailableReferralCode":
            MessageLookupByLibrary.simpleMessage("このコードは利用できません"),
        "uncategorized": MessageLookupByLibrary.simpleMessage("カテゴリなし"),
        "unhide": MessageLookupByLibrary.simpleMessage("再表示"),
        "unhideToAlbum": MessageLookupByLibrary.simpleMessage("アルバムを再表示する"),
        "unhiding": MessageLookupByLibrary.simpleMessage("非表示を解除しています"),
        "unhidingFilesToAlbum":
            MessageLookupByLibrary.simpleMessage("アルバムにファイルを表示しない"),
        "unlock": MessageLookupByLibrary.simpleMessage("ロック解除"),
        "unpinAlbum": MessageLookupByLibrary.simpleMessage("アルバムのピン留めを解除"),
        "unselectAll": MessageLookupByLibrary.simpleMessage("すべての選択を解除"),
        "update": MessageLookupByLibrary.simpleMessage("アップデート"),
        "updateAvailable": MessageLookupByLibrary.simpleMessage("アップデートがあります"),
        "updatingFolderSelection":
            MessageLookupByLibrary.simpleMessage("フォルダの選択を更新しています..."),
        "upgrade": MessageLookupByLibrary.simpleMessage("アップグレード"),
        "uploadIsIgnoredDueToIgnorereason": m106,
        "uploadingFilesToAlbum":
            MessageLookupByLibrary.simpleMessage("アルバムにファイルをアップロード中"),
        "uploadingMultipleMemories": m107,
        "uploadingSingleMemory":
            MessageLookupByLibrary.simpleMessage("1メモリを保存しています..."),
        "upto50OffUntil4thDec":
            MessageLookupByLibrary.simpleMessage("12月4日まで、最大50%オフ。"),
        "usableReferralStorageInfo": MessageLookupByLibrary.simpleMessage(
            "使用可能なストレージは現在のプランによって制限されています。プランをアップグレードすると、あなたが手に入れたストレージが自動的に使用可能になります。"),
        "useAsCover": MessageLookupByLibrary.simpleMessage("カバー写真として使用"),
        "useDifferentPlayerInfo": MessageLookupByLibrary.simpleMessage(
            "この動画の再生に問題がありますか？別のプレイヤーを試すには、ここを長押ししてください。"),
        "usePublicLinksForPeopleNotOnEnte":
            MessageLookupByLibrary.simpleMessage(
                "公開リンクを使用する(Enteを利用しない人と共有できます)"),
        "useRecoveryKey": MessageLookupByLibrary.simpleMessage("リカバリーキーを使用"),
        "useSelectedPhoto": MessageLookupByLibrary.simpleMessage("選択した写真を使用"),
        "usedSpace": MessageLookupByLibrary.simpleMessage("使用済み領域"),
        "validTill": m108,
        "verificationFailedPleaseTryAgain":
            MessageLookupByLibrary.simpleMessage("確認に失敗しました、再試行してください"),
        "verificationId": MessageLookupByLibrary.simpleMessage("確認用ID"),
        "verify": MessageLookupByLibrary.simpleMessage("確認"),
        "verifyEmail": MessageLookupByLibrary.simpleMessage("Eメールの確認"),
        "verifyEmailID": m109,
        "verifyIDLabel": MessageLookupByLibrary.simpleMessage("確認"),
        "verifyPasskey": MessageLookupByLibrary.simpleMessage("パスキーを確認"),
        "verifyPassword": MessageLookupByLibrary.simpleMessage("パスワードの確認"),
        "verifying": MessageLookupByLibrary.simpleMessage("確認中..."),
        "verifyingRecoveryKey":
            MessageLookupByLibrary.simpleMessage("リカバリキーを確認中..."),
        "videoInfo": MessageLookupByLibrary.simpleMessage("ビデオ情報"),
        "videoSmallCase": MessageLookupByLibrary.simpleMessage("ビデオ"),
        "videos": MessageLookupByLibrary.simpleMessage("ビデオ"),
        "viewActiveSessions":
            MessageLookupByLibrary.simpleMessage("アクティブなセッションを表示"),
        "viewAddOnButton": MessageLookupByLibrary.simpleMessage("アドオンを表示"),
        "viewAll": MessageLookupByLibrary.simpleMessage("すべて表示"),
        "viewAllExifData":
            MessageLookupByLibrary.simpleMessage("全ての EXIF データを表示"),
        "viewLargeFiles": MessageLookupByLibrary.simpleMessage("大きなファイル"),
        "viewLargeFilesDesc": MessageLookupByLibrary.simpleMessage(
            "最も多くのストレージを消費しているファイルを表示します。"),
        "viewLogs": MessageLookupByLibrary.simpleMessage("ログを表示"),
        "viewRecoveryKey": MessageLookupByLibrary.simpleMessage("リカバリキーを表示"),
        "viewer": MessageLookupByLibrary.simpleMessage("ビューアー"),
        "visitWebToManage": MessageLookupByLibrary.simpleMessage(
            "サブスクリプションを管理するにはweb.ente.ioをご覧ください"),
        "waitingForVerification":
            MessageLookupByLibrary.simpleMessage("確認を待っています..."),
        "waitingForWifi": MessageLookupByLibrary.simpleMessage("WiFi を待っています"),
        "warning": MessageLookupByLibrary.simpleMessage("警告"),
        "weAreOpenSource":
            MessageLookupByLibrary.simpleMessage("私たちはオープンソースです！"),
        "weDontSupportEditingPhotosAndAlbumsThatYouDont":
            MessageLookupByLibrary.simpleMessage(
                "あなたが所有していない写真やアルバムの編集はサポートされていません"),
        "weHaveSendEmailTo": m112,
        "weakStrength": MessageLookupByLibrary.simpleMessage("弱いパスワード"),
        "welcomeBack": MessageLookupByLibrary.simpleMessage("おかえりなさい！"),
        "whatsNew": MessageLookupByLibrary.simpleMessage("最新情報"),
        "whyAddTrustContact":
            MessageLookupByLibrary.simpleMessage("信頼する連絡先は、データの復旧が必要な際に役立ちます。"),
        "yearShort": MessageLookupByLibrary.simpleMessage("年"),
        "yearly": MessageLookupByLibrary.simpleMessage("年額"),
        "yearsAgo": m113,
        "yes": MessageLookupByLibrary.simpleMessage("はい"),
        "yesCancel": MessageLookupByLibrary.simpleMessage("キャンセル"),
        "yesConvertToViewer":
            MessageLookupByLibrary.simpleMessage("ビューアーに変換する"),
        "yesDelete": MessageLookupByLibrary.simpleMessage("はい、削除"),
        "yesDiscardChanges":
            MessageLookupByLibrary.simpleMessage("はい、変更を破棄します。"),
        "yesLogout": MessageLookupByLibrary.simpleMessage("はい、ログアウトします"),
        "yesRemove": MessageLookupByLibrary.simpleMessage("削除"),
        "yesRenew": MessageLookupByLibrary.simpleMessage("はい、更新する"),
        "yesResetPerson": MessageLookupByLibrary.simpleMessage("リセット"),
        "you": MessageLookupByLibrary.simpleMessage("あなた"),
        "youAndThem": m114,
        "youAreOnAFamilyPlan":
            MessageLookupByLibrary.simpleMessage("ファミリープランに入会しています！"),
        "youAreOnTheLatestVersion":
            MessageLookupByLibrary.simpleMessage("あなたは最新バージョンを使用しています"),
        "youCanAtMaxDoubleYourStorage":
            MessageLookupByLibrary.simpleMessage("* 最大2倍のストレージまで"),
        "youCanManageYourLinksInTheShareTab":
            MessageLookupByLibrary.simpleMessage("作ったリンクは共有タブで管理できます"),
        "youCanTrySearchingForADifferentQuery":
            MessageLookupByLibrary.simpleMessage("別の単語を検索してみてください。"),
        "youCannotDowngradeToThisPlan":
            MessageLookupByLibrary.simpleMessage("このプランにダウングレードはできません"),
        "youCannotShareWithYourself":
            MessageLookupByLibrary.simpleMessage("自分自身と共有することはできません"),
        "youDontHaveAnyArchivedItems":
            MessageLookupByLibrary.simpleMessage("アーカイブした項目はありません"),
        "youHaveSuccessfullyFreedUp": m115,
        "yourAccountHasBeenDeleted":
            MessageLookupByLibrary.simpleMessage("アカウントは削除されました"),
        "yourMap": MessageLookupByLibrary.simpleMessage("あなたの地図"),
        "yourPlanWasSuccessfullyDowngraded":
            MessageLookupByLibrary.simpleMessage("プランはダウングレードされました"),
        "yourPlanWasSuccessfullyUpgraded":
            MessageLookupByLibrary.simpleMessage("プランはアップグレードされました"),
        "yourPurchaseWasSuccessful":
            MessageLookupByLibrary.simpleMessage("決済に成功しました"),
        "yourStorageDetailsCouldNotBeFetched":
            MessageLookupByLibrary.simpleMessage("ストレージの詳細を取得できませんでした"),
        "yourSubscriptionHasExpired":
            MessageLookupByLibrary.simpleMessage("サブスクリプションの有効期限が終了しました"),
        "yourSubscriptionWasUpdatedSuccessfully":
            MessageLookupByLibrary.simpleMessage("サブスクリプションが更新されました"),
        "yourVerificationCodeHasExpired":
            MessageLookupByLibrary.simpleMessage("確認用コードが失効しました"),
        "youveNoDuplicateFilesThatCanBeCleared":
            MessageLookupByLibrary.simpleMessage("削除できる同一ファイルはありません"),
        "youveNoFilesInThisAlbumThatCanBeDeleted":
            MessageLookupByLibrary.simpleMessage("このアルバムには消すファイルがありません"),
        "zoomOutToSeePhotos":
            MessageLookupByLibrary.simpleMessage("ズームアウトして写真を表示")
      };
}<|MERGE_RESOLUTION|>--- conflicted
+++ resolved
@@ -1191,12 +1191,8 @@
         "onEnte": MessageLookupByLibrary.simpleMessage(
             "<branding>Ente</branding>が保管"),
         "onTheRoad": MessageLookupByLibrary.simpleMessage("再び道で"),
-<<<<<<< HEAD
         "onThisDay": MessageLookupByLibrary.simpleMessage("On this day"),
-        "onlyFamilyAdminCanChangeCode": m53,
-=======
         "onlyFamilyAdminCanChangeCode": m54,
->>>>>>> 4f347c1a
         "onlyThem": MessageLookupByLibrary.simpleMessage("この人のみ"),
         "oops": MessageLookupByLibrary.simpleMessage("Oops"),
         "oopsCouldNotSaveEdits":
