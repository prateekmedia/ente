--- conflicted
+++ resolved
@@ -129,11 +129,8 @@
             MessageLookupByLibrary.simpleMessage("നിബന്ധനകൾ"),
         "thankYou": MessageLookupByLibrary.simpleMessage("നന്ദി"),
         "thisDevice": MessageLookupByLibrary.simpleMessage("ഈ ഉപകരണം"),
-<<<<<<< HEAD
-=======
         "useDifferentPlayerInfo": MessageLookupByLibrary.simpleMessage(
             "Having trouble playing this video? Long press here to try a different player."),
->>>>>>> f74f285b
         "verify": MessageLookupByLibrary.simpleMessage("ഉറപ്പിക്കുക"),
         "verifyEmail":
             MessageLookupByLibrary.simpleMessage("ഇമെയിൽ ദൃഢീകരിക്കുക"),
