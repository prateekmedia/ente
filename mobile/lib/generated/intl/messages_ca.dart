--- conflicted
+++ resolved
@@ -21,12 +21,5 @@
   String get localeName => 'ca';
 
   final messages = _notInlinedMessages(_notInlinedMessages);
-<<<<<<< HEAD
-  static Map<String, Function> _notInlinedMessages(_) => <String, Function>{
-        "faceNotClusteredYet": MessageLookupByLibrary.simpleMessage(
-            "Face not clustered yet, please come back later")
-      };
-=======
   static Map<String, Function> _notInlinedMessages(_) => <String, Function>{};
->>>>>>> afad2c78
 }