// DO NOT EDIT. This is code generated via package:intl/generate_localized.dart
// This is a library that provides messages for a ro locale. All the
// messages from the main program should be duplicated here with the same
// function name.

// Ignore issues from commonly used lints in this file.
// ignore_for_file:unnecessary_brace_in_string_interps, unnecessary_new
// ignore_for_file:prefer_single_quotes,comment_references, directives_ordering
// ignore_for_file:annotate_overrides,prefer_generic_function_type_aliases
// ignore_for_file:unused_import, file_names, avoid_escaping_inner_quotes
// ignore_for_file:unnecessary_string_interpolations, unnecessary_string_escapes

import 'package:intl/intl.dart';
import 'package:intl/message_lookup_by_library.dart';

final messages = new MessageLookup();

typedef String MessageIfAbsent(String messageStr, List<dynamic> args);

class MessageLookup extends MessageLookupByLibrary {
  String get localeName => 'ro';

  static String m11(count) =>
      "${Intl.plural(count, one: 'Adăugați un colaborator', few: 'Adăugați colaboratori', other: 'Adăugați colaboratori')}";

  static String m12(count) =>
      "${Intl.plural(count, one: 'Adăugați articolul', few: 'Adăugați articolele', other: 'Adăugați articolele')}";

  static String m13(storageAmount, endDate) =>
      "Suplimentul de ${storageAmount} este valabil până pe ${endDate}";

  static String m14(count) =>
      "${Intl.plural(count, one: 'Adăugați observator', few: 'Adăugați observatori', other: 'Adăugați observatori')}";

  static String m15(emailOrName) => "Adăugat de ${emailOrName}";

  static String m16(albumName) => "S-au adăugat cu succes la ${albumName}";

  static String m17(count) =>
      "${Intl.plural(count, zero: 'Fără participanți', one: '1 participant', other: '${count} de participanți')}";

  static String m18(versionValue) => "Versiune: ${versionValue}";

  static String m19(freeAmount, storageUnit) =>
      "${freeAmount} ${storageUnit} liber";

  static String m20(paymentProvider) =>
      "Vă rugăm să vă anulați mai întâi abonamentul existent de la ${paymentProvider}";

  static String m4(user) =>
      "${user} nu va putea să mai adauge fotografii la acest album\n\nVa putea să elimine fotografii existente adăugate de el/ea";

  static String m21(isFamilyMember, storageAmountInGb) =>
      "${Intl.select(isFamilyMember, {
            'true':
                'Familia dvs. a revendicat ${storageAmountInGb} GB până acum',
            'false': 'Ați revendicat ${storageAmountInGb} GB până acum',
            'other': 'Ați revendicat ${storageAmountInGb} de GB până acum!',
          })}";

  static String m22(albumName) => "Link colaborativ creat pentru ${albumName}";

<<<<<<< HEAD
  static String m23(count) =>
      "${Intl.plural(count, zero: 'S-au adăugat 0 colaboratori', one: 'S-a adăugat 1 colaborator', few: 'S-au adăugat ${count} colaboratori', other: 'S-au adăugat ${count} de colaboratori')}";

  static String m24(email, numOfDays) =>
=======
  static String m23(email, numOfDays) =>
>>>>>>> 26c35d99
      "Sunteți pe cale să adăugați ${email} ca persoană de contact de încredere. Acesta va putea să vă recupereze contul dacă lipsiți timp de ${numOfDays} de zile.";

  static String m25(familyAdminEmail) =>
      "Vă rugăm să contactați <green>${familyAdminEmail}</green> pentru a gestiona abonamentul";

  static String m26(provider) =>
      "Vă rugăm să ne contactați la support@ente.io pentru a vă gestiona abonamentul ${provider}.";

  static String m27(endpoint) => "Conectat la ${endpoint}";

  static String m28(count) =>
      "${Intl.plural(count, one: 'Ștergeți ${count} articol', other: 'Ștergeți ${count} de articole')}";

  static String m29(currentlyDeleting, totalCount) =>
      "Se șterg ${currentlyDeleting} / ${totalCount}";

  static String m30(albumName) =>
      "Urmează să eliminați linkul public pentru accesarea „${albumName}”.";

  static String m31(supportEmail) =>
      "Vă rugăm să trimiteți un e-mail la ${supportEmail} de pe adresa de e-mail înregistrată";

  static String m32(count, storageSaved) =>
      "Ați curățat ${Intl.plural(count, one: '${count} dublură', few: '${count} dubluri', other: '${count} de dubluri')}, economisind (${storageSaved}!)";

  static String m33(count, formattedSize) =>
      "${count} fișiere, ${formattedSize} fiecare";

  static String m34(newEmail) => "E-mail modificat în ${newEmail}";

  static String m36(email) =>
      "${email} nu are un cont Ente.\n\nTrimiteți-le o invitație pentru a distribui fotografii.";

  static String m37(text) => "S-au găsit fotografii extra pentru ${text}";

  static String m38(count, formattedNumber) =>
      "${Intl.plural(count, one: 'Un fișier de pe acest dispozitiv a fost deja salvat în siguranță', few: '${formattedNumber} fișiere de pe acest dispozitiv au fost deja salvate în siguranță', other: '${formattedNumber} de fișiere de pe acest dispozitiv fost deja salvate în siguranță')}";

  static String m39(count, formattedNumber) =>
      "${Intl.plural(count, one: 'Un fișier din acest album a fost deja salvat în siguranță', few: '${formattedNumber} fișiere din acest album au fost deja salvate în siguranță', other: '${formattedNumber} de fișiere din acest album au fost deja salvate în siguranță')}";

  static String m5(storageAmountInGB) =>
      "${storageAmountInGB} GB de fiecare dată când cineva se înscrie pentru un plan plătit și aplică codul dvs.";

  static String m40(endDate) =>
      "Perioadă de încercare valabilă până pe ${endDate}";

  static String m41(count) =>
      "Încă ${Intl.plural(count, one: 'îl puteți', few: 'le puteți', other: 'le puteți')} accesa pe Ente cât timp aveți un abonament activ";

  static String m42(sizeInMBorGB) => "Eliberați ${sizeInMBorGB}";

  static String m43(count, formattedSize) =>
      "${Intl.plural(count, one: 'Poate fi șters de pe dispozitiv pentru a elibera ${formattedSize}', few: 'Pot fi șterse de pe dispozitiv pentru a elibera ${formattedSize}', other: 'Pot fi șterse de pe dispozitiv pentru a elibera ${formattedSize}')}";

  static String m44(currentlyProcessing, totalCount) =>
      "Se procesează ${currentlyProcessing} / ${totalCount}";

  static String m45(count) =>
      "${Intl.plural(count, one: '${count} articol', few: '${count} articole', other: '${count} de articole')}";

  static String m46(email) =>
      "${email} v-a invitat să fiți un contact de încredere";

  static String m47(expiryTime) => "Linkul va expira pe ${expiryTime}";

  static String m6(count, formattedCount) =>
      "${Intl.plural(count, one: '${formattedCount} amintire', few: '${formattedCount} amintiri', other: '${formattedCount} de amintiri')}";

  static String m50(count) =>
      "${Intl.plural(count, one: 'Mutați articolul', few: 'Mutați articole', other: 'Mutați articolele')}";

  static String m51(albumName) => "S-au mutat cu succes în ${albumName}";

  static String m52(personName) => "Nicio sugestie pentru ${personName}";

  static String m53(name) => "Nu este ${name}?";

  static String m54(familyAdminEmail) =>
      "Vă rugăm să contactați ${familyAdminEmail} pentru a vă schimba codul.";

  static String m0(passwordStrengthValue) =>
      "Complexitatea parolei: ${passwordStrengthValue}";

  static String m55(providerName) =>
      "Vă rugăm să vorbiți cu asistența ${providerName} dacă ați fost taxat";

<<<<<<< HEAD
  static String m1(count) => "\$photoCount photos";

  static String m56(count) =>
      "${Intl.plural(count, zero: '0 fotografii', one: '1 fotografie', few: '${count} fotografii', other: '${count} de fotografii')}";
=======
  static String m55(count) =>
      "${Intl.plural(count, zero: '0 Fotografii', one: 'O Fotografie', other: '${count} Fotografii')}";
>>>>>>> 26c35d99

  static String m57(endDate) =>
      "Perioada de încercare gratuită valabilă până pe ${endDate}.\nUlterior, puteți opta pentru un plan plătit.";

  static String m58(toEmail) =>
      "Vă rugăm să ne trimiteți un e-mail la ${toEmail}";

  static String m59(toEmail) =>
      "Vă rugăm să trimiteți jurnalele la \n${toEmail}";

  static String m60(folderName) => "Se procesează ${folderName}...";

  static String m61(storeName) => "Evaluați-ne pe ${storeName}";

  static String m63(days, email) =>
      "Puteți accesa contul după ${days} zile. O notificare va fi trimisă la ${email}.";

  static String m64(email) =>
      "Acum puteți recupera contul ${email} setând o nouă parolă.";

  static String m65(email) => "${email} încearcă să vă recupereze contul.";

  static String m66(storageInGB) =>
      "3. Amândoi primiți ${storageInGB} GB* gratuit";

  static String m67(userEmail) =>
      "${userEmail} va fi eliminat din acest album distribuit\n\nOrice fotografii adăugate de acesta vor fi, de asemenea, eliminate din album";

  static String m68(endDate) => "Abonamentul se reînnoiește pe ${endDate}";

  static String m69(count) =>
      "${Intl.plural(count, one: '${count} rezultat găsit', few: '${count} rezultate găsite', other: '${count} de rezultate găsite')}";

  static String m70(snapshotLength, searchLength) =>
      "Lungimea secțiunilor nu se potrivesc: ${snapshotLength} != ${searchLength}";

  static String m7(count) => "${count} selectate";

  static String m71(count, yourCount) =>
      "${count} selectate (${yourCount} ale dvs.)";

  static String m72(verificationID) =>
      "Acesta este ID-ul meu de verificare: ${verificationID} pentru ente.io.";

  static String m8(verificationID) =>
      "Poți confirma că acesta este ID-ul tău de verificare ente.io: ${verificationID}";

  static String m73(referralCode, referralStorageInGB) =>
      "Codul de recomandare Ente: ${referralCode}\n\nAplică-l în Setări → General → Recomandări pentru a obține ${referralStorageInGB} GB gratuit după ce te înscrii pentru un plan plătit\n\nhttps://ente.io";

  static String m74(numberOfPeople) =>
      "${Intl.plural(numberOfPeople, zero: 'Distribuiți cu anumite persoane', one: 'Distribuit cu o persoană', other: 'Distribuit cu ${numberOfPeople} de persoane')}";

  static String m75(emailIDs) => "Distribuit cu ${emailIDs}";

  static String m76(fileType) =>
      "Fișierul de tip ${fileType} va fi șters din dispozitivul dvs.";

  static String m77(fileType) =>
      "Fișierul de tip ${fileType} este atât în Ente, cât și în dispozitivul dvs.";

  static String m78(fileType) =>
      "Fișierul de tip ${fileType} va fi șters din Ente.";

  static String m2(storageAmountInGB) => "${storageAmountInGB} GB";

  static String m79(
          usedAmount, usedStorageUnit, totalAmount, totalStorageUnit) =>
      "${usedAmount} ${usedStorageUnit} din ${totalAmount} ${totalStorageUnit} utilizat";

  static String m80(id) =>
      "${id} este deja legat la un alt cont Ente.\nDacă doriți să folosiți ${id} cu acest cont, vă rugăm să contactați asistența noastră";

  static String m81(endDate) => "Abonamentul dvs. va fi anulat pe ${endDate}";

  static String m82(completed, total) =>
      "${completed}/${total} amintiri salvate";

  static String m83(ignoreReason) =>
      "Atingeți pentru a încărca, încărcarea este ignorată în prezent datorită ${ignoreReason}";

  static String m9(storageAmountInGB) =>
      "De asemenea, va primii ${storageAmountInGB} GB";

  static String m84(email) => "Acesta este ID-ul de verificare al ${email}";

  static String m85(count) =>
      "${Intl.plural(count, zero: 'Curând', one: 'O zi', other: '${count} de zile')}";

  static String m86(email) =>
      "Ați fost învitat să fiți un contact de moștenire de către ${email}.";

  static String m87(galleryType) =>
      "Tipul de galerie ${galleryType} nu este acceptat pentru redenumire";

  static String m88(ignoreReason) =>
      "Încărcare ignorată din motivul ${ignoreReason}";

  static String m89(count) => "Se salvează ${count} amintiri...";

  static String m90(endDate) => "Valabil până pe ${endDate}";

  static String m91(email) => "Verificare ${email}";

<<<<<<< HEAD
  static String m92(count) =>
      "${Intl.plural(count, zero: 'S-au adăugat 0 observatori', one: 'S-a adăugat 1 observator', few: 'S-au adăugat ${count} observatori', other: 'S-au adăugat ${count} de observatori')}";

  static String m3(email) => "Am trimis un e-mail la <green>${email}</green>";
=======
  static String m2(email) => "Am trimis un e-mail la <green>${email}</green>";
>>>>>>> 26c35d99

  static String m93(count) =>
      "${Intl.plural(count, one: 'acum ${count} an', few: 'acum ${count} ani', other: 'acum ${count} de ani')}";

  static String m94(storageSaved) => "Ați eliberat cu succes ${storageSaved}!";

  final messages = _notInlinedMessages(_notInlinedMessages);
  static Map<String, Function> _notInlinedMessages(_) => <String, Function>{
        "aNewVersionOfEnteIsAvailable": MessageLookupByLibrary.simpleMessage(
            "Este disponibilă o nouă versiune de Ente."),
        "about": MessageLookupByLibrary.simpleMessage("Despre"),
        "acceptTrustInvite":
            MessageLookupByLibrary.simpleMessage("Acceptați invitația"),
        "account": MessageLookupByLibrary.simpleMessage("Cont"),
        "accountIsAlreadyConfigured": MessageLookupByLibrary.simpleMessage(
            "Contul este deja configurat."),
        "accountWelcomeBack":
            MessageLookupByLibrary.simpleMessage("Bine ați revenit!"),
        "ackPasswordLostWarning": MessageLookupByLibrary.simpleMessage(
            "Înțeleg că dacă îmi pierd parola, îmi pot pierde datele, deoarece datele mele sunt <underline>criptate integral</underline>."),
        "activeSessions":
            MessageLookupByLibrary.simpleMessage("Sesiuni active"),
        "add": MessageLookupByLibrary.simpleMessage("Adăugare"),
        "addAName": MessageLookupByLibrary.simpleMessage("Adăugați un nume"),
        "addANewEmail":
            MessageLookupByLibrary.simpleMessage("Adăugați un e-mail nou"),
        "addCollaborator":
            MessageLookupByLibrary.simpleMessage("Adăugare colaborator"),
        "addCollaborators": m11,
        "addFiles": MessageLookupByLibrary.simpleMessage("Adăugați fișiere"),
        "addFromDevice":
            MessageLookupByLibrary.simpleMessage("Adăugați de pe dispozitiv"),
        "addItem": m12,
        "addLocation": MessageLookupByLibrary.simpleMessage("Adăugare locație"),
        "addLocationButton": MessageLookupByLibrary.simpleMessage("Adăugare"),
        "addMore": MessageLookupByLibrary.simpleMessage("Adăugați mai mulți"),
        "addName": MessageLookupByLibrary.simpleMessage("Adăugare nume"),
        "addNameOrMerge":
            MessageLookupByLibrary.simpleMessage("Adăugare nume sau îmbinare"),
        "addNew": MessageLookupByLibrary.simpleMessage("Adăugare nou"),
        "addNewPerson":
            MessageLookupByLibrary.simpleMessage("Adăugare persoană nouă"),
        "addOnPageSubtitle":
            MessageLookupByLibrary.simpleMessage("Detaliile suplimentelor"),
        "addOnValidTill": m13,
        "addOns": MessageLookupByLibrary.simpleMessage("Suplimente"),
        "addPhotos":
            MessageLookupByLibrary.simpleMessage("Adăugați fotografii"),
        "addSelected":
            MessageLookupByLibrary.simpleMessage("Adăugați selectate"),
        "addToAlbum": MessageLookupByLibrary.simpleMessage("Adăugare la album"),
        "addToEnte": MessageLookupByLibrary.simpleMessage("Adăugare la Ente"),
        "addToHiddenAlbum":
            MessageLookupByLibrary.simpleMessage("Adăugați la album ascuns"),
        "addTrustedContact": MessageLookupByLibrary.simpleMessage(
            "Adăugare contact de încredere"),
        "addViewer":
            MessageLookupByLibrary.simpleMessage("Adăugare observator"),
        "addViewers": m14,
        "addYourPhotosNow": MessageLookupByLibrary.simpleMessage(
            "Adăugați-vă fotografiile acum"),
        "addedAs": MessageLookupByLibrary.simpleMessage("Adăugat ca"),
        "addedBy": m15,
        "addedSuccessfullyTo": m16,
        "addingToFavorites":
            MessageLookupByLibrary.simpleMessage("Se adaugă la favorite..."),
        "advanced": MessageLookupByLibrary.simpleMessage("Avansat"),
        "advancedSettings": MessageLookupByLibrary.simpleMessage("Avansat"),
        "after1Day": MessageLookupByLibrary.simpleMessage("După o zi"),
        "after1Hour": MessageLookupByLibrary.simpleMessage("După o oră"),
        "after1Month": MessageLookupByLibrary.simpleMessage("După o lună"),
        "after1Week": MessageLookupByLibrary.simpleMessage("După o săptămâna"),
        "after1Year": MessageLookupByLibrary.simpleMessage("După un an"),
        "albumOwner": MessageLookupByLibrary.simpleMessage("Proprietar"),
        "albumParticipantsCount": m17,
        "albumTitle": MessageLookupByLibrary.simpleMessage("Titlu album"),
        "albumUpdated":
            MessageLookupByLibrary.simpleMessage("Album actualizat"),
        "albums": MessageLookupByLibrary.simpleMessage("Albume"),
        "allClear": MessageLookupByLibrary.simpleMessage("✨ Totul e curat"),
        "allMemoriesPreserved": MessageLookupByLibrary.simpleMessage(
            "S-au salvat toate amintirile"),
        "allPersonGroupingWillReset": MessageLookupByLibrary.simpleMessage(
            "Toate grupările pentru această persoană vor fi resetate și veți pierde toate sugestiile făcute pentru această persoană"),
        "allWillShiftRangeBasedOnFirst": MessageLookupByLibrary.simpleMessage(
            "This is the first in the group. Other selected photos will automatically shift based on this new date"),
        "allow": MessageLookupByLibrary.simpleMessage("Permiteți"),
        "allowAddPhotosDescription": MessageLookupByLibrary.simpleMessage(
            "Permiteți persoanelor care au linkul să adauge și fotografii la albumul distribuit."),
        "allowAddingPhotos": MessageLookupByLibrary.simpleMessage(
            "Permiteți adăugarea fotografiilor"),
        "allowAppToOpenSharedAlbumLinks": MessageLookupByLibrary.simpleMessage(
            "Permiteți aplicației să deschidă link-uri de album partajate"),
        "allowDownloads":
            MessageLookupByLibrary.simpleMessage("Permiteți descărcările"),
        "allowPeopleToAddPhotos": MessageLookupByLibrary.simpleMessage(
            "Permiteți persoanelor să adauge fotografii"),
        "allowPermBody": MessageLookupByLibrary.simpleMessage(
            "Vă rugăm să permiteți accesul la fotografiile dvs. din Setări, astfel încât Ente să vă poată afișa și salva biblioteca."),
        "allowPermTitle": MessageLookupByLibrary.simpleMessage(
            "Permiteți accesul la fotografii"),
        "androidBiometricHint":
            MessageLookupByLibrary.simpleMessage("Verificați-vă identitatea"),
        "androidBiometricNotRecognized": MessageLookupByLibrary.simpleMessage(
            "Neidentificat. Încercați din nou."),
        "androidBiometricRequiredTitle":
            MessageLookupByLibrary.simpleMessage("Biometrice necesare"),
        "androidBiometricSuccess":
            MessageLookupByLibrary.simpleMessage("Succes"),
        "androidCancelButton": MessageLookupByLibrary.simpleMessage("Anulare"),
        "androidDeviceCredentialsRequiredTitle":
            MessageLookupByLibrary.simpleMessage(
                "Sunt necesare acreditările dispozitivului"),
        "androidDeviceCredentialsSetupDescription":
            MessageLookupByLibrary.simpleMessage(
                "Sunt necesare acreditările dispozitivului"),
        "androidGoToSettingsDescription": MessageLookupByLibrary.simpleMessage(
            "Autentificarea biometrică nu este configurată pe dispozitivul dvs. Mergeți la „Setări > Securitate” pentru a adăuga autentificarea biometrică."),
        "androidIosWebDesktop":
            MessageLookupByLibrary.simpleMessage("Android, iOS, Web, Desktop"),
        "androidSignInTitle":
            MessageLookupByLibrary.simpleMessage("Autentificare necesară"),
        "appLock": MessageLookupByLibrary.simpleMessage("Blocare aplicație"),
        "appLockDescriptions": MessageLookupByLibrary.simpleMessage(
            "Alegeți între ecranul de blocare implicit al dispozitivului dvs. și un ecran de blocare personalizat cu PIN sau parolă."),
        "appVersion": m18,
        "appleId": MessageLookupByLibrary.simpleMessage("Apple ID"),
        "apply": MessageLookupByLibrary.simpleMessage("Aplicare"),
        "applyCodeTitle":
            MessageLookupByLibrary.simpleMessage("Aplicați codul"),
        "appstoreSubscription":
            MessageLookupByLibrary.simpleMessage("Abonament AppStore"),
        "archive": MessageLookupByLibrary.simpleMessage("Arhivă"),
        "archiveAlbum": MessageLookupByLibrary.simpleMessage("Arhivare album"),
        "archiving": MessageLookupByLibrary.simpleMessage("Se arhivează..."),
        "areYouSureThatYouWantToLeaveTheFamily":
            MessageLookupByLibrary.simpleMessage(
                "Sunteți sigur că doriți să părăsiți planul de familie?"),
        "areYouSureYouWantToCancel": MessageLookupByLibrary.simpleMessage(
            "Sunteți sigur că doriți să anulați?"),
        "areYouSureYouWantToChangeYourPlan":
            MessageLookupByLibrary.simpleMessage(
                "Sunteți sigur că doriți să vă schimbați planul?"),
        "areYouSureYouWantToExit":
            MessageLookupByLibrary.simpleMessage("Sigur doriți să ieșiți?"),
        "areYouSureYouWantToLogout": MessageLookupByLibrary.simpleMessage(
            "Sunteți sigur că doriți să vă deconectați?"),
        "areYouSureYouWantToRenew": MessageLookupByLibrary.simpleMessage(
            "Sunteți sigur că doriți să reînnoiți?"),
        "areYouSureYouWantToResetThisPerson":
            MessageLookupByLibrary.simpleMessage(
                "Sunteți sigur că doriți să resetaţi această persoană?"),
        "askCancelReason": MessageLookupByLibrary.simpleMessage(
            "Abonamentul dvs. a fost anulat. Doriți să ne comunicați motivul?"),
        "askDeleteReason": MessageLookupByLibrary.simpleMessage(
            "Care este principalul motiv pentru care vă ștergeți contul?"),
        "askYourLovedOnesToShare": MessageLookupByLibrary.simpleMessage(
            "Cereți-le celor dragi să distribuie"),
        "atAFalloutShelter":
            MessageLookupByLibrary.simpleMessage("la un adăpost antiatomic"),
        "authToChangeEmailVerificationSetting":
            MessageLookupByLibrary.simpleMessage(
                "Vă rugăm să vă autentificați pentru a schimba verificarea prin e-mail"),
        "authToChangeLockscreenSetting": MessageLookupByLibrary.simpleMessage(
            "Vă rugăm să vă autentificați pentru a schimba setarea ecranului de blocare"),
        "authToChangeYourEmail": MessageLookupByLibrary.simpleMessage(
            "Vă rugăm să vă autentificați pentru a vă schimba adresa de e-mail"),
        "authToChangeYourPassword": MessageLookupByLibrary.simpleMessage(
            "Vă rugăm să vă autentificați pentru a vă schimba parola"),
        "authToConfigureTwofactorAuthentication":
            MessageLookupByLibrary.simpleMessage(
                "Vă rugăm să vă autentificați pentru a configura autentificarea cu doi factori"),
        "authToInitiateAccountDeletion": MessageLookupByLibrary.simpleMessage(
            "Vă rugăm să vă autentificați pentru a iniția ștergerea contului"),
        "authToManageLegacy": MessageLookupByLibrary.simpleMessage(
            "Vă rugăm să vă autentificați pentru a gestiona contactele de încredere"),
        "authToViewPasskey": MessageLookupByLibrary.simpleMessage(
            "Vă rugăm să vă autentificați pentru a vizualiza cheia de acces"),
        "authToViewTrashedFiles": MessageLookupByLibrary.simpleMessage(
            "Vă rugăm să vă autentificați pentru a vedea fișierele din coșul de gunoi"),
        "authToViewYourActiveSessions": MessageLookupByLibrary.simpleMessage(
            "Vă rugăm să vă autentificați pentru a vedea sesiunile active"),
        "authToViewYourHiddenFiles": MessageLookupByLibrary.simpleMessage(
            "Vă rugăm să vă autentificați pentru a vedea fișierele ascunse"),
        "authToViewYourMemories": MessageLookupByLibrary.simpleMessage(
            "Vă rugăm să vă autentificați pentru a vă vizualiza amintirile"),
        "authToViewYourRecoveryKey": MessageLookupByLibrary.simpleMessage(
            "Vă rugăm să vă autentificați pentru a vedea cheia de recuperare"),
        "authenticating":
            MessageLookupByLibrary.simpleMessage("Autentificare..."),
        "authenticationFailedPleaseTryAgain":
            MessageLookupByLibrary.simpleMessage(
                "Autentificare eșuată, încercați din nou"),
        "authenticationSuccessful":
            MessageLookupByLibrary.simpleMessage("Autentificare cu succes!"),
        "autoCastDialogBody": MessageLookupByLibrary.simpleMessage(
            "Veți vedea dispozitivele disponibile pentru Cast aici."),
        "autoCastiOSPermission": MessageLookupByLibrary.simpleMessage(
            "Asigurați-vă că permisiunile de rețea locală sunt activate pentru aplicația Ente Foto, în Setări."),
        "autoLock": MessageLookupByLibrary.simpleMessage("Blocare automată"),
        "autoLockFeatureDescription": MessageLookupByLibrary.simpleMessage(
            "Timpul după care aplicația se blochează după ce a fost pusă în fundal"),
        "autoLogoutMessage": MessageLookupByLibrary.simpleMessage(
            "Din cauza unei probleme tehnice, ați fost deconectat. Ne cerem scuze pentru neplăcerile create."),
        "autoPair": MessageLookupByLibrary.simpleMessage("Asociere automată"),
        "autoPairDesc": MessageLookupByLibrary.simpleMessage(
            "Asocierea automată funcționează numai cu dispozitive care acceptă Chromecast."),
        "available": MessageLookupByLibrary.simpleMessage("Disponibil"),
        "availableStorageSpace": m19,
        "backedUpFolders":
            MessageLookupByLibrary.simpleMessage("Foldere salvate"),
        "backup": MessageLookupByLibrary.simpleMessage("Copie de rezervă"),
        "backupFailed":
            MessageLookupByLibrary.simpleMessage("Copie de rezervă eșuată"),
        "backupFile": MessageLookupByLibrary.simpleMessage("Salvare fișier"),
        "backupOverMobileData": MessageLookupByLibrary.simpleMessage(
            "Efectuare copie de rezervă prin date mobile"),
        "backupSettings":
            MessageLookupByLibrary.simpleMessage("Setări copie de rezervă"),
        "backupStatus":
            MessageLookupByLibrary.simpleMessage("Stare copie de rezervă"),
        "backupStatusDescription": MessageLookupByLibrary.simpleMessage(
            "Articolele care au fost salvate vor apărea aici"),
        "backupVideos": MessageLookupByLibrary.simpleMessage(
            "Copie de rezervă videoclipuri"),
        "birthday": MessageLookupByLibrary.simpleMessage("Ziua de naștere"),
        "blackFridaySale":
            MessageLookupByLibrary.simpleMessage("Ofertă Black Friday"),
        "blog": MessageLookupByLibrary.simpleMessage("Blog"),
        "cachedData": MessageLookupByLibrary.simpleMessage(
            "Date salvate în memoria cache"),
        "calculating": MessageLookupByLibrary.simpleMessage("Se calculează..."),
        "canNotOpenBody": MessageLookupByLibrary.simpleMessage(
            "Ne pare rău, acest album nu poate fi deschis în aplicație."),
        "canNotOpenTitle": MessageLookupByLibrary.simpleMessage(
            "Nu se poate deschide acest album"),
        "canNotUploadToAlbumsOwnedByOthers":
            MessageLookupByLibrary.simpleMessage(
                "Nu se poate încărca în albumele deținute de alții"),
        "canOnlyCreateLinkForFilesOwnedByYou":
            MessageLookupByLibrary.simpleMessage(
                "Se pot crea linkuri doar pentru fișiere deținute de dvs."),
        "canOnlyRemoveFilesOwnedByYou": MessageLookupByLibrary.simpleMessage(
            "Puteți elimina numai fișierele deținute de dvs."),
        "cancel": MessageLookupByLibrary.simpleMessage("Anulare"),
        "cancelAccountRecovery":
            MessageLookupByLibrary.simpleMessage("Anulare recuperare"),
        "cancelAccountRecoveryBody": MessageLookupByLibrary.simpleMessage(
            "Sunteți sigur că doriți să anulați recuperarea?"),
        "cancelOtherSubscription": m20,
        "cancelSubscription":
            MessageLookupByLibrary.simpleMessage("Anulare abonament"),
        "cannotAddMorePhotosAfterBecomingViewer": m4,
        "cannotDeleteSharedFiles": MessageLookupByLibrary.simpleMessage(
            "Nu se pot șterge fișierele distribuite"),
        "castAlbum": MessageLookupByLibrary.simpleMessage("Difuzați albumul"),
        "castIPMismatchBody": MessageLookupByLibrary.simpleMessage(
            "Vă rugăm să vă asigurați că sunteți în aceeași rețea cu televizorul."),
        "castIPMismatchTitle": MessageLookupByLibrary.simpleMessage(
            "Nu s-a reușit proiectarea albumului"),
        "castInstruction": MessageLookupByLibrary.simpleMessage(
            "Accesați cast.ente.io de pe dispozitivul pe care doriți să îl asociați.\n\nIntroduceți codul de mai jos pentru a reda albumul pe TV."),
        "centerPoint": MessageLookupByLibrary.simpleMessage("Punctul central"),
        "change": MessageLookupByLibrary.simpleMessage("Schimbați"),
        "changeEmail":
            MessageLookupByLibrary.simpleMessage("Schimbați e-mailul"),
        "changeLocationOfSelectedItems": MessageLookupByLibrary.simpleMessage(
            "Schimbați locația articolelor selectate?"),
        "changeLogBackupStatusContent": MessageLookupByLibrary.simpleMessage(
            "Am adăugat un jurnal al tuturor fișierelor care au fost încărcate pe Ente, inclusiv eșecurile și coada de așteptare."),
        "changeLogBackupStatusTitle":
            MessageLookupByLibrary.simpleMessage("Starea copiei de rezervă"),
        "changeLogDiscoverContent": MessageLookupByLibrary.simpleMessage(
            "Căutați fotografii ale cărților de identitate, notițe sau chiar meme-uri? Mergeți la fila de căutare și dați o privire la Descoperire. Bazat pe căutarea noastră semantică, este un loc în care puteți găsi fotografii care ar putea fi importante pentru dvs.\\n\\nEste disponibilă numai dacă ați activat învățarea automată."),
        "changeLogDiscoverTitle":
            MessageLookupByLibrary.simpleMessage("Descoperire"),
        "changeLogMagicSearchImprovementContent":
            MessageLookupByLibrary.simpleMessage(
                "Am îmbunătățit căutarea magică pentru a deveni mult mai rapidă, astfel încât să nu trebuiască să așteptați pentru a găsi ceea ce căutați."),
        "changeLogMagicSearchImprovementTitle":
            MessageLookupByLibrary.simpleMessage(
                "Îmbunătățire a căutării magice"),
        "changePassword":
            MessageLookupByLibrary.simpleMessage("Schimbare parolă"),
        "changePasswordTitle":
            MessageLookupByLibrary.simpleMessage("Schimbați parola"),
        "changePermissions":
            MessageLookupByLibrary.simpleMessage("Schimbați permisiunile?"),
        "changeYourReferralCode": MessageLookupByLibrary.simpleMessage(
            "Schimbați codul dvs. de recomandare"),
        "checkForUpdates":
            MessageLookupByLibrary.simpleMessage("Căutați actualizări"),
        "checkInboxAndSpamFolder": MessageLookupByLibrary.simpleMessage(
            "Vă rugăm să verificaţi inbox-ul (şi spam) pentru a finaliza verificarea"),
        "checkStatus":
            MessageLookupByLibrary.simpleMessage("Verificați starea"),
        "checking": MessageLookupByLibrary.simpleMessage("Se verifică..."),
        "checkingModels":
            MessageLookupByLibrary.simpleMessage("Se verifică modelele..."),
        "claimFreeStorage":
            MessageLookupByLibrary.simpleMessage("Revendică spațiul gratuit"),
        "claimMore":
            MessageLookupByLibrary.simpleMessage("Revendicați mai multe!"),
        "claimed": MessageLookupByLibrary.simpleMessage("Revendicat"),
        "claimedStorageSoFar": m21,
        "cleanUncategorized":
            MessageLookupByLibrary.simpleMessage("Curățare Necategorisite"),
        "cleanUncategorizedDescription": MessageLookupByLibrary.simpleMessage(
            "Eliminați toate fișierele din „Fără categorie” care sunt prezente în alte albume"),
        "clearCaches":
            MessageLookupByLibrary.simpleMessage("Ștergeți memoria cache"),
        "clearIndexes":
            MessageLookupByLibrary.simpleMessage("Ștergeți indexul"),
        "click": MessageLookupByLibrary.simpleMessage("• Apăsați"),
        "clickOnTheOverflowMenu": MessageLookupByLibrary.simpleMessage(
            "• Apăsați pe meniul suplimentar"),
        "close": MessageLookupByLibrary.simpleMessage("Închidere"),
        "clubByCaptureTime": MessageLookupByLibrary.simpleMessage(
            "Grupare după timpul capturării"),
        "clubByFileName": MessageLookupByLibrary.simpleMessage(
            "Grupare după numele fișierului"),
        "clusteringProgress":
            MessageLookupByLibrary.simpleMessage("Progres grupare"),
        "codeAppliedPageTitle":
            MessageLookupByLibrary.simpleMessage("Cod aplicat"),
        "codeChangeLimitReached": MessageLookupByLibrary.simpleMessage(
            "Ne pare rău, ați atins limita de modificări ale codului."),
        "codeCopiedToClipboard":
            MessageLookupByLibrary.simpleMessage("Cod copiat în clipboard"),
        "codeUsedByYou":
            MessageLookupByLibrary.simpleMessage("Cod folosit de dvs."),
        "collabLinkSectionDescription": MessageLookupByLibrary.simpleMessage(
            "Creați un link pentru a permite oamenilor să adauge și să vizualizeze fotografii în albumul dvs. distribuit, fără a avea nevoie de o aplicație sau un cont Ente. Excelent pentru colectarea fotografiilor de la evenimente."),
        "collaborativeLink":
            MessageLookupByLibrary.simpleMessage("Link colaborativ"),
        "collaborativeLinkCreatedFor": m22,
        "collaborator": MessageLookupByLibrary.simpleMessage("Colaborator"),
        "collaboratorsCanAddPhotosAndVideosToTheSharedAlbum":
            MessageLookupByLibrary.simpleMessage(
                "Colaboratorii pot adăuga fotografii și videoclipuri la albumul distribuit."),
<<<<<<< HEAD
        "collaboratorsSuccessfullyAdded": m23,
=======
>>>>>>> 26c35d99
        "collageLayout": MessageLookupByLibrary.simpleMessage("Aspect"),
        "collageSaved":
            MessageLookupByLibrary.simpleMessage("Colaj salvat în galerie"),
        "collect": MessageLookupByLibrary.simpleMessage("Colectare"),
        "collectEventPhotos": MessageLookupByLibrary.simpleMessage(
            "Strângeți imagini de la evenimente"),
        "collectPhotos":
            MessageLookupByLibrary.simpleMessage("Colectare fotografii"),
        "collectPhotosDescription": MessageLookupByLibrary.simpleMessage(
            "Creați un link unde prietenii dvs. pot încărca fotografii la calitatea originală."),
        "color": MessageLookupByLibrary.simpleMessage("Culoare"),
        "configuration": MessageLookupByLibrary.simpleMessage("Configurare"),
        "confirm": MessageLookupByLibrary.simpleMessage("Confirmare"),
        "confirm2FADisable": MessageLookupByLibrary.simpleMessage(
            "Sigur doriți dezactivarea autentificării cu doi factori?"),
        "confirmAccountDeletion": MessageLookupByLibrary.simpleMessage(
            "Confirmați ștergerea contului"),
        "confirmAddingTrustedContact": m24,
        "confirmDeletePrompt": MessageLookupByLibrary.simpleMessage(
            "Da, doresc să șterg definitiv acest cont și toate datele sale din toate aplicațiile."),
        "confirmPassword":
            MessageLookupByLibrary.simpleMessage("Confirmare parolă"),
        "confirmPlanChange": MessageLookupByLibrary.simpleMessage(
            "Confirmați schimbarea planului"),
        "confirmRecoveryKey": MessageLookupByLibrary.simpleMessage(
            "Confirmați cheia de recuperare"),
        "confirmYourRecoveryKey": MessageLookupByLibrary.simpleMessage(
            "Confirmați cheia de recuperare"),
        "connectToDevice":
            MessageLookupByLibrary.simpleMessage("Conectați-vă la dispozitiv"),
        "contactFamilyAdmin": m25,
        "contactSupport": MessageLookupByLibrary.simpleMessage(
            "Contactați serviciul de asistență"),
        "contactToManageSubscription": m26,
        "contacts": MessageLookupByLibrary.simpleMessage("Contacte"),
        "contents": MessageLookupByLibrary.simpleMessage("Conținuturi"),
        "continueLabel": MessageLookupByLibrary.simpleMessage("Continuare"),
        "continueOnFreeTrial": MessageLookupByLibrary.simpleMessage(
            "Continuați în perioada de încercare gratuită"),
        "convertToAlbum":
            MessageLookupByLibrary.simpleMessage("Convertire în album"),
        "copyEmailAddress":
            MessageLookupByLibrary.simpleMessage("Copiați adresa de e-mail"),
        "copyLink": MessageLookupByLibrary.simpleMessage("Copere link"),
        "copypasteThisCodentoYourAuthenticatorApp":
            MessageLookupByLibrary.simpleMessage(
                "Copiați acest cod\nîn aplicația de autentificare"),
        "couldNotBackUpTryLater": MessageLookupByLibrary.simpleMessage(
            "Nu s-a putut face copie de rezervă datelor.\nSe va reîncerca mai târziu."),
        "couldNotFreeUpSpace":
            MessageLookupByLibrary.simpleMessage("Nu s-a putut elibera spațiu"),
        "couldNotUpdateSubscription": MessageLookupByLibrary.simpleMessage(
            "Nu s-a putut actualiza abonamentul"),
        "count": MessageLookupByLibrary.simpleMessage("Total"),
        "crashReporting":
            MessageLookupByLibrary.simpleMessage("Raportarea problemelor"),
        "create": MessageLookupByLibrary.simpleMessage("Creare"),
        "createAccount": MessageLookupByLibrary.simpleMessage("Creare cont"),
        "createAlbumActionHint": MessageLookupByLibrary.simpleMessage(
            "Apăsați lung pentru a selecta fotografii și apăsați pe + pentru a crea un album"),
        "createCollaborativeLink":
            MessageLookupByLibrary.simpleMessage("Creați un link colaborativ"),
        "createCollage": MessageLookupByLibrary.simpleMessage("Creați colaj"),
        "createNewAccount":
            MessageLookupByLibrary.simpleMessage("Creare cont nou"),
        "createOrSelectAlbum": MessageLookupByLibrary.simpleMessage(
            "Creați sau selectați un album"),
        "createPublicLink":
            MessageLookupByLibrary.simpleMessage("Creare link public"),
        "creatingLink":
            MessageLookupByLibrary.simpleMessage("Se crează linkul..."),
        "criticalUpdateAvailable": MessageLookupByLibrary.simpleMessage(
            "Actualizare critică disponibilă"),
        "crop": MessageLookupByLibrary.simpleMessage("Decupare"),
        "currentUsageIs":
            MessageLookupByLibrary.simpleMessage("Utilizarea actuală este "),
        "currentlyRunning":
            MessageLookupByLibrary.simpleMessage("rulează în prezent"),
        "custom": MessageLookupByLibrary.simpleMessage("Particularizat"),
        "customEndpoint": m27,
        "darkTheme": MessageLookupByLibrary.simpleMessage("Întunecată"),
        "dayToday": MessageLookupByLibrary.simpleMessage("Astăzi"),
        "dayYesterday": MessageLookupByLibrary.simpleMessage("Ieri"),
        "declineTrustInvite":
            MessageLookupByLibrary.simpleMessage("Refuzați invitația"),
        "decrypting": MessageLookupByLibrary.simpleMessage("Se decriptează..."),
        "decryptingVideo": MessageLookupByLibrary.simpleMessage(
            "Se decriptează videoclipul..."),
        "deduplicateFiles":
            MessageLookupByLibrary.simpleMessage("Elim. dubluri fișiere"),
        "delete": MessageLookupByLibrary.simpleMessage("Ștergere"),
        "deleteAccount": MessageLookupByLibrary.simpleMessage("Ștergere cont"),
        "deleteAccountFeedbackPrompt": MessageLookupByLibrary.simpleMessage(
            "Ne pare rău că plecați. Vă rugăm să împărtășiți feedback-ul dvs. pentru a ne ajuta să ne îmbunătățim."),
        "deleteAccountPermanentlyButton":
            MessageLookupByLibrary.simpleMessage("Ștergeți contul definitiv"),
        "deleteAlbum": MessageLookupByLibrary.simpleMessage("Ştergeţi albumul"),
        "deleteAlbumDialog": MessageLookupByLibrary.simpleMessage(
            "De asemenea, ștergeți fotografiile (și videoclipurile) prezente în acest album din <bold>toate</bold> celelalte albume din care fac parte?"),
        "deleteAlbumsDialogBody": MessageLookupByLibrary.simpleMessage(
            "Urmează să ștergeți toate albumele goale. Este util atunci când doriți să reduceți dezordinea din lista de albume."),
        "deleteAll": MessageLookupByLibrary.simpleMessage("Ștergeți tot"),
        "deleteConfirmDialogBody": MessageLookupByLibrary.simpleMessage(
            "Acest cont este legat de alte aplicații Ente, dacă utilizați vreuna. Datele dvs. încărcate în toate aplicațiile Ente vor fi programate pentru ștergere, iar contul dvs. va fi șters definitiv."),
        "deleteEmailRequest": MessageLookupByLibrary.simpleMessage(
            "Vă rugăm să trimiteți un e-mail la <warning>account-deletion@ente.io</warning> de pe adresa dvs. de e-mail înregistrată."),
        "deleteEmptyAlbums":
            MessageLookupByLibrary.simpleMessage("Ștergeți albumele goale"),
        "deleteEmptyAlbumsWithQuestionMark":
            MessageLookupByLibrary.simpleMessage("Ștergeți albumele goale?"),
        "deleteFromBoth":
            MessageLookupByLibrary.simpleMessage("Ștergeți din ambele"),
        "deleteFromDevice":
            MessageLookupByLibrary.simpleMessage("Ștergeți de pe dispozitiv"),
        "deleteFromEnte":
            MessageLookupByLibrary.simpleMessage("Ștergeți din Ente"),
        "deleteItemCount": m28,
        "deleteLocation":
            MessageLookupByLibrary.simpleMessage("Ștergeți locația"),
        "deletePhotos":
            MessageLookupByLibrary.simpleMessage("Ștergeți fotografiile"),
        "deleteProgress": m29,
        "deleteReason1": MessageLookupByLibrary.simpleMessage(
            "Lipsește o funcție cheie de care am nevoie"),
        "deleteReason2": MessageLookupByLibrary.simpleMessage(
            "Aplicația sau o anumită funcție nu se comportă așa cum cred eu că ar trebui"),
        "deleteReason3": MessageLookupByLibrary.simpleMessage(
            "Am găsit un alt serviciu care îmi place mai mult"),
        "deleteReason4":
            MessageLookupByLibrary.simpleMessage("Motivul meu nu apare"),
        "deleteRequestSLAText": MessageLookupByLibrary.simpleMessage(
            "Solicitarea dvs. va fi procesată în 72 de ore."),
        "deleteSharedAlbum": MessageLookupByLibrary.simpleMessage(
            "Ștergeți albumul distribuit?"),
        "deleteSharedAlbumDialogBody": MessageLookupByLibrary.simpleMessage(
            "Albumul va fi șters pentru toată lumea\n\nVeți pierde accesul la fotografiile distribuite din acest album care sunt deținute de alții"),
        "deselectAll":
            MessageLookupByLibrary.simpleMessage("Deselectare totală"),
        "designedToOutlive": MessageLookupByLibrary.simpleMessage(
            "Conceput pentru a supraviețui"),
        "details": MessageLookupByLibrary.simpleMessage("Detalii"),
        "developerSettings":
            MessageLookupByLibrary.simpleMessage("Setări dezvoltator"),
        "developerSettingsWarning": MessageLookupByLibrary.simpleMessage(
            "Sunteți sigur că doriți să modificați setările pentru dezvoltatori?"),
        "deviceCodeHint":
            MessageLookupByLibrary.simpleMessage("Introduceți codul"),
        "deviceFilesAutoUploading": MessageLookupByLibrary.simpleMessage(
            "Fișierele adăugate la acest album de pe dispozitiv vor fi încărcate automat pe Ente."),
        "deviceLock":
            MessageLookupByLibrary.simpleMessage("Blocare dispozitiv"),
        "deviceLockExplanation": MessageLookupByLibrary.simpleMessage(
            "Dezactivați blocarea ecranului dispozitivului atunci când Ente este în prim-plan și există o copie de rezervă în curs de desfășurare. În mod normal, acest lucru nu este necesar, dar poate ajuta la finalizarea mai rapidă a încărcărilor mari și a importurilor inițiale de biblioteci mari."),
        "deviceNotFound": MessageLookupByLibrary.simpleMessage(
            "Dispozitivul nu a fost găsit"),
        "didYouKnow": MessageLookupByLibrary.simpleMessage("Știați că?"),
        "disableAutoLock": MessageLookupByLibrary.simpleMessage(
            "Dezactivare blocare automată"),
        "disableDownloadWarningBody": MessageLookupByLibrary.simpleMessage(
            "Observatorii pot să facă capturi de ecran sau să salveze o copie a fotografiilor dvs. folosind instrumente externe"),
        "disableDownloadWarningTitle":
            MessageLookupByLibrary.simpleMessage("Rețineți"),
        "disableLinkMessage": m30,
        "disableTwofactor": MessageLookupByLibrary.simpleMessage(
            "Dezactivați al doilea factor"),
        "disablingTwofactorAuthentication":
            MessageLookupByLibrary.simpleMessage(
                "Se dezactivează autentificarea cu doi factori..."),
        "discord": MessageLookupByLibrary.simpleMessage("Discord"),
        "discover": MessageLookupByLibrary.simpleMessage("Descoperire"),
        "discover_babies": MessageLookupByLibrary.simpleMessage("Bebeluși"),
        "discover_celebrations":
            MessageLookupByLibrary.simpleMessage("Celebrări"),
        "discover_food": MessageLookupByLibrary.simpleMessage("Mâncare"),
        "discover_greenery": MessageLookupByLibrary.simpleMessage("Verdeață"),
        "discover_hills": MessageLookupByLibrary.simpleMessage("Dealuri"),
        "discover_identity": MessageLookupByLibrary.simpleMessage("Identitate"),
        "discover_memes": MessageLookupByLibrary.simpleMessage("Meme-uri"),
        "discover_notes": MessageLookupByLibrary.simpleMessage("Notițe"),
        "discover_pets": MessageLookupByLibrary.simpleMessage("Animale"),
        "discover_receipts": MessageLookupByLibrary.simpleMessage("Bonuri"),
        "discover_screenshots":
            MessageLookupByLibrary.simpleMessage("Capturi de ecran"),
        "discover_selfies": MessageLookupByLibrary.simpleMessage("Selfie-uri"),
        "discover_sunset": MessageLookupByLibrary.simpleMessage("Apusuri"),
        "discover_visiting_cards":
            MessageLookupByLibrary.simpleMessage("Carte de vizită"),
        "discover_wallpapers":
            MessageLookupByLibrary.simpleMessage("Imagini de fundal"),
        "dismiss": MessageLookupByLibrary.simpleMessage("Renunțați"),
        "distanceInKMUnit": MessageLookupByLibrary.simpleMessage("km"),
        "doNotSignOut": MessageLookupByLibrary.simpleMessage("Nu deconectați"),
        "doThisLater": MessageLookupByLibrary.simpleMessage("Mai târziu"),
        "doYouWantToDiscardTheEditsYouHaveMade":
            MessageLookupByLibrary.simpleMessage(
                "Doriți să renunțați la editările efectuate?"),
        "done": MessageLookupByLibrary.simpleMessage("Finalizat"),
        "doubleYourStorage":
            MessageLookupByLibrary.simpleMessage("Dublați-vă spațiul"),
        "download": MessageLookupByLibrary.simpleMessage("Descărcare"),
        "downloadFailed":
            MessageLookupByLibrary.simpleMessage("Descărcarea nu a reușit"),
        "downloading": MessageLookupByLibrary.simpleMessage("Se descarcă..."),
        "dropSupportEmail": m31,
        "duplicateFileCountWithStorageSaved": m32,
        "duplicateItemsGroup": m33,
        "edit": MessageLookupByLibrary.simpleMessage("Editare"),
        "editLocation": MessageLookupByLibrary.simpleMessage("Editare locaţie"),
        "editLocationTagTitle":
            MessageLookupByLibrary.simpleMessage("Editare locaţie"),
        "editPerson": MessageLookupByLibrary.simpleMessage("Editați persoana"),
        "editTime": MessageLookupByLibrary.simpleMessage("Edit time"),
        "editsSaved": MessageLookupByLibrary.simpleMessage("Editări salvate"),
        "editsToLocationWillOnlyBeSeenWithinEnte":
            MessageLookupByLibrary.simpleMessage(
                "Editările locației vor fi vizibile doar pe Ente"),
        "eligible": MessageLookupByLibrary.simpleMessage("eligibil"),
        "email": MessageLookupByLibrary.simpleMessage("E-mail"),
        "emailAlreadyRegistered":
            MessageLookupByLibrary.simpleMessage("E-mail deja înregistrat."),
        "emailChangedTo": m34,
        "emailNoEnteAccount": m36,
        "emailNotRegistered": MessageLookupByLibrary.simpleMessage(
            "E-mailul nu este înregistrat."),
        "emailVerificationToggle": MessageLookupByLibrary.simpleMessage(
            "Verificarea adresei de e-mail"),
        "emailYourLogs": MessageLookupByLibrary.simpleMessage(
            "Trimiteți jurnalele prin e-mail"),
        "emergencyContacts":
            MessageLookupByLibrary.simpleMessage("Contacte de urgență"),
        "empty": MessageLookupByLibrary.simpleMessage("Gol"),
        "emptyTrash":
            MessageLookupByLibrary.simpleMessage("Goliți coșul de gunoi?"),
        "enable": MessageLookupByLibrary.simpleMessage("Activare"),
        "enableMLIndexingDesc": MessageLookupByLibrary.simpleMessage(
            "Ente acceptă învățarea automată pe dispozitiv pentru recunoaștere facială, căutarea magică și alte funcții avansate de căutare"),
        "enableMachineLearningBanner": MessageLookupByLibrary.simpleMessage(
            "Activați învățarea automată pentru a folosi căutarea magică și recunoașterea facială"),
        "enableMaps": MessageLookupByLibrary.simpleMessage("Activare hărți"),
        "enableMapsDesc": MessageLookupByLibrary.simpleMessage(
            "Se va afișa fotografiile dvs. pe o hartă a lumii.\n\nAceastă hartă este găzduită de Open Street Map, iar locațiile exacte ale fotografiilor dvs. nu sunt niciodată partajate.\n\nPuteți dezactiva această funcție oricând din Setări."),
        "enabled": MessageLookupByLibrary.simpleMessage("Activat"),
        "encryptingBackup": MessageLookupByLibrary.simpleMessage(
            "Criptare copie de rezervă..."),
        "encryption": MessageLookupByLibrary.simpleMessage("Criptarea"),
        "encryptionKeys":
            MessageLookupByLibrary.simpleMessage("Chei de criptare"),
        "endpointUpdatedMessage": MessageLookupByLibrary.simpleMessage(
            "Endpoint actualizat cu succes"),
        "endtoendEncryptedByDefault": MessageLookupByLibrary.simpleMessage(
            "Criptare integrală implicită"),
        "enteCanEncryptAndPreserveFilesOnlyIfYouGrant":
            MessageLookupByLibrary.simpleMessage(
                "Ente poate cripta și păstra fișiere numai dacă acordați accesul la acestea"),
        "entePhotosPerm": MessageLookupByLibrary.simpleMessage(
            "Ente <i>are nevoie de permisiune</i> pentru a vă păstra fotografiile"),
        "enteSubscriptionPitch": MessageLookupByLibrary.simpleMessage(
            "Ente vă păstrează amintirile, astfel încât acestea să vă fie întotdeauna disponibile, chiar dacă vă pierdeți dispozitivul."),
        "enteSubscriptionShareWithFamily": MessageLookupByLibrary.simpleMessage(
            "La planul dvs. vi se poate alătura și familia."),
        "enterAlbumName": MessageLookupByLibrary.simpleMessage(
            "Introduceți numele albumului"),
        "enterCode": MessageLookupByLibrary.simpleMessage("Introduceți codul"),
        "enterCodeDescription": MessageLookupByLibrary.simpleMessage(
            "Introduceți codul oferit de prietenul dvs. pentru a beneficia de spațiu gratuit pentru amândoi"),
        "enterDateOfBirth":
            MessageLookupByLibrary.simpleMessage("Ziua de naștere (opțional)"),
        "enterEmail":
            MessageLookupByLibrary.simpleMessage("Introduceți e-mailul"),
        "enterFileName": MessageLookupByLibrary.simpleMessage(
            "Introduceți numele fișierului"),
        "enterName": MessageLookupByLibrary.simpleMessage("Introduceți numele"),
        "enterNewPasswordToEncrypt": MessageLookupByLibrary.simpleMessage(
            "Introduceți o parolă nouă pe care o putem folosi pentru a cripta datele"),
        "enterPassword":
            MessageLookupByLibrary.simpleMessage("Introduceți parola"),
        "enterPasswordToEncrypt": MessageLookupByLibrary.simpleMessage(
            "Introduceți o parolă pe care o putem folosi pentru a decripta datele"),
        "enterPersonName": MessageLookupByLibrary.simpleMessage(
            "Introduceți numele persoanei"),
        "enterPin":
            MessageLookupByLibrary.simpleMessage("Introduceţi codul PIN"),
        "enterReferralCode": MessageLookupByLibrary.simpleMessage(
            "Introduceţi codul de recomandare"),
        "enterThe6digitCodeFromnyourAuthenticatorApp":
            MessageLookupByLibrary.simpleMessage(
                "Introduceți codul de 6 cifre\ndin aplicația de autentificare"),
        "enterValidEmail": MessageLookupByLibrary.simpleMessage(
            "Vă rugăm să introduceți o adresă de e-mail validă."),
        "enterYourEmailAddress": MessageLookupByLibrary.simpleMessage(
            "Introduceți adresa de e-mail"),
        "enterYourPassword":
            MessageLookupByLibrary.simpleMessage("Introduceţi parola"),
        "enterYourRecoveryKey": MessageLookupByLibrary.simpleMessage(
            "Introduceți cheia de recuperare"),
        "error": MessageLookupByLibrary.simpleMessage("Eroare"),
        "everywhere": MessageLookupByLibrary.simpleMessage("pretutindeni"),
        "exif": MessageLookupByLibrary.simpleMessage("EXIF"),
        "existingUser":
            MessageLookupByLibrary.simpleMessage("Utilizator existent"),
        "expiredLinkInfo": MessageLookupByLibrary.simpleMessage(
            "Acest link a expirat. Vă rugăm să selectați un nou termen de expirare sau să dezactivați expirarea linkului."),
        "exportLogs":
            MessageLookupByLibrary.simpleMessage("Exportați jurnalele"),
        "exportYourData":
            MessageLookupByLibrary.simpleMessage("Export de date"),
        "extraPhotosFound":
            MessageLookupByLibrary.simpleMessage("S-au găsit fotografii extra"),
        "extraPhotosFoundFor": m37,
        "faceNotClusteredYet": MessageLookupByLibrary.simpleMessage(
            "Fața nu este încă grupată, vă rugăm să reveniți mai târziu"),
        "faceRecognition":
            MessageLookupByLibrary.simpleMessage("Recunoaștere facială"),
        "faces": MessageLookupByLibrary.simpleMessage("Fețe"),
        "failedToApplyCode":
            MessageLookupByLibrary.simpleMessage("Codul nu a putut fi aplicat"),
        "failedToCancel":
            MessageLookupByLibrary.simpleMessage("Nu s-a reușit anularea"),
        "failedToDownloadVideo": MessageLookupByLibrary.simpleMessage(
            "Descărcarea videoclipului nu a reușit"),
        "failedToFetchActiveSessions": MessageLookupByLibrary.simpleMessage(
            "Nu s-a reușit preluarea sesiunilor active"),
        "failedToFetchOriginalForEdit": MessageLookupByLibrary.simpleMessage(
            "Nu s-a reușit preluarea originalului pentru editare"),
        "failedToFetchReferralDetails": MessageLookupByLibrary.simpleMessage(
            "Nu se pot obține detaliile recomandării. Vă rugăm să încercați din nou mai târziu."),
        "failedToLoadAlbums": MessageLookupByLibrary.simpleMessage(
            "Încărcarea albumelor nu a reușit"),
        "failedToPlayVideo": MessageLookupByLibrary.simpleMessage(
            "Eroare la redarea videoclipului"),
        "failedToRefreshStripeSubscription":
            MessageLookupByLibrary.simpleMessage(
                "Nu s-a reușit reîmprospătarea abonamentului"),
        "failedToRenew":
            MessageLookupByLibrary.simpleMessage("Nu s-a reușit reînnoirea"),
        "failedToVerifyPaymentStatus": MessageLookupByLibrary.simpleMessage(
            "Verificarea stării plății nu a reușit"),
        "familyPlanOverview": MessageLookupByLibrary.simpleMessage(
            "Adăugați 5 membri ai familiei la planul dvs. existent fără a plăti suplimentar.\n\nFiecare membru primește propriul spațiu privat și nu poate vedea fișierele celuilalt decât dacă acestea sunt partajate.\n\nPlanurile de familie sunt disponibile pentru clienții care au un abonament Ente plătit.\n\nAbonați-vă acum pentru a începe!"),
        "familyPlanPortalTitle":
            MessageLookupByLibrary.simpleMessage("Familie"),
        "familyPlans":
            MessageLookupByLibrary.simpleMessage("Planuri de familie"),
        "faq": MessageLookupByLibrary.simpleMessage("Întrebări frecvente"),
        "faqs": MessageLookupByLibrary.simpleMessage("Întrebări frecvente"),
        "favorite": MessageLookupByLibrary.simpleMessage("Favorit"),
        "feedback": MessageLookupByLibrary.simpleMessage("Feedback"),
        "file": MessageLookupByLibrary.simpleMessage("Fișier"),
        "fileFailedToSaveToGallery": MessageLookupByLibrary.simpleMessage(
            "Salvarea fișierului în galerie nu a reușit"),
        "fileInfoAddDescHint":
            MessageLookupByLibrary.simpleMessage("Adăugați o descriere..."),
        "fileNotUploadedYet": MessageLookupByLibrary.simpleMessage(
            "Fișierul nu a fost încărcat încă"),
        "fileSavedToGallery":
            MessageLookupByLibrary.simpleMessage("Fișier salvat în galerie"),
        "fileTypes": MessageLookupByLibrary.simpleMessage("Tipuri de fișiere"),
        "fileTypesAndNames": MessageLookupByLibrary.simpleMessage(
            "Tipuri de fișiere și denumiri"),
        "filesBackedUpFromDevice": m38,
        "filesBackedUpInAlbum": m39,
        "filesDeleted": MessageLookupByLibrary.simpleMessage("Fișiere șterse"),
        "filesSavedToGallery":
            MessageLookupByLibrary.simpleMessage("Fișiere salvate în galerie"),
        "findPeopleByName": MessageLookupByLibrary.simpleMessage(
            "Găsiți rapid persoane după nume"),
        "findThemQuickly": MessageLookupByLibrary.simpleMessage("Găsiți rapid"),
        "flip": MessageLookupByLibrary.simpleMessage("Răsturnare"),
        "forYourMemories":
            MessageLookupByLibrary.simpleMessage("pentru amintirile dvs."),
        "forgotPassword":
            MessageLookupByLibrary.simpleMessage("Am uitat parola"),
        "foundFaces": MessageLookupByLibrary.simpleMessage("S-au găsit fețe"),
        "freeStorageClaimed":
            MessageLookupByLibrary.simpleMessage("Spațiu gratuit revendicat"),
        "freeStorageOnReferralSuccess": m5,
        "freeStorageUsable":
            MessageLookupByLibrary.simpleMessage("Spațiu gratuit utilizabil"),
        "freeTrial": MessageLookupByLibrary.simpleMessage(
            "Perioadă de încercare gratuită"),
        "freeTrialValidTill": m40,
        "freeUpAccessPostDelete": m41,
        "freeUpAmount": m42,
        "freeUpDeviceSpace": MessageLookupByLibrary.simpleMessage(
            "Eliberați spațiu pe dispozitiv"),
        "freeUpDeviceSpaceDesc": MessageLookupByLibrary.simpleMessage(
            "Economisiți spațiu pe dispozitivul dvs. prin ștergerea fișierelor cărora li s-a făcut copie de rezervă."),
        "freeUpSpace": MessageLookupByLibrary.simpleMessage("Eliberați spațiu"),
        "freeUpSpaceSaving": m43,
        "gallery": MessageLookupByLibrary.simpleMessage("Galerie"),
        "galleryMemoryLimitInfo": MessageLookupByLibrary.simpleMessage(
            "Până la 1000 de amintiri afișate în galerie"),
        "general": MessageLookupByLibrary.simpleMessage("General"),
        "generatingEncryptionKeys": MessageLookupByLibrary.simpleMessage(
            "Se generează cheile de criptare..."),
        "genericProgress": m44,
        "goToSettings":
            MessageLookupByLibrary.simpleMessage("Mergeți la setări"),
        "googlePlayId": MessageLookupByLibrary.simpleMessage("ID Google Play"),
        "grantFullAccessPrompt": MessageLookupByLibrary.simpleMessage(
            "Vă rugăm să permiteți accesul la toate fotografiile în aplicația Setări"),
        "grantPermission":
            MessageLookupByLibrary.simpleMessage("Acordați permisiunea"),
        "groupNearbyPhotos": MessageLookupByLibrary.simpleMessage(
            "Grupare fotografii apropiate"),
        "guestView": MessageLookupByLibrary.simpleMessage("Mod oaspete"),
        "guestViewEnablePreSteps": MessageLookupByLibrary.simpleMessage(
            "Pentru a activa modul oaspete, vă rugăm să configurați codul de acces al dispozitivului sau blocarea ecranului în setările sistemului."),
        "hearUsExplanation": MessageLookupByLibrary.simpleMessage(
            "Nu urmărim instalările aplicației. Ne-ar ajuta dacă ne-ați spune unde ne-ați găsit!"),
        "hearUsWhereTitle": MessageLookupByLibrary.simpleMessage(
            "Cum ați auzit de Ente? (opțional)"),
        "help": MessageLookupByLibrary.simpleMessage("Asistență"),
        "hidden": MessageLookupByLibrary.simpleMessage("Ascunse"),
        "hide": MessageLookupByLibrary.simpleMessage("Ascundere"),
        "hideContent":
            MessageLookupByLibrary.simpleMessage("Ascundeți conținutul"),
        "hideContentDescriptionAndroid": MessageLookupByLibrary.simpleMessage(
            "Ascunde conținutul aplicației în comutatorul de aplicații și dezactivează capturile de ecran"),
        "hideContentDescriptionIos": MessageLookupByLibrary.simpleMessage(
            "Ascunde conținutul aplicației în comutatorul de aplicații"),
        "hideSharedItemsFromHomeGallery": MessageLookupByLibrary.simpleMessage(
            "Ascundeți elementele distribuite din galeria principală"),
        "hiding": MessageLookupByLibrary.simpleMessage("Se ascunde..."),
        "hostedAtOsmFrance":
            MessageLookupByLibrary.simpleMessage("Găzduit la OSM Franţa"),
        "howItWorks": MessageLookupByLibrary.simpleMessage("Cum funcţionează"),
        "howToViewShareeVerificationID": MessageLookupByLibrary.simpleMessage(
            "Rugați-i să țină apăsat pe adresa de e-mail din ecranul de setări și să verifice dacă ID-urile de pe ambele dispozitive se potrivesc."),
        "iOSGoToSettingsDescription": MessageLookupByLibrary.simpleMessage(
            "Autentificarea biometrică nu este configurată pe dispozitivul dvs. Vă rugăm să activați Touch ID sau Face ID pe telefonul dvs."),
        "iOSLockOut": MessageLookupByLibrary.simpleMessage(
            "Autentificarea biometrică este dezactivată. Vă rugăm să blocați și să deblocați ecranul pentru a o activa."),
        "iOSOkButton": MessageLookupByLibrary.simpleMessage("OK"),
        "ignoreUpdate": MessageLookupByLibrary.simpleMessage("Ignorare"),
        "ignored": MessageLookupByLibrary.simpleMessage("ignorat"),
        "ignoredFolderUploadReason": MessageLookupByLibrary.simpleMessage(
            "Unele fișiere din acest album sunt excluse de la încărcare deoarece au fost șterse anterior din Ente."),
        "imageNotAnalyzed": MessageLookupByLibrary.simpleMessage(
            "Imaginea nu a fost analizată"),
        "immediately": MessageLookupByLibrary.simpleMessage("Imediat"),
        "importing": MessageLookupByLibrary.simpleMessage("Se importă...."),
        "incorrectCode": MessageLookupByLibrary.simpleMessage("Cod incorect"),
        "incorrectPasswordTitle":
            MessageLookupByLibrary.simpleMessage("Parolă incorectă"),
        "incorrectRecoveryKey": MessageLookupByLibrary.simpleMessage(
            "Cheie de recuperare incorectă"),
        "incorrectRecoveryKeyBody": MessageLookupByLibrary.simpleMessage(
            "Cheia de recuperare introdusă este incorectă"),
        "incorrectRecoveryKeyTitle": MessageLookupByLibrary.simpleMessage(
            "Cheie de recuperare incorectă"),
        "indexedItems":
            MessageLookupByLibrary.simpleMessage("Elemente indexate"),
        "indexingIsPaused": MessageLookupByLibrary.simpleMessage(
            "Indexarea este în pauză. Va relua automat când dispozitivul este pregătit."),
        "info": MessageLookupByLibrary.simpleMessage("Informații"),
        "insecureDevice":
            MessageLookupByLibrary.simpleMessage("Dispozitiv nesigur"),
        "installManually":
            MessageLookupByLibrary.simpleMessage("Instalare manuală"),
        "invalidEmailAddress": MessageLookupByLibrary.simpleMessage(
            "Adresa e-mail nu este validă"),
        "invalidEndpoint":
            MessageLookupByLibrary.simpleMessage("Endpoint invalid"),
        "invalidEndpointMessage": MessageLookupByLibrary.simpleMessage(
            "Ne pare rău, endpoint-ul introdus nu este valabil. Vă rugăm să introduceți un endpoint valid și să încercați din nou."),
        "invalidKey": MessageLookupByLibrary.simpleMessage("Cheie invalidă"),
        "invalidRecoveryKey": MessageLookupByLibrary.simpleMessage(
            "Cheia de recuperare pe care ați introdus-o nu este validă. Vă rugăm să vă asigurați că aceasta conține 24 de cuvinte și să verificați ortografia fiecăruia.\n\nDacă ați introdus un cod de recuperare mai vechi, asigurați-vă că acesta conține 64 de caractere și verificați fiecare dintre ele."),
        "invite": MessageLookupByLibrary.simpleMessage("Invitați"),
        "inviteToEnte":
            MessageLookupByLibrary.simpleMessage("Invitați la Ente"),
        "inviteYourFriends":
            MessageLookupByLibrary.simpleMessage("Invitați-vă prietenii"),
        "inviteYourFriendsToEnte": MessageLookupByLibrary.simpleMessage(
            "Invitați-vă prietenii la Ente"),
        "itLooksLikeSomethingWentWrongPleaseRetryAfterSome":
            MessageLookupByLibrary.simpleMessage(
                "Se pare că ceva nu a mers bine. Vă rugăm să încercați din nou după ceva timp. Dacă eroarea persistă, vă rugăm să contactați echipa noastră de asistență."),
        "itemCount": m45,
        "itemsShowTheNumberOfDaysRemainingBeforePermanentDeletion":
            MessageLookupByLibrary.simpleMessage(
                "Articolele afișează numărul de zile rămase până la ștergerea definitivă"),
        "itemsWillBeRemovedFromAlbum": MessageLookupByLibrary.simpleMessage(
            "Articolele selectate vor fi eliminate din acest album"),
        "join": MessageLookupByLibrary.simpleMessage("Alăturare"),
        "joinAlbum":
            MessageLookupByLibrary.simpleMessage("Alăturați-vă albumului"),
        "joinAlbumSubtext": MessageLookupByLibrary.simpleMessage(
            "pentru a vedea și a adăuga fotografii"),
        "joinAlbumSubtextViewer": MessageLookupByLibrary.simpleMessage(
            "pentru a adăuga la albumele distribuite"),
        "joinDiscord":
            MessageLookupByLibrary.simpleMessage("Alăturați-vă pe Discord"),
        "keepPhotos":
            MessageLookupByLibrary.simpleMessage("Păstrați fotografiile"),
        "kiloMeterUnit": MessageLookupByLibrary.simpleMessage("km"),
        "kindlyHelpUsWithThisInformation": MessageLookupByLibrary.simpleMessage(
            "Vă rugăm să ne ajutați cu aceste informații"),
        "language": MessageLookupByLibrary.simpleMessage("Limbă"),
        "lastUpdated":
            MessageLookupByLibrary.simpleMessage("Ultima actualizare"),
        "leave": MessageLookupByLibrary.simpleMessage("Părăsiți"),
        "leaveAlbum": MessageLookupByLibrary.simpleMessage("Părăsiți albumul"),
        "leaveFamily": MessageLookupByLibrary.simpleMessage("Părăsiți familia"),
        "leaveSharedAlbum": MessageLookupByLibrary.simpleMessage(
            "Părăsiți albumul distribuit?"),
        "left": MessageLookupByLibrary.simpleMessage("Stânga"),
        "legacy": MessageLookupByLibrary.simpleMessage("Moștenire"),
        "legacyAccounts":
            MessageLookupByLibrary.simpleMessage("Conturi de moștenire"),
        "legacyInvite": m46,
        "legacyPageDesc": MessageLookupByLibrary.simpleMessage(
            "Moștenirea permite contactelor de încredere să vă acceseze contul în absența dvs."),
        "legacyPageDesc2": MessageLookupByLibrary.simpleMessage(
            "Persoanele de contact de încredere pot iniția recuperarea contului și, dacă nu este blocată în termen de 30 de zile, vă pot reseta parola și accesa contul."),
        "light": MessageLookupByLibrary.simpleMessage("Lumină"),
        "lightTheme": MessageLookupByLibrary.simpleMessage("Luminoasă"),
        "linkCopiedToClipboard": MessageLookupByLibrary.simpleMessage(
            "Linkul a fost copiat în clipboard"),
        "linkDeviceLimit":
            MessageLookupByLibrary.simpleMessage("Limită de dispozitive"),
        "linkEnabled": MessageLookupByLibrary.simpleMessage("Activat"),
        "linkExpired": MessageLookupByLibrary.simpleMessage("Expirat"),
        "linkExpiresOn": m47,
        "linkExpiry":
            MessageLookupByLibrary.simpleMessage("Expirarea linkului"),
        "linkHasExpired":
            MessageLookupByLibrary.simpleMessage("Linkul a expirat"),
        "linkNeverExpires": MessageLookupByLibrary.simpleMessage("Niciodată"),
        "livePhotos": MessageLookupByLibrary.simpleMessage("Fotografii live"),
        "loadMessage1": MessageLookupByLibrary.simpleMessage(
            "Puteți împărți abonamentul cu familia dvs."),
        "loadMessage2": MessageLookupByLibrary.simpleMessage(
            "Am păstrat până acum peste 30 de milioane de amintiri"),
        "loadMessage3": MessageLookupByLibrary.simpleMessage(
            "Păstrăm 3 copii ale datelor dvs., dintre care una într-un adăpost antiatomic subteran"),
        "loadMessage4": MessageLookupByLibrary.simpleMessage(
            "Toate aplicațiile noastre sunt open source"),
        "loadMessage5": MessageLookupByLibrary.simpleMessage(
            "Codul nostru sursă și criptografia au fost evaluate extern"),
        "loadMessage6": MessageLookupByLibrary.simpleMessage(
            "Puteți distribui linkuri către albumele dvs. celor dragi"),
        "loadMessage7": MessageLookupByLibrary.simpleMessage(
            "Aplicațiile noastre mobile rulează în fundal pentru a cripta și salva orice fotografie nouă pe care o realizați"),
        "loadMessage8": MessageLookupByLibrary.simpleMessage(
            "web.ente.io are un instrument de încărcare sofisticat"),
        "loadMessage9": MessageLookupByLibrary.simpleMessage(
            "Folosim Xchacha20Poly1305 pentru a vă cripta datele în siguranță"),
        "loadingExifData":
            MessageLookupByLibrary.simpleMessage("Se încarcă date EXIF..."),
        "loadingGallery":
            MessageLookupByLibrary.simpleMessage("Se încarcă galeria..."),
        "loadingMessage":
            MessageLookupByLibrary.simpleMessage("Se încarcă fotografiile..."),
        "loadingModel":
            MessageLookupByLibrary.simpleMessage("Se descarcă modelele..."),
        "loadingYourPhotos": MessageLookupByLibrary.simpleMessage(
            "Se încarcă fotografiile dvs..."),
        "localGallery": MessageLookupByLibrary.simpleMessage("Galerie locală"),
        "localIndexing":
            MessageLookupByLibrary.simpleMessage("Indexare locală"),
        "localSyncErrorMessage": MessageLookupByLibrary.simpleMessage(
            "Se pare că ceva nu a mers bine, deoarece sincronizarea fotografiilor locale durează mai mult decât ne așteptam. Vă rugăm să contactați echipa noastră de asistență"),
        "location": MessageLookupByLibrary.simpleMessage("Locație"),
        "locationName": MessageLookupByLibrary.simpleMessage("Numele locației"),
        "locationTagFeatureDescription": MessageLookupByLibrary.simpleMessage(
            "O etichetă de locație grupează toate fotografiile care au fost făcute pe o anumită rază a unei fotografii"),
        "locations": MessageLookupByLibrary.simpleMessage("Locații"),
        "lockButtonLabel": MessageLookupByLibrary.simpleMessage("Blocat"),
        "lockscreen": MessageLookupByLibrary.simpleMessage("Ecran de blocare"),
        "logInLabel": MessageLookupByLibrary.simpleMessage("Conectare"),
        "loggingOut":
            MessageLookupByLibrary.simpleMessage("Se deconectează..."),
        "loginSessionExpired":
            MessageLookupByLibrary.simpleMessage("Sesiune expirată"),
        "loginSessionExpiredDetails": MessageLookupByLibrary.simpleMessage(
            "Sesiunea a expirat. Vă rugăm să vă autentificați din nou."),
        "loginTerms": MessageLookupByLibrary.simpleMessage(
            "Apăsând pe „Conectare”, sunteți de acord cu <u-terms>termenii de prestare ai serviciului</u-terms> și <u-policy>politica de confidenţialitate</u-policy>"),
        "loginWithTOTP": MessageLookupByLibrary.simpleMessage(
            "Autentificare cu parolă unică (TOTP)"),
        "logout": MessageLookupByLibrary.simpleMessage("Deconectare"),
        "logsDialogBody": MessageLookupByLibrary.simpleMessage(
            "Aceasta va trimite jurnalele pentru a ne ajuta să depistăm problema. Vă rugăm să rețineți că numele fișierelor vor fi incluse pentru a ne ajuta să urmărim problemele cu anumite fișiere."),
        "longPressAnEmailToVerifyEndToEndEncryption":
            MessageLookupByLibrary.simpleMessage(
                "Apăsați lung un e-mail pentru a verifica criptarea integrală."),
        "longpressOnAnItemToViewInFullscreen":
            MessageLookupByLibrary.simpleMessage(
                "Apăsați lung pe un articol pentru a-l vizualiza pe tot ecranul"),
        "loopVideoOff":
            MessageLookupByLibrary.simpleMessage("Repetare video dezactivată"),
        "loopVideoOn":
            MessageLookupByLibrary.simpleMessage("Repetare video activată"),
        "lostDevice":
            MessageLookupByLibrary.simpleMessage("Dispozitiv pierdut?"),
        "machineLearning":
            MessageLookupByLibrary.simpleMessage("Învățare automată"),
        "magicSearch": MessageLookupByLibrary.simpleMessage("Căutare magică"),
        "magicSearchHint": MessageLookupByLibrary.simpleMessage(
            "Căutarea magică permite căutarea fotografiilor după conținutul lor, de exemplu, „floare”, „mașină roșie”, „documente de identitate”"),
        "manage": MessageLookupByLibrary.simpleMessage("Gestionare"),
        "manageDeviceStorage": MessageLookupByLibrary.simpleMessage(
            "Gestionați memoria cache a dispozitivului"),
        "manageDeviceStorageDesc": MessageLookupByLibrary.simpleMessage(
            "Revizuiți și ștergeți spațiul din memoria cache locală."),
        "manageFamily":
            MessageLookupByLibrary.simpleMessage("Administrați familia"),
        "manageLink": MessageLookupByLibrary.simpleMessage("Gestionați linkul"),
        "manageParticipants":
            MessageLookupByLibrary.simpleMessage("Gestionare"),
        "manageSubscription":
            MessageLookupByLibrary.simpleMessage("Gestionare abonament"),
        "manualPairDesc": MessageLookupByLibrary.simpleMessage(
            "Asocierea cu PIN funcționează cu orice ecran pe care doriți să vizualizați albumul."),
        "map": MessageLookupByLibrary.simpleMessage("Hartă"),
        "maps": MessageLookupByLibrary.simpleMessage("Hărţi"),
        "mastodon": MessageLookupByLibrary.simpleMessage("Mastodon"),
        "matrix": MessageLookupByLibrary.simpleMessage("Matrix"),
        "memoryCount": m6,
        "merchandise": MessageLookupByLibrary.simpleMessage("Produse"),
        "mergeWithExisting":
            MessageLookupByLibrary.simpleMessage("Îmbinare cu unul existent"),
        "mergedPhotos":
            MessageLookupByLibrary.simpleMessage("Fotografii combinate"),
        "mlConsent":
            MessageLookupByLibrary.simpleMessage("Activați învățarea automată"),
        "mlConsentConfirmation": MessageLookupByLibrary.simpleMessage(
            "Înțeleg și doresc să activez învățarea automată"),
        "mlConsentDescription": MessageLookupByLibrary.simpleMessage(
            "Dacă activați învățarea automată, Ente va extrage informații precum geometria fețelor din fișiere, inclusiv din cele distribuite cu dvs.\n\nAcest lucru se va întâmpla pe dispozitivul dvs., iar orice informații biometrice generate vor fi criptate integral."),
        "mlConsentPrivacy": MessageLookupByLibrary.simpleMessage(
            "Vă rugăm să faceți clic aici pentru mai multe detalii despre această funcție în politica de confidențialitate"),
        "mlConsentTitle": MessageLookupByLibrary.simpleMessage(
            "Activați învățarea automată?"),
        "mlIndexingDescription": MessageLookupByLibrary.simpleMessage(
            "Vă rugăm să rețineți că învățarea automată va duce la o utilizare mai mare a lățimii de bandă și a bateriei până când toate elementele sunt indexate. Luați în considerare utilizarea aplicației desktop pentru o indexare mai rapidă, toate rezultatele vor fi sincronizate automat."),
        "mobileWebDesktop":
            MessageLookupByLibrary.simpleMessage("Mobil, Web, Desktop"),
        "moderateStrength": MessageLookupByLibrary.simpleMessage("Moderată"),
        "modifyYourQueryOrTrySearchingFor":
            MessageLookupByLibrary.simpleMessage(
                "Modificați interogarea sau încercați să căutați"),
        "moments": MessageLookupByLibrary.simpleMessage("Momente"),
        "month": MessageLookupByLibrary.simpleMessage("lună"),
        "monthly": MessageLookupByLibrary.simpleMessage("Lunar"),
        "moreDetails":
            MessageLookupByLibrary.simpleMessage("Mai multe detalii"),
        "mostRecent": MessageLookupByLibrary.simpleMessage("Cele mai recente"),
        "mostRelevant":
            MessageLookupByLibrary.simpleMessage("Cele mai relevante"),
        "moveItem": m50,
        "moveSelectedPhotosToOneDate": MessageLookupByLibrary.simpleMessage(
            "Move selected photos to one date"),
        "moveToAlbum": MessageLookupByLibrary.simpleMessage("Mutare în album"),
        "moveToHiddenAlbum":
            MessageLookupByLibrary.simpleMessage("Mutați în albumul ascuns"),
        "movedSuccessfullyTo": m51,
        "movedToTrash":
            MessageLookupByLibrary.simpleMessage("S-a mutat în coșul de gunoi"),
        "movingFilesToAlbum": MessageLookupByLibrary.simpleMessage(
            "Se mută fișierele în album..."),
        "name": MessageLookupByLibrary.simpleMessage("Nume"),
        "nameTheAlbum":
            MessageLookupByLibrary.simpleMessage("Denumiți albumul"),
        "networkConnectionRefusedErr": MessageLookupByLibrary.simpleMessage(
            "Nu se poate conecta la Ente, vă rugăm să reîncercați după un timp. Dacă eroarea persistă, contactați asistența."),
        "networkHostLookUpErr": MessageLookupByLibrary.simpleMessage(
            "Nu se poate conecta la Ente, vă rugăm să verificați setările de rețea și să contactați asistenta dacă eroarea persistă."),
        "never": MessageLookupByLibrary.simpleMessage("Niciodată"),
        "newAlbum": MessageLookupByLibrary.simpleMessage("Album nou"),
        "newLocation": MessageLookupByLibrary.simpleMessage("Locație nouă"),
        "newPerson": MessageLookupByLibrary.simpleMessage("Persoană nouă"),
        "newRange": MessageLookupByLibrary.simpleMessage("New range"),
        "newToEnte": MessageLookupByLibrary.simpleMessage("Nou la Ente"),
        "newest": MessageLookupByLibrary.simpleMessage("Cele mai noi"),
        "next": MessageLookupByLibrary.simpleMessage("Înainte"),
        "no": MessageLookupByLibrary.simpleMessage("Nu"),
        "noAlbumsSharedByYouYet": MessageLookupByLibrary.simpleMessage(
            "Niciun album nu a fost distribuit de dvs. încă"),
        "noDeviceFound":
            MessageLookupByLibrary.simpleMessage("Niciun dispozitiv găsit"),
        "noDeviceLimit": MessageLookupByLibrary.simpleMessage("Niciuna"),
        "noDeviceThatCanBeDeleted": MessageLookupByLibrary.simpleMessage(
            "Nu aveți fișiere pe acest dispozitiv care pot fi șterse"),
        "noDuplicates": MessageLookupByLibrary.simpleMessage("✨ Fără dubluri"),
        "noExifData":
            MessageLookupByLibrary.simpleMessage("Nu există date EXIF"),
        "noFacesFound":
            MessageLookupByLibrary.simpleMessage("Nu au fost găsite fețe"),
        "noHiddenPhotosOrVideos": MessageLookupByLibrary.simpleMessage(
            "Fără poze sau videoclipuri ascunse"),
        "noImagesWithLocation":
            MessageLookupByLibrary.simpleMessage("Nicio imagine cu locație"),
        "noInternetConnection": MessageLookupByLibrary.simpleMessage(
            "Nu există conexiune la internet"),
        "noPhotosAreBeingBackedUpRightNow":
            MessageLookupByLibrary.simpleMessage(
                "Nicio fotografie nu este salvată în acest moment"),
        "noPhotosFoundHere": MessageLookupByLibrary.simpleMessage(
            "Nu s-au găsit fotografii aici"),
        "noQuickLinksSelected": MessageLookupByLibrary.simpleMessage(
            "Nu au fost găsite linkuri rapide"),
        "noRecoveryKey": MessageLookupByLibrary.simpleMessage(
            "Nu aveți cheia de recuperare?"),
        "noRecoveryKeyNoDecryption": MessageLookupByLibrary.simpleMessage(
            "Datorită naturii protocolului nostru de criptare integrală, datele dvs. nu pot fi decriptate fără parola sau cheia dvs. de recuperare"),
        "noResults": MessageLookupByLibrary.simpleMessage("Niciun rezultat"),
        "noResultsFound":
            MessageLookupByLibrary.simpleMessage("Nu s-au găsit rezultate"),
        "noSuggestionsForPerson": m52,
        "noSystemLockFound": MessageLookupByLibrary.simpleMessage(
            "Nu s-a găsit nicio blocare de sistem"),
        "notPersonLabel": m53,
        "nothingSharedWithYouYet": MessageLookupByLibrary.simpleMessage(
            "Nimic distribuit cu dvs. încă"),
        "nothingToSeeHere":
            MessageLookupByLibrary.simpleMessage("Nimic de văzut aici! 👀"),
        "notifications": MessageLookupByLibrary.simpleMessage("Notificări"),
        "ok": MessageLookupByLibrary.simpleMessage("Ok"),
        "onDevice": MessageLookupByLibrary.simpleMessage("Pe dispozitiv"),
        "onEnte": MessageLookupByLibrary.simpleMessage(
            "Pe <branding>ente</branding>"),
        "onlyFamilyAdminCanChangeCode": m54,
        "onlyThem": MessageLookupByLibrary.simpleMessage("Numai el/ea"),
        "oops": MessageLookupByLibrary.simpleMessage("Ups"),
        "oopsCouldNotSaveEdits": MessageLookupByLibrary.simpleMessage(
            "Hopa, nu s-au putut salva editările"),
        "oopsSomethingWentWrong":
            MessageLookupByLibrary.simpleMessage("Hopa, ceva nu a mers bine"),
        "openAlbumInBrowser": MessageLookupByLibrary.simpleMessage(
            "Deschideți albumul în browser"),
        "openAlbumInBrowserTitle": MessageLookupByLibrary.simpleMessage(
            "Vă rugăm să utilizați aplicația web pentru a adăuga fotografii la acest album"),
        "openFile": MessageLookupByLibrary.simpleMessage("Deschidere fișier"),
        "openSettings":
            MessageLookupByLibrary.simpleMessage("Deschideți Setări"),
        "openTheItem":
            MessageLookupByLibrary.simpleMessage("• Deschideți articolul"),
        "openstreetmapContributors":
            MessageLookupByLibrary.simpleMessage("Contribuitori OpenStreetMap"),
        "optionalAsShortAsYouLike": MessageLookupByLibrary.simpleMessage(
            "Opțional, cât de scurt doriți..."),
        "orMergeWithExistingPerson": MessageLookupByLibrary.simpleMessage(
            "Sau îmbinați cu cele existente"),
        "orPickAnExistingOne":
            MessageLookupByLibrary.simpleMessage("Sau alegeți unul existent"),
        "pair": MessageLookupByLibrary.simpleMessage("Asociere"),
        "pairWithPin": MessageLookupByLibrary.simpleMessage("Asociere cu PIN"),
        "pairingComplete":
            MessageLookupByLibrary.simpleMessage("Asociere reușită"),
        "panorama": MessageLookupByLibrary.simpleMessage("Panoramă"),
        "passKeyPendingVerification": MessageLookupByLibrary.simpleMessage(
            "Verificarea este încă în așteptare"),
        "passkey": MessageLookupByLibrary.simpleMessage("Cheie de acces"),
        "passkeyAuthTitle":
            MessageLookupByLibrary.simpleMessage("Verificare cheie de acces"),
        "password": MessageLookupByLibrary.simpleMessage("Parolă"),
        "passwordChangedSuccessfully": MessageLookupByLibrary.simpleMessage(
            "Parola a fost schimbată cu succes"),
        "passwordLock":
            MessageLookupByLibrary.simpleMessage("Blocare cu parolă"),
        "passwordStrength": m0,
        "passwordStrengthInfo": MessageLookupByLibrary.simpleMessage(
            "Puterea parolei este calculată luând în considerare lungimea parolei, caracterele utilizate și dacă parola apare sau nu în top 10.000 cele mai utilizate parole"),
        "passwordWarning": MessageLookupByLibrary.simpleMessage(
            "Nu reținem această parolă, deci dacă o uitați <underline>nu vă putem decripta datele</underline>"),
        "paymentDetails":
            MessageLookupByLibrary.simpleMessage("Detalii de plată"),
        "paymentFailed":
            MessageLookupByLibrary.simpleMessage("Plata nu a reușit"),
        "paymentFailedMessage": MessageLookupByLibrary.simpleMessage(
            "Din păcate, plata dvs. nu a reușit. Vă rugăm să contactați asistență și vom fi bucuroși să vă ajutăm!"),
        "paymentFailedTalkToProvider": m55,
        "pendingItems":
            MessageLookupByLibrary.simpleMessage("Elemente în așteptare"),
        "pendingSync":
            MessageLookupByLibrary.simpleMessage("Sincronizare în așteptare"),
        "people": MessageLookupByLibrary.simpleMessage("Persoane"),
        "peopleUsingYourCode": MessageLookupByLibrary.simpleMessage(
            "Persoane care folosesc codul dvs."),
        "permDeleteWarning": MessageLookupByLibrary.simpleMessage(
            "Toate articolele din coșul de gunoi vor fi șterse definitiv\n\nAceastă acțiune nu poate fi anulată"),
        "permanentlyDelete":
            MessageLookupByLibrary.simpleMessage("Ștergere definitivă"),
        "permanentlyDeleteFromDevice": MessageLookupByLibrary.simpleMessage(
            "Ștergeți permanent de pe dispozitiv?"),
        "personName": MessageLookupByLibrary.simpleMessage("Numele persoanei"),
        "photoDescriptions":
            MessageLookupByLibrary.simpleMessage("Descrieri fotografie"),
        "photoGridSize":
            MessageLookupByLibrary.simpleMessage("Dimensiunea grilei foto"),
        "photoSmallCase": MessageLookupByLibrary.simpleMessage("fotografie"),
        "photocountPhotos": m1,
        "photos": MessageLookupByLibrary.simpleMessage("Fotografii"),
        "photosAddedByYouWillBeRemovedFromTheAlbum":
            MessageLookupByLibrary.simpleMessage(
                "Fotografiile adăugate de dvs. vor fi eliminate din album"),
        "photosCount": m56,
        "photosKeepRelativeTimeDifference":
            MessageLookupByLibrary.simpleMessage(
                "Photos keep relative time difference"),
        "pickCenterPoint":
            MessageLookupByLibrary.simpleMessage("Alegeți punctul central"),
        "pinAlbum": MessageLookupByLibrary.simpleMessage("Fixați albumul"),
        "pinLock": MessageLookupByLibrary.simpleMessage("Blocare PIN"),
        "playOnTv": MessageLookupByLibrary.simpleMessage("Redare album pe TV"),
        "playStoreFreeTrialValidTill": m57,
        "playstoreSubscription":
            MessageLookupByLibrary.simpleMessage("Abonament PlayStore"),
        "pleaseCheckYourInternetConnectionAndTryAgain":
            MessageLookupByLibrary.simpleMessage(
                "Vă rugăm să verificați conexiunea la internet și să încercați din nou."),
        "pleaseContactSupportAndWeWillBeHappyToHelp":
            MessageLookupByLibrary.simpleMessage(
                "Vă rugăm să contactați support@ente.io și vom fi bucuroși să vă ajutăm!"),
        "pleaseContactSupportIfTheProblemPersists":
            MessageLookupByLibrary.simpleMessage(
                "Vă rugăm să contactați asistența dacă problema persistă"),
        "pleaseEmailUsAt": m58,
        "pleaseGrantPermissions": MessageLookupByLibrary.simpleMessage(
            "Vă rugăm să acordați permisiuni"),
        "pleaseLoginAgain": MessageLookupByLibrary.simpleMessage(
            "Vă rugăm, autentificați-vă din nou"),
        "pleaseSelectQuickLinksToRemove": MessageLookupByLibrary.simpleMessage(
            "Vă rugăm să selectați linkurile rapide de eliminat"),
        "pleaseSendTheLogsTo": m59,
        "pleaseTryAgain": MessageLookupByLibrary.simpleMessage(
            "Vă rugăm să încercați din nou"),
        "pleaseVerifyTheCodeYouHaveEntered":
            MessageLookupByLibrary.simpleMessage(
                "Vă rugăm să verificați codul introdus"),
        "pleaseWait":
            MessageLookupByLibrary.simpleMessage("Vă rugăm așteptați..."),
        "pleaseWaitDeletingAlbum": MessageLookupByLibrary.simpleMessage(
            "Vă rugăm așteptați, se șterge albumul"),
        "pleaseWaitForSometimeBeforeRetrying":
            MessageLookupByLibrary.simpleMessage(
                "Vă rugăm să așteptați un moment înainte să reîncercați"),
        "preparingLogs":
            MessageLookupByLibrary.simpleMessage("Se pregătesc jurnalele..."),
        "preserveMore":
            MessageLookupByLibrary.simpleMessage("Păstrați mai multe"),
        "pressAndHoldToPlayVideo": MessageLookupByLibrary.simpleMessage(
            "Apăsați lung pentru a reda videoclipul"),
        "pressAndHoldToPlayVideoDetailed": MessageLookupByLibrary.simpleMessage(
            "Apăsați lung pe imagine pentru a reda videoclipul"),
        "previous": MessageLookupByLibrary.simpleMessage("Previous"),
        "privacy": MessageLookupByLibrary.simpleMessage("Confidențialitate"),
        "privacyPolicyTitle": MessageLookupByLibrary.simpleMessage(
            "Politică de confidențialitate"),
        "privateBackups":
            MessageLookupByLibrary.simpleMessage("Copii de rezervă private"),
        "privateSharing":
            MessageLookupByLibrary.simpleMessage("Distribuire privată"),
        "proceed": MessageLookupByLibrary.simpleMessage("Continuați"),
        "processed": MessageLookupByLibrary.simpleMessage("Procesate"),
        "processingImport": m60,
        "publicLinkCreated":
            MessageLookupByLibrary.simpleMessage("Link public creat"),
        "publicLinkEnabled":
            MessageLookupByLibrary.simpleMessage("Link public activat"),
        "quickLinks": MessageLookupByLibrary.simpleMessage("Link-uri rapide"),
        "radius": MessageLookupByLibrary.simpleMessage("Rază"),
        "raiseTicket":
            MessageLookupByLibrary.simpleMessage("Solicitați asistență"),
        "rateTheApp":
            MessageLookupByLibrary.simpleMessage("Evaluați aplicația"),
        "rateUs": MessageLookupByLibrary.simpleMessage("Evaluați-ne"),
        "rateUsOnStore": m61,
        "recover": MessageLookupByLibrary.simpleMessage("Recuperare"),
        "recoverAccount":
            MessageLookupByLibrary.simpleMessage("Recuperare cont"),
        "recoverButton": MessageLookupByLibrary.simpleMessage("Recuperare"),
        "recoveryAccount":
            MessageLookupByLibrary.simpleMessage("Recuperare cont"),
        "recoveryInitiated":
            MessageLookupByLibrary.simpleMessage("Recuperare inițiată"),
        "recoveryInitiatedDesc": m63,
        "recoveryKey":
            MessageLookupByLibrary.simpleMessage("Cheie de recuperare"),
        "recoveryKeyCopiedToClipboard": MessageLookupByLibrary.simpleMessage(
            "Cheie de recuperare copiată în clipboard"),
        "recoveryKeyOnForgotPassword": MessageLookupByLibrary.simpleMessage(
            "Dacă vă uitați parola, singura cale de a vă recupera datele este folosind această cheie."),
        "recoveryKeySaveDescription": MessageLookupByLibrary.simpleMessage(
            "Nu reținem această cheie, vă rugăm să păstrați această cheie de 24 de cuvinte într-un loc sigur."),
        "recoveryKeySuccessBody": MessageLookupByLibrary.simpleMessage(
            "Super! Cheia dvs. de recuperare este validă. Vă mulțumim pentru verificare.\n\nVă rugăm să nu uitați să păstrați cheia de recuperare în siguranță."),
        "recoveryKeyVerified": MessageLookupByLibrary.simpleMessage(
            "Cheie de recuperare verificată"),
        "recoveryKeyVerifyReason": MessageLookupByLibrary.simpleMessage(
            "Cheia dvs. de recuperare este singura modalitate de a vă recupera fotografiile dacă uitați parola. Puteți găsi cheia dvs. de recuperare în Setări > Cont.\n\nVă rugăm să introduceți aici cheia de recuperare pentru a verifica dacă ați salvat-o corect."),
        "recoveryReady": m64,
        "recoverySuccessful":
            MessageLookupByLibrary.simpleMessage("Recuperare reușită!"),
        "recoveryWarning": MessageLookupByLibrary.simpleMessage(
            "Un contact de încredere încearcă să vă acceseze contul"),
        "recoveryWarningBody": m65,
        "recreatePasswordBody": MessageLookupByLibrary.simpleMessage(
            "Dispozitivul actual nu este suficient de puternic pentru a vă verifica parola, dar o putem regenera într-un mod care să funcționeze cu toate dispozitivele.\n\nVă rugăm să vă conectați utilizând cheia de recuperare și să vă regenerați parola (dacă doriți, o puteți utiliza din nou pe aceeași)."),
        "recreatePasswordTitle":
            MessageLookupByLibrary.simpleMessage("Refaceți parola"),
        "reddit": MessageLookupByLibrary.simpleMessage("Reddit"),
        "reenterPassword":
            MessageLookupByLibrary.simpleMessage("Reintroduceți parola"),
        "reenterPin":
            MessageLookupByLibrary.simpleMessage("Reintroduceți codul PIN"),
        "referFriendsAnd2xYourPlan": MessageLookupByLibrary.simpleMessage(
            "Recomandați un prieten și dublați-vă planul"),
        "referralStep1": MessageLookupByLibrary.simpleMessage(
            "1. Dați acest cod prietenilor"),
        "referralStep2": MessageLookupByLibrary.simpleMessage(
            "2. Aceștia se înscriu la un plan cu plată"),
        "referralStep3": m66,
        "referrals": MessageLookupByLibrary.simpleMessage("Recomandări"),
        "referralsAreCurrentlyPaused": MessageLookupByLibrary.simpleMessage(
            "Recomandările sunt momentan întrerupte"),
        "rejectRecovery":
            MessageLookupByLibrary.simpleMessage("Respingeți recuperarea"),
        "remindToEmptyDeviceTrash": MessageLookupByLibrary.simpleMessage(
            "De asemenea, goliți dosarul „Șterse recent” din „Setări” -> „Spațiu” pentru a recupera spațiul eliberat"),
        "remindToEmptyEnteTrash": MessageLookupByLibrary.simpleMessage(
            "De asemenea, goliți „Coșul de gunoi” pentru a revendica spațiul eliberat"),
        "remoteImages":
            MessageLookupByLibrary.simpleMessage("Imagini la distanță"),
        "remoteThumbnails":
            MessageLookupByLibrary.simpleMessage("Miniaturi la distanță"),
        "remoteVideos":
            MessageLookupByLibrary.simpleMessage("Videoclipuri la distanță"),
        "remove": MessageLookupByLibrary.simpleMessage("Eliminare"),
        "removeDuplicates":
            MessageLookupByLibrary.simpleMessage("Eliminați dublurile"),
        "removeDuplicatesDesc": MessageLookupByLibrary.simpleMessage(
            "Revizuiți și eliminați fișierele care sunt dubluri exacte."),
        "removeFromAlbum":
            MessageLookupByLibrary.simpleMessage("Eliminați din album"),
        "removeFromAlbumTitle":
            MessageLookupByLibrary.simpleMessage("Eliminați din album?"),
        "removeFromFavorite":
            MessageLookupByLibrary.simpleMessage("Eliminați din favorite"),
        "removeInvite":
            MessageLookupByLibrary.simpleMessage("Eliminare invitație"),
        "removeLink": MessageLookupByLibrary.simpleMessage("Eliminați linkul"),
        "removeParticipant":
            MessageLookupByLibrary.simpleMessage("Eliminați participantul"),
        "removeParticipantBody": m67,
        "removePersonLabel": MessageLookupByLibrary.simpleMessage(
            "Eliminați eticheta persoanei"),
        "removePublicLink":
            MessageLookupByLibrary.simpleMessage("Eliminați linkul public"),
        "removePublicLinks":
            MessageLookupByLibrary.simpleMessage("Eliminați linkurile publice"),
        "removeShareItemsWarning": MessageLookupByLibrary.simpleMessage(
            "Unele dintre articolele pe care le eliminați au fost adăugate de alte persoane și veți pierde accesul la acestea"),
        "removeWithQuestionMark":
            MessageLookupByLibrary.simpleMessage("Eliminați?"),
        "removeYourselfAsTrustedContact": MessageLookupByLibrary.simpleMessage(
            "Eliminați-vă ca persoană de contact de încredere"),
        "removingFromFavorites":
            MessageLookupByLibrary.simpleMessage("Se elimină din favorite..."),
        "rename": MessageLookupByLibrary.simpleMessage("Redenumire"),
        "renameAlbum": MessageLookupByLibrary.simpleMessage("Redenumire album"),
        "renameFile":
            MessageLookupByLibrary.simpleMessage("Redenumiți fișierul"),
        "renewSubscription":
            MessageLookupByLibrary.simpleMessage("Reînnoire abonament"),
        "renewsOn": m68,
        "reportABug":
            MessageLookupByLibrary.simpleMessage("Raportați o eroare"),
        "reportBug": MessageLookupByLibrary.simpleMessage("Raportare eroare"),
        "resendEmail":
            MessageLookupByLibrary.simpleMessage("Retrimitere e-mail"),
        "resetIgnoredFiles":
            MessageLookupByLibrary.simpleMessage("Resetare fișiere ignorate"),
        "resetPasswordTitle":
            MessageLookupByLibrary.simpleMessage("Resetați parola"),
        "resetPerson": MessageLookupByLibrary.simpleMessage("Eliminare"),
        "resetToDefault": MessageLookupByLibrary.simpleMessage(
            "Resetare la valori implicite"),
        "restore": MessageLookupByLibrary.simpleMessage("Restaurare"),
        "restoreToAlbum":
            MessageLookupByLibrary.simpleMessage("Restaurare în album"),
        "restoringFiles":
            MessageLookupByLibrary.simpleMessage("Se restaurează fișierele..."),
        "resumableUploads":
            MessageLookupByLibrary.simpleMessage("Reluare încărcări"),
        "retry": MessageLookupByLibrary.simpleMessage("Încercați din nou"),
        "review": MessageLookupByLibrary.simpleMessage("Examinați"),
        "reviewDeduplicateItems": MessageLookupByLibrary.simpleMessage(
            "Vă rugăm să revizuiți și să ștergeți articolele pe care le considerați a fi dubluri."),
        "reviewSuggestions":
            MessageLookupByLibrary.simpleMessage("Revizuire sugestii"),
        "right": MessageLookupByLibrary.simpleMessage("Dreapta"),
        "rotate": MessageLookupByLibrary.simpleMessage("Rotire"),
        "rotateLeft": MessageLookupByLibrary.simpleMessage("Rotire la stânga"),
        "rotateRight":
            MessageLookupByLibrary.simpleMessage("Rotire la dreapta"),
        "safelyStored":
            MessageLookupByLibrary.simpleMessage("Stocare în siguranță"),
        "save": MessageLookupByLibrary.simpleMessage("Salvare"),
        "saveCollage": MessageLookupByLibrary.simpleMessage("Salvați colajul"),
        "saveCopy": MessageLookupByLibrary.simpleMessage("Salvare copie"),
        "saveKey": MessageLookupByLibrary.simpleMessage("Salvați cheia"),
        "savePerson": MessageLookupByLibrary.simpleMessage("Salvați persoana"),
        "saveYourRecoveryKeyIfYouHaventAlready":
            MessageLookupByLibrary.simpleMessage(
                "Salvați cheia de recuperare, dacă nu ați făcut-o deja"),
        "saving": MessageLookupByLibrary.simpleMessage("Se salvează..."),
        "savingEdits":
            MessageLookupByLibrary.simpleMessage("Se salvează editările..."),
        "scanCode": MessageLookupByLibrary.simpleMessage("Scanare cod"),
        "scanThisBarcodeWithnyourAuthenticatorApp":
            MessageLookupByLibrary.simpleMessage(
                "Scanați acest cod de bare\ncu aplicația de autentificare"),
        "search": MessageLookupByLibrary.simpleMessage("Căutare"),
        "searchAlbumsEmptySection":
            MessageLookupByLibrary.simpleMessage("Albume"),
        "searchByAlbumNameHint":
            MessageLookupByLibrary.simpleMessage("Nume album"),
        "searchByExamples": MessageLookupByLibrary.simpleMessage(
            "• Nume de album (ex. „Cameră”)\n• Tipuri de fișiere (ex. „Videoclipuri”, „.gif”)\n• Ani și luni (ex. „2022”, „Ianuarie”)\n• Sărbători (ex. „Crăciun”)\n• Descrieri ale fotografiilor (ex. „#distracție”)"),
        "searchCaptionEmptySection": MessageLookupByLibrary.simpleMessage(
            "Adăugați descrieri precum „#excursie” în informațiile fotografiilor pentru a le găsi ușor aici"),
        "searchDatesEmptySection": MessageLookupByLibrary.simpleMessage(
            "Căutare după o dată, o lună sau un an"),
        "searchDiscoverEmptySection": MessageLookupByLibrary.simpleMessage(
            "Imaginile vor fi afișate aici odată ce procesarea și sincronizarea este completă"),
        "searchFaceEmptySection": MessageLookupByLibrary.simpleMessage(
            "Persoanele vor fi afișate aici odată ce indexarea este finalizată"),
        "searchFileTypesAndNamesEmptySection":
            MessageLookupByLibrary.simpleMessage(
                "Tipuri de fișiere și denumiri"),
        "searchHint1": MessageLookupByLibrary.simpleMessage(
            "Căutare rapidă, pe dispozitiv"),
        "searchHint2": MessageLookupByLibrary.simpleMessage(
            "Date, descrieri ale fotografiilor"),
        "searchHint3": MessageLookupByLibrary.simpleMessage(
            "Albume, numele fișierelor și tipuri"),
        "searchHint4": MessageLookupByLibrary.simpleMessage("Locație"),
        "searchHint5": MessageLookupByLibrary.simpleMessage(
            "În curând: chipuri și căutare magică ✨"),
        "searchLocationEmptySection": MessageLookupByLibrary.simpleMessage(
            "Grupare fotografii realizate în raza unei fotografii"),
        "searchPeopleEmptySection": MessageLookupByLibrary.simpleMessage(
            "Invitați persoane și veți vedea aici toate fotografiile distribuite de acestea"),
        "searchPersonsEmptySection": MessageLookupByLibrary.simpleMessage(
            "Persoanele vor fi afișate aici odată ce procesarea și sincronizarea este completă"),
        "searchResultCount": m69,
        "searchSectionsLengthMismatch": m70,
        "security": MessageLookupByLibrary.simpleMessage("Securitate"),
        "seePublicAlbumLinksInApp": MessageLookupByLibrary.simpleMessage(
            "Vedeți linkurile albumelor publice în aplicație"),
        "selectALocation":
            MessageLookupByLibrary.simpleMessage("Selectați o locație"),
        "selectALocationFirst": MessageLookupByLibrary.simpleMessage(
            "Selectați mai întâi o locație"),
        "selectAlbum": MessageLookupByLibrary.simpleMessage("Selectare album"),
        "selectAll": MessageLookupByLibrary.simpleMessage("Selectare totală"),
        "selectAllShort": MessageLookupByLibrary.simpleMessage("Toate"),
        "selectCoverPhoto": MessageLookupByLibrary.simpleMessage(
            "Selectați fotografia de copertă"),
        "selectDate": MessageLookupByLibrary.simpleMessage("Select date"),
        "selectFoldersForBackup": MessageLookupByLibrary.simpleMessage(
            "Selectați folderele pentru copie de rezervă"),
        "selectItemsToAdd": MessageLookupByLibrary.simpleMessage(
            "Selectați elementele de adăugat"),
        "selectLanguage":
            MessageLookupByLibrary.simpleMessage("Selectaţi limba"),
        "selectMailApp": MessageLookupByLibrary.simpleMessage(
            "Selectați aplicația de e-mail"),
        "selectMorePhotos": MessageLookupByLibrary.simpleMessage(
            "Selectați mai multe fotografii"),
        "selectOneDateAndTime":
            MessageLookupByLibrary.simpleMessage("Select one date and time"),
        "selectOneDateAndTimeForAll": MessageLookupByLibrary.simpleMessage(
            "Select one date and time for all"),
        "selectReason":
            MessageLookupByLibrary.simpleMessage("Selectați motivul"),
        "selectStartOfRange":
            MessageLookupByLibrary.simpleMessage("Select start of range"),
        "selectTime": MessageLookupByLibrary.simpleMessage("Select time"),
        "selectYourPlan":
            MessageLookupByLibrary.simpleMessage("Selectați planul"),
        "selectedFilesAreNotOnEnte": MessageLookupByLibrary.simpleMessage(
            "Fișierele selectate nu sunt pe Ente"),
        "selectedFoldersWillBeEncryptedAndBackedUp":
            MessageLookupByLibrary.simpleMessage(
                "Dosarele selectate vor fi criptate și salvate"),
        "selectedItemsWillBeDeletedFromAllAlbumsAndMoved":
            MessageLookupByLibrary.simpleMessage(
                "Articolele selectate vor fi șterse din toate albumele și mutate în coșul de gunoi."),
        "selectedPhotos": m7,
        "selectedPhotosWithYours": m71,
        "send": MessageLookupByLibrary.simpleMessage("Trimitere"),
        "sendEmail": MessageLookupByLibrary.simpleMessage("Trimiteți e-mail"),
        "sendInvite":
            MessageLookupByLibrary.simpleMessage("Trimiteți invitația"),
        "sendLink": MessageLookupByLibrary.simpleMessage("Trimitere link"),
        "serverEndpoint": MessageLookupByLibrary.simpleMessage(
            "Adresa (endpoint) server-ului"),
        "sessionExpired":
            MessageLookupByLibrary.simpleMessage("Sesiune expirată"),
        "sessionIdMismatch":
            MessageLookupByLibrary.simpleMessage("Nepotrivire ID sesiune"),
        "setAPassword": MessageLookupByLibrary.simpleMessage("Setați o parolă"),
        "setAs": MessageLookupByLibrary.simpleMessage("Setare ca"),
        "setCover": MessageLookupByLibrary.simpleMessage("Setare copertă"),
        "setLabel": MessageLookupByLibrary.simpleMessage("Setare"),
        "setNewPassword":
            MessageLookupByLibrary.simpleMessage("Setați parola noua"),
        "setNewPin":
            MessageLookupByLibrary.simpleMessage("Setați un cod nou PIN"),
        "setPasswordTitle":
            MessageLookupByLibrary.simpleMessage("Setați parola"),
        "setRadius": MessageLookupByLibrary.simpleMessage("Setare rază"),
        "setupComplete":
            MessageLookupByLibrary.simpleMessage("Configurare finalizată"),
        "share": MessageLookupByLibrary.simpleMessage("Distribuire"),
        "shareALink":
            MessageLookupByLibrary.simpleMessage("Distribuiți un link"),
        "shareAlbumHint": MessageLookupByLibrary.simpleMessage(
            "Deschideți un album și atingeți butonul de distribuire din dreapta sus pentru a distribui."),
        "shareAnAlbumNow":
            MessageLookupByLibrary.simpleMessage("Distribuiți un album acum"),
        "shareLink": MessageLookupByLibrary.simpleMessage("Distribuiți linkul"),
        "shareMyVerificationID": m72,
        "shareOnlyWithThePeopleYouWant": MessageLookupByLibrary.simpleMessage(
            "Distribuiți numai cu persoanele pe care le doriți"),
        "shareTextConfirmOthersVerificationID": m8,
        "shareTextRecommendUsingEnte": MessageLookupByLibrary.simpleMessage(
            "Descarcă Ente pentru a putea distribui cu ușurință fotografii și videoclipuri în calitate originală\n\nhttps://ente.io"),
        "shareTextReferralCode": m73,
        "shareWithNonenteUsers": MessageLookupByLibrary.simpleMessage(
            "Distribuiți cu utilizatori din afara Ente"),
        "shareWithPeopleSectionTitle": m74,
        "shareYourFirstAlbum":
            MessageLookupByLibrary.simpleMessage("Distribuiți primul album"),
        "sharedAlbumSectionDescription": MessageLookupByLibrary.simpleMessage(
            "Creați albume distribuite și colaborative cu alți utilizatori Ente, inclusiv cu utilizatorii planurilor gratuite."),
        "sharedByMe":
            MessageLookupByLibrary.simpleMessage("Distribuit de către mine"),
        "sharedByYou":
            MessageLookupByLibrary.simpleMessage("Distribuite de dvs."),
        "sharedPhotoNotifications":
            MessageLookupByLibrary.simpleMessage("Fotografii partajate noi"),
        "sharedPhotoNotificationsExplanation": MessageLookupByLibrary.simpleMessage(
            "Primiți notificări atunci când cineva adaugă o fotografie la un album distribuit din care faceți parte"),
        "sharedWith": m75,
        "sharedWithMe": MessageLookupByLibrary.simpleMessage("Distribuit mie"),
        "sharedWithYou":
            MessageLookupByLibrary.simpleMessage("Distribuite cu dvs."),
        "sharing": MessageLookupByLibrary.simpleMessage("Se distribuie..."),
        "shiftDatesAndTime":
            MessageLookupByLibrary.simpleMessage("Shift dates and time"),
        "showMemories":
            MessageLookupByLibrary.simpleMessage("Afișare amintiri"),
        "showPerson": MessageLookupByLibrary.simpleMessage("Afișare persoană"),
        "signOutFromOtherDevices": MessageLookupByLibrary.simpleMessage(
            "Deconectare de pe alte dispozitive"),
        "signOutOtherBody": MessageLookupByLibrary.simpleMessage(
            "Dacă credeți că cineva ar putea să vă cunoască parola, puteți forța toate celelalte dispozitive care utilizează contul dvs. să se deconecteze."),
        "signOutOtherDevices": MessageLookupByLibrary.simpleMessage(
            "Deconectați alte dispozitive"),
        "signUpTerms": MessageLookupByLibrary.simpleMessage(
            "Sunt de acord cu <u-terms>termenii de prestare ai serviciului</u-terms> și <u-policy>politica de confidențialitate</u-policy>"),
        "singleFileDeleteFromDevice": m76,
        "singleFileDeleteHighlight": MessageLookupByLibrary.simpleMessage(
            "Acesta va fi șters din toate albumele."),
        "singleFileInBothLocalAndRemote": m77,
        "singleFileInRemoteOnly": m78,
        "skip": MessageLookupByLibrary.simpleMessage("Omiteți"),
        "social": MessageLookupByLibrary.simpleMessage("Rețele socializare"),
        "someItemsAreInBothEnteAndYourDevice":
            MessageLookupByLibrary.simpleMessage(
                "Anumite articole se află atât în Ente, cât și în dispozitiv."),
        "someOfTheFilesYouAreTryingToDeleteAre":
            MessageLookupByLibrary.simpleMessage(
                "Unele dintre fișierele pe care încercați să le ștergeți sunt disponibile numai pe dispozitivul dvs. și nu pot fi recuperate dacă sunt șterse"),
        "someoneSharingAlbumsWithYouShouldSeeTheSameId":
            MessageLookupByLibrary.simpleMessage(
                "Cineva care distribuie albume cu dvs. ar trebui să vadă același ID pe dispozitivul său."),
        "somethingWentWrong":
            MessageLookupByLibrary.simpleMessage("Ceva nu a funcţionat corect"),
        "somethingWentWrongPleaseTryAgain":
            MessageLookupByLibrary.simpleMessage(
                "Ceva nu a mers bine, vă rugăm să încercați din nou"),
        "sorry": MessageLookupByLibrary.simpleMessage("Ne pare rău"),
        "sorryCouldNotAddToFavorites": MessageLookupByLibrary.simpleMessage(
            "Ne pare rău, nu s-a putut adăuga la favorite!"),
        "sorryCouldNotRemoveFromFavorites":
            MessageLookupByLibrary.simpleMessage(
                "Ne pare rău, nu s-a putut elimina din favorite!"),
        "sorryTheCodeYouveEnteredIsIncorrect":
            MessageLookupByLibrary.simpleMessage(
                "Ne pare rău, codul introdus este incorect"),
        "sorryWeCouldNotGenerateSecureKeysOnThisDevicennplease":
            MessageLookupByLibrary.simpleMessage(
                "Ne pare rău, nu am putut genera chei securizate pe acest dispozitiv.\n\nvă rugăm să vă înregistrați de pe un alt dispozitiv."),
        "sort": MessageLookupByLibrary.simpleMessage("Sortare"),
        "sortAlbumsBy": MessageLookupByLibrary.simpleMessage("Sortare după"),
        "sortNewestFirst":
            MessageLookupByLibrary.simpleMessage("Cele mai noi primele"),
        "sortOldestFirst":
            MessageLookupByLibrary.simpleMessage("Cele mai vechi primele"),
        "sparkleSuccess": MessageLookupByLibrary.simpleMessage("✨ Succes"),
        "startAccountRecoveryTitle":
            MessageLookupByLibrary.simpleMessage("Începeți recuperarea"),
        "startBackup":
            MessageLookupByLibrary.simpleMessage("Începeți copia de rezervă"),
        "status": MessageLookupByLibrary.simpleMessage("Status"),
        "stopCastingBody": MessageLookupByLibrary.simpleMessage(
            "Doriți să opriți proiectarea?"),
        "stopCastingTitle":
            MessageLookupByLibrary.simpleMessage("Opriți proiectarea"),
        "storage": MessageLookupByLibrary.simpleMessage("Spațiu"),
        "storageBreakupFamily": MessageLookupByLibrary.simpleMessage("Familie"),
        "storageBreakupYou": MessageLookupByLibrary.simpleMessage("Dvs."),
        "storageInGB": m2,
        "storageLimitExceeded":
            MessageLookupByLibrary.simpleMessage("Limita de spațiu depășită"),
        "storageUsageInfo": m79,
        "strongStrength": MessageLookupByLibrary.simpleMessage("Puternică"),
        "subAlreadyLinkedErrMessage": m80,
        "subWillBeCancelledOn": m81,
        "subscribe": MessageLookupByLibrary.simpleMessage("Abonare"),
        "subscribeToEnableSharing": MessageLookupByLibrary.simpleMessage(
            "Aveți nevoie de un abonament plătit activ pentru a activa distribuirea."),
        "subscription": MessageLookupByLibrary.simpleMessage("Abonament"),
        "success": MessageLookupByLibrary.simpleMessage("Succes"),
        "successfullyArchived":
            MessageLookupByLibrary.simpleMessage("Arhivat cu succes"),
        "successfullyHid":
            MessageLookupByLibrary.simpleMessage("S-a ascuns cu succes"),
        "successfullyUnarchived":
            MessageLookupByLibrary.simpleMessage("Dezarhivat cu succes"),
        "successfullyUnhid":
            MessageLookupByLibrary.simpleMessage("S-a reafișat cu succes"),
        "suggestFeatures":
            MessageLookupByLibrary.simpleMessage("Sugerați funcționalități"),
        "support": MessageLookupByLibrary.simpleMessage("Asistență"),
        "syncProgress": m82,
        "syncStopped":
            MessageLookupByLibrary.simpleMessage("Sincronizare oprită"),
        "syncing": MessageLookupByLibrary.simpleMessage("Sincronizare..."),
        "systemTheme": MessageLookupByLibrary.simpleMessage("Sistem"),
        "tapToCopy":
            MessageLookupByLibrary.simpleMessage("atingeți pentru a copia"),
        "tapToEnterCode": MessageLookupByLibrary.simpleMessage(
            "Atingeți pentru a introduce codul"),
        "tapToUnlock":
            MessageLookupByLibrary.simpleMessage("Atingeți pentru a debloca"),
        "tapToUpload":
            MessageLookupByLibrary.simpleMessage("Atingeți pentru a încărca"),
        "tapToUploadIsIgnoredDue": m83,
        "tempErrorContactSupportIfPersists": MessageLookupByLibrary.simpleMessage(
            "Se pare că ceva nu a mers bine. Vă rugăm să încercați din nou după ceva timp. Dacă eroarea persistă, vă rugăm să contactați echipa noastră de asistență."),
        "terminate": MessageLookupByLibrary.simpleMessage("Terminare"),
        "terminateSession":
            MessageLookupByLibrary.simpleMessage("Terminați sesiunea?"),
        "terms": MessageLookupByLibrary.simpleMessage("Termeni"),
        "termsOfServicesTitle": MessageLookupByLibrary.simpleMessage("Termeni"),
        "thankYou": MessageLookupByLibrary.simpleMessage("Vă mulțumim"),
        "thankYouForSubscribing":
            MessageLookupByLibrary.simpleMessage("Mulțumim pentru abonare!"),
        "theDownloadCouldNotBeCompleted": MessageLookupByLibrary.simpleMessage(
            "Descărcarea nu a putut fi finalizată"),
        "theLinkYouAreTryingToAccessHasExpired":
            MessageLookupByLibrary.simpleMessage(
                "Linkul pe care încercați să îl accesați a expirat."),
        "theRecoveryKeyYouEnteredIsIncorrect":
            MessageLookupByLibrary.simpleMessage(
                "Cheia de recuperare introdusă este incorectă"),
        "theme": MessageLookupByLibrary.simpleMessage("Temă"),
        "theseItemsWillBeDeletedFromYourDevice":
            MessageLookupByLibrary.simpleMessage(
                "Aceste articole vor fi șterse din dispozitivul dvs."),
        "theyAlsoGetXGb": m9,
        "theyWillBeDeletedFromAllAlbums": MessageLookupByLibrary.simpleMessage(
            "Acestea vor fi șterse din toate albumele."),
        "thisActionCannotBeUndone": MessageLookupByLibrary.simpleMessage(
            "Această acțiune nu poate fi anulată"),
        "thisAlbumAlreadyHDACollaborativeLink":
            MessageLookupByLibrary.simpleMessage(
                "Acest album are deja un link colaborativ"),
        "thisCanBeUsedToRecoverYourAccountIfYou":
            MessageLookupByLibrary.simpleMessage(
                "Aceasta poate fi utilizată pentru a vă recupera contul în cazul în care pierdeți al doilea factor"),
        "thisDevice": MessageLookupByLibrary.simpleMessage("Acest dispozitiv"),
        "thisEmailIsAlreadyInUse": MessageLookupByLibrary.simpleMessage(
            "Această adresă de e-mail este deja folosită"),
        "thisImageHasNoExifData": MessageLookupByLibrary.simpleMessage(
            "Această imagine nu are date exif"),
        "thisIsPersonVerificationId": m84,
        "thisIsYourVerificationId": MessageLookupByLibrary.simpleMessage(
            "Acesta este ID-ul dvs. de verificare"),
        "thisWillLogYouOutOfTheFollowingDevice":
            MessageLookupByLibrary.simpleMessage(
                "Urmează să vă deconectați de pe următorul dispozitiv:"),
        "thisWillLogYouOutOfThisDevice": MessageLookupByLibrary.simpleMessage(
            "Urmează să vă deconectați de pe acest dispozitiv!"),
        "thisWillMakeTheDateAndTimeOfAllSelected":
            MessageLookupByLibrary.simpleMessage(
                "This will make the date and time of all selected photos the same."),
        "thisWillRemovePublicLinksOfAllSelectedQuickLinks":
            MessageLookupByLibrary.simpleMessage(
                "Se vor elimina linkurile publice ale linkurilor rapide selectate."),
        "toEnableAppLockPleaseSetupDevicePasscodeOrScreen":
            MessageLookupByLibrary.simpleMessage(
                "Pentru a activa blocarea aplicației, vă rugăm să configurați codul de acces al dispozitivului sau blocarea ecranului în setările sistemului."),
        "toHideAPhotoOrVideo": MessageLookupByLibrary.simpleMessage(
            "Pentru a ascunde o fotografie sau un videoclip"),
        "toResetVerifyEmail": MessageLookupByLibrary.simpleMessage(
            "Pentru a reseta parola, vă rugăm să verificați mai întâi e-mailul."),
        "todaysLogs":
            MessageLookupByLibrary.simpleMessage("Jurnalele de astăzi"),
        "tooManyIncorrectAttempts": MessageLookupByLibrary.simpleMessage(
            "Prea multe încercări incorecte"),
        "total": MessageLookupByLibrary.simpleMessage("total"),
        "totalSize": MessageLookupByLibrary.simpleMessage("Dimensiune totală"),
        "trash": MessageLookupByLibrary.simpleMessage("Coș de gunoi"),
        "trashDaysLeft": m85,
        "trim": MessageLookupByLibrary.simpleMessage("Decupare"),
        "trustedContacts":
            MessageLookupByLibrary.simpleMessage("Contacte de încredere"),
        "trustedInviteBody": m86,
        "tryAgain": MessageLookupByLibrary.simpleMessage("Încercați din nou"),
        "turnOnBackupForAutoUpload": MessageLookupByLibrary.simpleMessage(
            "Activați copia de rezervă pentru a încărca automat fișierele adăugate la acest dosar de pe dispozitiv în Ente."),
        "twitter": MessageLookupByLibrary.simpleMessage("Twitter"),
        "twoMonthsFreeOnYearlyPlans": MessageLookupByLibrary.simpleMessage(
            "2 luni gratuite la planurile anuale"),
        "twofactor": MessageLookupByLibrary.simpleMessage("Doi factori"),
        "twofactorAuthenticationHasBeenDisabled":
            MessageLookupByLibrary.simpleMessage(
                "Autentificarea cu doi factori a fost dezactivată"),
        "twofactorAuthenticationPageTitle":
            MessageLookupByLibrary.simpleMessage(
                "Autentificare cu doi factori"),
        "twofactorAuthenticationSuccessfullyReset":
            MessageLookupByLibrary.simpleMessage(
                "Autentificarea cu doi factori a fost resetată cu succes"),
        "twofactorSetup":
            MessageLookupByLibrary.simpleMessage("Configurare doi factori"),
        "typeOfGallerGallerytypeIsNotSupportedForRename": m87,
        "unarchive": MessageLookupByLibrary.simpleMessage("Dezarhivare"),
        "unarchiveAlbum":
            MessageLookupByLibrary.simpleMessage("Dezarhivare album"),
        "unarchiving":
            MessageLookupByLibrary.simpleMessage("Se dezarhivează..."),
        "unavailableReferralCode": MessageLookupByLibrary.simpleMessage(
            "Ne pare rău, acest cod nu este disponibil."),
        "uncategorized": MessageLookupByLibrary.simpleMessage("Necategorisite"),
        "unhide": MessageLookupByLibrary.simpleMessage("Reafişare"),
        "unhideToAlbum":
            MessageLookupByLibrary.simpleMessage("Reafișare în album"),
        "unhiding": MessageLookupByLibrary.simpleMessage("Se reafișează..."),
        "unhidingFilesToAlbum": MessageLookupByLibrary.simpleMessage(
            "Se reafișează fișierele în album"),
        "unlock": MessageLookupByLibrary.simpleMessage("Deblocare"),
        "unpinAlbum":
            MessageLookupByLibrary.simpleMessage("Anulați fixarea albumului"),
        "unselectAll":
            MessageLookupByLibrary.simpleMessage("Deselectare totală"),
        "update": MessageLookupByLibrary.simpleMessage("Actualizare"),
        "updateAvailable":
            MessageLookupByLibrary.simpleMessage("Actualizare disponibilă"),
        "updatingFolderSelection": MessageLookupByLibrary.simpleMessage(
            "Se actualizează selecția dosarelor..."),
        "upgrade": MessageLookupByLibrary.simpleMessage("Îmbunătățire"),
        "uploadIsIgnoredDueToIgnorereason": m88,
        "uploadingFilesToAlbum": MessageLookupByLibrary.simpleMessage(
            "Se încarcă fișiere în album..."),
        "uploadingMultipleMemories": m89,
        "uploadingSingleMemory":
            MessageLookupByLibrary.simpleMessage("Se salvează o amintire..."),
        "upto50OffUntil4thDec": MessageLookupByLibrary.simpleMessage(
            "Reducere de până la 50%, până pe 4 decembrie"),
        "usableReferralStorageInfo": MessageLookupByLibrary.simpleMessage(
            "Spațiul utilizabil este limitat de planul dvs. actual. Spațiul suplimentar revendicat va deveni automat utilizabil atunci când vă îmbunătățiți planul."),
        "useAsCover":
            MessageLookupByLibrary.simpleMessage("Utilizați ca și copertă"),
        "useDifferentPlayerInfo": MessageLookupByLibrary.simpleMessage(
            "Aveți probleme cu redarea acestui videoclip? Apăsați lung aici pentru a încerca un alt player."),
        "usePublicLinksForPeopleNotOnEnte": MessageLookupByLibrary.simpleMessage(
            "Folosiți linkuri publice pentru persoanele care nu sunt pe Ente"),
        "useRecoveryKey": MessageLookupByLibrary.simpleMessage(
            "Folosiți cheia de recuperare"),
        "useSelectedPhoto": MessageLookupByLibrary.simpleMessage(
            "Folosiți fotografia selectată"),
        "usedSpace": MessageLookupByLibrary.simpleMessage("Spațiu utilizat"),
        "validTill": m90,
        "verificationFailedPleaseTryAgain":
            MessageLookupByLibrary.simpleMessage(
                "Verificare eșuată, încercați din nou"),
        "verificationId":
            MessageLookupByLibrary.simpleMessage("ID de verificare"),
        "verify": MessageLookupByLibrary.simpleMessage("Verificare"),
        "verifyEmail":
            MessageLookupByLibrary.simpleMessage("Verificare e-mail"),
        "verifyEmailID": m91,
        "verifyIDLabel": MessageLookupByLibrary.simpleMessage("Verificare"),
        "verifyPasskey":
            MessageLookupByLibrary.simpleMessage("Verificați cheia de acces"),
        "verifyPassword":
            MessageLookupByLibrary.simpleMessage("Verificați parola"),
        "verifying": MessageLookupByLibrary.simpleMessage("Se verifică..."),
        "verifyingRecoveryKey": MessageLookupByLibrary.simpleMessage(
            "Se verifică cheia de recuperare..."),
        "videoInfo": MessageLookupByLibrary.simpleMessage("Informaţii video"),
        "videoSmallCase": MessageLookupByLibrary.simpleMessage("videoclip"),
        "videos": MessageLookupByLibrary.simpleMessage("Videoclipuri"),
        "viewActiveSessions":
            MessageLookupByLibrary.simpleMessage("Vedeți sesiunile active"),
        "viewAddOnButton":
            MessageLookupByLibrary.simpleMessage("Vizualizare suplimente"),
        "viewAll": MessageLookupByLibrary.simpleMessage("Vizualizați tot"),
        "viewAllExifData": MessageLookupByLibrary.simpleMessage(
            "Vizualizați toate datele EXIF"),
        "viewLargeFiles": MessageLookupByLibrary.simpleMessage("Fișiere mari"),
        "viewLargeFilesDesc": MessageLookupByLibrary.simpleMessage(
            "Vizualizați fișierele care consumă cel mai mult spațiu."),
        "viewLogs": MessageLookupByLibrary.simpleMessage("Afișare jurnale"),
        "viewRecoveryKey": MessageLookupByLibrary.simpleMessage(
            "Vizualizați cheia de recuperare"),
        "viewer": MessageLookupByLibrary.simpleMessage("Observator"),
<<<<<<< HEAD
        "viewersSuccessfullyAdded": m92,
=======
>>>>>>> 26c35d99
        "visitWebToManage": MessageLookupByLibrary.simpleMessage(
            "Vă rugăm să vizitați web.ente.io pentru a vă gestiona abonamentul"),
        "waitingForVerification":
            MessageLookupByLibrary.simpleMessage("Se așteaptă verificarea..."),
        "waitingForWifi":
            MessageLookupByLibrary.simpleMessage("Se așteaptă WiFi..."),
        "warning": MessageLookupByLibrary.simpleMessage("Atenție"),
        "weAreOpenSource":
            MessageLookupByLibrary.simpleMessage("Suntem open source!"),
        "weDontSupportEditingPhotosAndAlbumsThatYouDont":
            MessageLookupByLibrary.simpleMessage(
                "Nu se acceptă editarea fotografiilor sau albumelor pe care nu le dețineți încă"),
        "weHaveSendEmailTo": m3,
        "weakStrength": MessageLookupByLibrary.simpleMessage("Slabă"),
        "welcomeBack":
            MessageLookupByLibrary.simpleMessage("Bine ați revenit!"),
        "whatsNew": MessageLookupByLibrary.simpleMessage("Noutăți"),
        "whyAddTrustContact": MessageLookupByLibrary.simpleMessage(
            "Contactul de încredere vă poate ajuta la recuperarea datelor."),
        "yearShort": MessageLookupByLibrary.simpleMessage("an"),
        "yearly": MessageLookupByLibrary.simpleMessage("Anual"),
        "yearsAgo": m93,
        "yes": MessageLookupByLibrary.simpleMessage("Da"),
        "yesCancel": MessageLookupByLibrary.simpleMessage("Da, anulează"),
        "yesConvertToViewer":
            MessageLookupByLibrary.simpleMessage("Da, covertiți la observator"),
        "yesDelete": MessageLookupByLibrary.simpleMessage("Da, șterge"),
        "yesDiscardChanges":
            MessageLookupByLibrary.simpleMessage("Da, renunțați la modificări"),
        "yesLogout": MessageLookupByLibrary.simpleMessage("Da, mă deconectez"),
        "yesRemove": MessageLookupByLibrary.simpleMessage("Da, elimină"),
        "yesRenew": MessageLookupByLibrary.simpleMessage("Da, reînnoiește"),
        "yesResetPerson":
            MessageLookupByLibrary.simpleMessage("Da, resetează persoana"),
        "you": MessageLookupByLibrary.simpleMessage("Dvs."),
        "youAreOnAFamilyPlan": MessageLookupByLibrary.simpleMessage(
            "Sunteți pe un plan de familie!"),
        "youAreOnTheLatestVersion": MessageLookupByLibrary.simpleMessage(
            "Sunteți pe cea mai recentă versiune"),
        "youCanAtMaxDoubleYourStorage": MessageLookupByLibrary.simpleMessage(
            "* Cel mult vă puteți dubla spațiul"),
        "youCanManageYourLinksInTheShareTab":
            MessageLookupByLibrary.simpleMessage(
                "Puteți gestiona link-urile în fila de distribuire."),
        "youCanTrySearchingForADifferentQuery":
            MessageLookupByLibrary.simpleMessage(
                "Puteți încerca să căutați altceva."),
        "youCannotDowngradeToThisPlan": MessageLookupByLibrary.simpleMessage(
            "Nu puteți retrograda la acest plan"),
        "youCannotShareWithYourself": MessageLookupByLibrary.simpleMessage(
            "Nu poți distribui cu tine însuți"),
        "youDontHaveAnyArchivedItems":
            MessageLookupByLibrary.simpleMessage("Nu aveți articole arhivate."),
        "youHaveSuccessfullyFreedUp": m94,
        "yourAccountHasBeenDeleted":
            MessageLookupByLibrary.simpleMessage("Contul dvs. a fost șters"),
        "yourMap": MessageLookupByLibrary.simpleMessage("Harta dvs."),
        "yourPlanWasSuccessfullyDowngraded":
            MessageLookupByLibrary.simpleMessage(
                "Planul dvs. a fost retrogradat cu succes"),
        "yourPlanWasSuccessfullyUpgraded": MessageLookupByLibrary.simpleMessage(
            "Planul dvs. a fost îmbunătățit cu succes"),
        "yourPurchaseWasSuccessful": MessageLookupByLibrary.simpleMessage(
            "Achiziția dvs. a fost efectuată cu succes"),
        "yourStorageDetailsCouldNotBeFetched":
            MessageLookupByLibrary.simpleMessage(
                "Detaliile privind spațiul de stocare nu au putut fi preluate"),
        "yourSubscriptionHasExpired":
            MessageLookupByLibrary.simpleMessage("Abonamentul dvs. a expirat"),
        "yourSubscriptionWasUpdatedSuccessfully":
            MessageLookupByLibrary.simpleMessage(
                "Abonamentul dvs. a fost actualizat cu succes"),
        "yourVerificationCodeHasExpired": MessageLookupByLibrary.simpleMessage(
            "Codul dvs. de verificare a expirat"),
        "youveNoFilesInThisAlbumThatCanBeDeleted":
            MessageLookupByLibrary.simpleMessage(
                "Nu aveți fișiere în acest album care pot fi șterse"),
        "zoomOutToSeePhotos": MessageLookupByLibrary.simpleMessage(
            "Micșorați pentru a vedea fotografiile")
      };
}<|MERGE_RESOLUTION|>--- conflicted
+++ resolved
@@ -60,14 +60,7 @@
 
   static String m22(albumName) => "Link colaborativ creat pentru ${albumName}";
 
-<<<<<<< HEAD
-  static String m23(count) =>
-      "${Intl.plural(count, zero: 'S-au adăugat 0 colaboratori', one: 'S-a adăugat 1 colaborator', few: 'S-au adăugat ${count} colaboratori', other: 'S-au adăugat ${count} de colaboratori')}";
-
-  static String m24(email, numOfDays) =>
-=======
   static String m23(email, numOfDays) =>
->>>>>>> 26c35d99
       "Sunteți pe cale să adăugați ${email} ca persoană de contact de încredere. Acesta va putea să vă recupereze contul dacă lipsiți timp de ${numOfDays} de zile.";
 
   static String m25(familyAdminEmail) =>
@@ -155,17 +148,10 @@
   static String m55(providerName) =>
       "Vă rugăm să vorbiți cu asistența ${providerName} dacă ați fost taxat";
 
-<<<<<<< HEAD
-  static String m1(count) => "\$photoCount photos";
-
-  static String m56(count) =>
-      "${Intl.plural(count, zero: '0 fotografii', one: '1 fotografie', few: '${count} fotografii', other: '${count} de fotografii')}";
-=======
   static String m55(count) =>
       "${Intl.plural(count, zero: '0 Fotografii', one: 'O Fotografie', other: '${count} Fotografii')}";
->>>>>>> 26c35d99
-
-  static String m57(endDate) =>
+
+  static String m56(endDate) =>
       "Perioada de încercare gratuită valabilă până pe ${endDate}.\nUlterior, puteți opta pentru un plan plătit.";
 
   static String m58(toEmail) =>
@@ -268,16 +254,9 @@
 
   static String m91(email) => "Verificare ${email}";
 
-<<<<<<< HEAD
+  static String m2(email) => "Am trimis un e-mail la <green>${email}</green>";
+
   static String m92(count) =>
-      "${Intl.plural(count, zero: 'S-au adăugat 0 observatori', one: 'S-a adăugat 1 observator', few: 'S-au adăugat ${count} observatori', other: 'S-au adăugat ${count} de observatori')}";
-
-  static String m3(email) => "Am trimis un e-mail la <green>${email}</green>";
-=======
-  static String m2(email) => "Am trimis un e-mail la <green>${email}</green>";
->>>>>>> 26c35d99
-
-  static String m93(count) =>
       "${Intl.plural(count, one: 'acum ${count} an', few: 'acum ${count} ani', other: 'acum ${count} de ani')}";
 
   static String m94(storageSaved) => "Ați eliberat cu succes ${storageSaved}!";
@@ -616,10 +595,6 @@
         "collaboratorsCanAddPhotosAndVideosToTheSharedAlbum":
             MessageLookupByLibrary.simpleMessage(
                 "Colaboratorii pot adăuga fotografii și videoclipuri la albumul distribuit."),
-<<<<<<< HEAD
-        "collaboratorsSuccessfullyAdded": m23,
-=======
->>>>>>> 26c35d99
         "collageLayout": MessageLookupByLibrary.simpleMessage("Aspect"),
         "collageSaved":
             MessageLookupByLibrary.simpleMessage("Colaj salvat în galerie"),
@@ -2047,10 +2022,6 @@
         "viewRecoveryKey": MessageLookupByLibrary.simpleMessage(
             "Vizualizați cheia de recuperare"),
         "viewer": MessageLookupByLibrary.simpleMessage("Observator"),
-<<<<<<< HEAD
-        "viewersSuccessfullyAdded": m92,
-=======
->>>>>>> 26c35d99
         "visitWebToManage": MessageLookupByLibrary.simpleMessage(
             "Vă rugăm să vizitați web.ente.io pentru a vă gestiona abonamentul"),
         "waitingForVerification":
