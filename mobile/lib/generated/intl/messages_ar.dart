// DO NOT EDIT. This is code generated via package:intl/generate_localized.dart
// This is a library that provides messages for a ar locale. All the
// messages from the main program should be duplicated here with the same
// function name.

// Ignore issues from commonly used lints in this file.
// ignore_for_file:unnecessary_brace_in_string_interps, unnecessary_new
// ignore_for_file:prefer_single_quotes,comment_references, directives_ordering
// ignore_for_file:annotate_overrides,prefer_generic_function_type_aliases
// ignore_for_file:unused_import, file_names, avoid_escaping_inner_quotes
// ignore_for_file:unnecessary_string_interpolations, unnecessary_string_escapes

import 'package:intl/intl.dart';
import 'package:intl/message_lookup_by_library.dart';

final messages = new MessageLookup();

typedef String MessageIfAbsent(String messageStr, List<dynamic> args);

class MessageLookup extends MessageLookupByLibrary {
  String get localeName => 'ar';

  final messages = _notInlinedMessages(_notInlinedMessages);
  static Map<String, Function> _notInlinedMessages(_) => <String, Function>{
        "accountWelcomeBack":
            MessageLookupByLibrary.simpleMessage("مرحبًا مجددًا!"),
        "ackPasswordLostWarning": MessageLookupByLibrary.simpleMessage(
            "أُدركُ أنّني فقدتُ كلمة مروري، فقد أفقد بياناتي لأن بياناتي <underline>مشفرة تشفيرًا تامًّا من النهاية إلى النهاية</underline>."),
        "cancel": MessageLookupByLibrary.simpleMessage("إلغاء"),
        "decrypting": MessageLookupByLibrary.simpleMessage("فك التشفير..."),
        "email": MessageLookupByLibrary.simpleMessage("البريد الإلكتروني"),
        "enterYourEmailAddress":
            MessageLookupByLibrary.simpleMessage("أدخل عنوان بريدك الإلكتروني"),
        "enterYourRecoveryKey":
            MessageLookupByLibrary.simpleMessage("أدخل رمز الاسترداد"),
<<<<<<< HEAD
        "faceNotClusteredYet": MessageLookupByLibrary.simpleMessage(
            "Face not clustered yet, please come back later"),
=======
>>>>>>> afad2c78
        "forgotPassword":
            MessageLookupByLibrary.simpleMessage("نسيت كلمة المرور"),
        "incorrectRecoveryKeyBody": MessageLookupByLibrary.simpleMessage(
            "مفتاح الاسترداد الذي أدخلته غير صحيح"),
        "incorrectRecoveryKeyTitle":
            MessageLookupByLibrary.simpleMessage("مفتاح الاسترداد غير صحيح"),
        "invalidEmailAddress": MessageLookupByLibrary.simpleMessage(
            "عنوان البريد الإلكتروني غير صالح"),
        "noRecoveryKey":
            MessageLookupByLibrary.simpleMessage("ما من مفتاح استرداد؟"),
        "noRecoveryKeyNoDecryption": MessageLookupByLibrary.simpleMessage(
            "لا يمكن فك تشفير بياناتك دون كلمة المرور أو مفتاح الاسترداد بسبب طبيعة بروتوكول التشفير الخاص بنا من النهاية إلى النهاية"),
        "recoverButton": MessageLookupByLibrary.simpleMessage("استرداد"),
        "recoverySuccessful":
            MessageLookupByLibrary.simpleMessage("نجح الاسترداد!"),
        "sorry": MessageLookupByLibrary.simpleMessage("المعذرة"),
        "terminate": MessageLookupByLibrary.simpleMessage("إنهاء"),
        "terminateSession":
            MessageLookupByLibrary.simpleMessage("إنهاء الجلسة؟"),
        "thisDevice": MessageLookupByLibrary.simpleMessage("هذا الجهاز"),
        "thisWillLogYouOutOfTheFollowingDevice":
            MessageLookupByLibrary.simpleMessage(
                "سيؤدي هذا إلى تسجيل خروجك من الجهاز التالي:"),
        "thisWillLogYouOutOfThisDevice": MessageLookupByLibrary.simpleMessage(
            "سيؤدي هذا إلى تسجيل خروجك من هذا الجهاز!"),
        "toResetVerifyEmail": MessageLookupByLibrary.simpleMessage(
            "لإعادة تعيين كلمة المرور، يرجى التحقق من بريدك الإلكتروني أولاً."),
        "verify": MessageLookupByLibrary.simpleMessage("التحقّق"),
        "verifyEmail":
            MessageLookupByLibrary.simpleMessage("التحقق من البريد الإلكتروني")
      };
}<|MERGE_RESOLUTION|>--- conflicted
+++ resolved
@@ -33,11 +33,6 @@
             MessageLookupByLibrary.simpleMessage("أدخل عنوان بريدك الإلكتروني"),
         "enterYourRecoveryKey":
             MessageLookupByLibrary.simpleMessage("أدخل رمز الاسترداد"),
-<<<<<<< HEAD
-        "faceNotClusteredYet": MessageLookupByLibrary.simpleMessage(
-            "Face not clustered yet, please come back later"),
-=======
->>>>>>> afad2c78
         "forgotPassword":
             MessageLookupByLibrary.simpleMessage("نسيت كلمة المرور"),
         "incorrectRecoveryKeyBody": MessageLookupByLibrary.simpleMessage(
