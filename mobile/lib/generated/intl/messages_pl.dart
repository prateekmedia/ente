// DO NOT EDIT. This is code generated via package:intl/generate_localized.dart
// This is a library that provides messages for a pl locale. All the
// messages from the main program should be duplicated here with the same
// function name.

// Ignore issues from commonly used lints in this file.
// ignore_for_file:unnecessary_brace_in_string_interps, unnecessary_new
// ignore_for_file:prefer_single_quotes,comment_references, directives_ordering
// ignore_for_file:annotate_overrides,prefer_generic_function_type_aliases
// ignore_for_file:unused_import, file_names, avoid_escaping_inner_quotes
// ignore_for_file:unnecessary_string_interpolations, unnecessary_string_escapes

import 'package:intl/intl.dart';
import 'package:intl/message_lookup_by_library.dart';

final messages = new MessageLookup();

typedef String MessageIfAbsent(String messageStr, List<dynamic> args);

class MessageLookup extends MessageLookupByLibrary {
  String get localeName => 'pl';

  static String m6(count) =>
      "${Intl.plural(count, one: 'Dodaj współuczestnika', few: 'Dodaj współuczestników', many: 'Dodaj współuczestników', other: 'Dodaj współuczestników')}";

  static String m7(count) =>
      "${Intl.plural(count, one: 'Dodaj element', few: 'Dodaj elementy', other: 'Dodaj elementów')}";

  static String m8(storageAmount, endDate) =>
      "Twój dodatek ${storageAmount} jest ważny do ${endDate}";

  static String m9(count) =>
      "${Intl.plural(count, one: 'Dodaj widza', few: 'Dodaj widzów', many: 'Dodaj widzów', other: 'Dodaj widzów')}";

  static String m10(emailOrName) => "Dodane przez ${emailOrName}";

  static String m11(albumName) => "Pomyślnie dodano do  ${albumName}";

  static String m12(count) =>
      "${Intl.plural(count, zero: 'Brak Uczestników', one: '1 Uczestnik', other: '${count} Uczestników')}";

  static String m13(versionValue) => "Wersja: ${versionValue}";

  static String m14(freeAmount, storageUnit) =>
      "${freeAmount} ${storageUnit} za darmo";

  static String m15(paymentProvider) =>
      "Prosimy najpierw anulować istniejącą subskrypcję z ${paymentProvider}";

  static String m16(user) =>
      "${user} nie będzie mógł dodać więcej zdjęć do tego albumu\n\nJednak nadal będą mogli usunąć istniejące zdjęcia, które dodali";

  static String m17(isFamilyMember, storageAmountInGb) =>
      "${Intl.select(isFamilyMember, {
            'true':
                'Twoja rodzina odebrała ${storageAmountInGb} GB do tej pory',
            'false': 'Odebrałeś ${storageAmountInGb} GB do tej pory',
            'other': 'Odebrałeś ${storageAmountInGb} GB do tej pory!',
          })}";

  static String m18(albumName) => "Utworzono link współpracy dla ${albumName}";

<<<<<<< HEAD
  static String m19(count) =>
      "${Intl.plural(count, zero: 'Dodano 0 współuczestników', one: 'Dodano 1 współuczestnika', other: 'Dodano ${count} współuczestników')}";

  static String m20(familyAdminEmail) =>
=======
  static String m82(count) =>
      "${Intl.plural(count, zero: 'Dodano 0 współuczestników', one: 'Dodano 1 współuczestnika', other: 'Dodano ${count} współuczestników')}";

  static String m19(familyAdminEmail) =>
>>>>>>> 8692421b
      "Prosimy skontaktować się z <green>${familyAdminEmail}</green>, by zarzadząć swoją subskrypcją";

  static String m21(provider) =>
      "Skontaktuj się z nami pod adresem support@ente.io, aby zarządzać subskrypcją ${provider}.";

  static String m22(endpoint) => "Połączono z ${endpoint}";

  static String m23(count) =>
      "${Intl.plural(count, one: 'Usuń ${count} element', few: 'Usuń ${count} elementy', many: 'Usuń ${count} elementów', other: 'Usuń ${count} elementu')}";

  static String m24(currentlyDeleting, totalCount) =>
      "Usuwanie ${currentlyDeleting} / ${totalCount}";

  static String m25(albumName) =>
      "Spowoduje to usunięcie publicznego linku dostępu do \"${albumName}\".";

  static String m26(supportEmail) =>
      "Wyślij wiadomość e-mail na ${supportEmail} z zarejestrowanego adresu e-mail";

  static String m27(count, storageSaved) =>
      "Wyczyszczono ${Intl.plural(count, one: '${count} zdduplikowany plik', other: '${count} zdduplikowane pliki')}, oszczędzając (${storageSaved}!)";

  static String m28(count, formattedSize) =>
      "${count} plików, każdy po ${formattedSize}";

  static String m29(newEmail) => "Adres e-mail został zmieniony na ${newEmail}";

  static String m30(email) =>
      "${email} nie posiada konta Ente.\n\nWyślij im zaproszenie do udostępniania zdjęć.";

  static String m31(text) => "Znaleziono dodatkowe zdjęcia dla ${text}";

  static String m32(count, formattedNumber) =>
      "${Intl.plural(count, one: '1 plikowi', other: '${formattedNumber} plikom')} na tym urządzeniu została bezpiecznie utworzona kopia zapasowa";

  static String m33(count, formattedNumber) =>
      "${Intl.plural(count, one: '1 plikowi', other: '${formattedNumber} plikom')} w tym albumie została bezpiecznie utworzona kopia zapasowa";

  static String m34(storageAmountInGB) =>
      "${storageAmountInGB} GB za każdym razem, gdy ktoś zarejestruje się w płatnym planie i użyje twojego kodu";

  static String m35(endDate) => "Okres próbny ważny do ${endDate}";

  static String m36(count) =>
      "Nadal możesz mieć dostęp ${Intl.plural(count, one: 'do tego', other: 'do tych')} na Ente tak długo, jak masz aktywną subskrypcję";

  static String m37(sizeInMBorGB) => "Zwolnij ${sizeInMBorGB}";

  static String m38(count, formattedSize) =>
      "${Intl.plural(count, one: 'Można to usunąć z urządzenia, aby zwolnić ${formattedSize}', other: 'Można je usunąć z urządzenia, aby zwolnić ${formattedSize}')}";

  static String m39(currentlyProcessing, totalCount) =>
      "Przetwarzanie ${currentlyProcessing} / ${totalCount}";

  static String m40(count) =>
      "${Intl.plural(count, one: '${count} element', few: '${count} elementy', many: '${count} elementów', other: '${count} elementu')}";

  static String m41(expiryTime) => "Link wygaśnie ${expiryTime}";

  static String m3(count, formattedCount) =>
      "${Intl.plural(count, zero: 'brak wspomnień', one: '${formattedCount} wspomnienie', few: '${formattedCount} wspomnienia', other: '${formattedCount} wspomnień')}";

  static String m42(count) =>
      "${Intl.plural(count, one: 'Przenieś element', few: 'Przenieś elementy', other: 'Przenieś elementów')}";

  static String m43(albumName) => "Pomyślnie przeniesiono do ${albumName}";

  static String m44(personName) => "Brak sugestii dla ${personName}";

  static String m45(name) => "Nie ${name}?";

  static String m46(familyAdminEmail) =>
      "Skontaktuj się z ${familyAdminEmail}, aby zmienić swój kod.";

  static String m0(passwordStrengthValue) =>
      "Siła hasła: ${passwordStrengthValue}";

  static String m47(providerName) =>
      "Porozmawiaj ze wsparciem ${providerName} jeśli zostałeś obciążony";

<<<<<<< HEAD
  static String m48(count) =>
      "${Intl.plural(count, zero: '0 zdjęć', one: '1 zdjęcie', few: '${count} zdjęcia', other: '${count} zdjęć')}";

  static String m49(endDate) =>
      "Bezpłatny okres próbny ważny do ${endDate}.\nNastępnie możesz wybrać płatny plan.";

  static String m50(toEmail) =>
      "Prosimy o kontakt mailowy pod adresem ${toEmail}";

  static String m51(toEmail) => "Prosimy wysłać logi do ${toEmail}";

  static String m52(folderName) => "Przetwarzanie ${folderName}...";

  static String m53(storeName) => "Oceń nas na ${storeName}";

  static String m54(storageInGB) =>
      "3. Oboje otrzymujecie ${storageInGB} GB* za darmo";

  static String m55(userEmail) =>
      "${userEmail} zostanie usunięty z tego udostępnionego albumu\n\nWszelkie dodane przez nich zdjęcia zostaną usunięte z albumu";

  static String m56(endDate) => "Subskrypcja odnowi się ${endDate}";

  static String m57(count) =>
      "${Intl.plural(count, one: 'Znaleziono ${count} wynik', few: 'Znaleziono ${count} wyniki', other: 'Znaleziono ${count} wyników')}";

  static String m58(snapshotLenght, searchLenght) =>
=======
  static String m47(count) =>
      "${Intl.plural(count, zero: '0 zdjęć', one: '1 zdjęcie', few: '${count} zdjęcia', other: '${count} zdjęć')}";

  static String m48(endDate) =>
      "Bezpłatny okres próbny ważny do ${endDate}.\nNastępnie możesz wybrać płatny plan.";

  static String m49(toEmail) =>
      "Prosimy o kontakt mailowy pod adresem ${toEmail}";

  static String m50(toEmail) => "Prosimy wysłać logi do ${toEmail}";

  static String m51(folderName) => "Przetwarzanie ${folderName}...";

  static String m52(storeName) => "Oceń nas na ${storeName}";

  static String m53(storageInGB) =>
      "3. Oboje otrzymujecie ${storageInGB} GB* za darmo";

  static String m54(userEmail) =>
      "${userEmail} zostanie usunięty z tego udostępnionego albumu\n\nWszelkie dodane przez nich zdjęcia zostaną usunięte z albumu";

  static String m55(endDate) => "Subskrypcja odnowi się ${endDate}";

  static String m56(count) =>
      "${Intl.plural(count, one: 'Znaleziono ${count} wynik', few: 'Znaleziono ${count} wyniki', other: 'Znaleziono ${count} wyników')}";

  static String m57(snapshotLenght, searchLenght) =>
>>>>>>> 8692421b
      "Niezgodność długości sekcji: ${snapshotLenght} != ${searchLenght}";

  static String m4(count) => "Wybrano ${count}";

<<<<<<< HEAD
  static String m59(count, yourCount) =>
      "Wybrano ${count} (twoich ${yourCount})";

  static String m60(verificationID) =>
=======
  static String m58(count, yourCount) =>
      "Wybrano ${count} (twoich ${yourCount})";

  static String m59(verificationID) =>
>>>>>>> 8692421b
      "Oto mój identyfikator weryfikacyjny: ${verificationID} dla ente.io.";

  static String m5(verificationID) =>
      "Hej, czy możesz potwierdzić, że to jest Twój identyfikator weryfikacyjny ente.io: ${verificationID}";

<<<<<<< HEAD
  static String m61(referralCode, referralStorageInGB) =>
      "Kod polecający: ${referralCode} \n\nZastosuj go w: Ustawienia → Ogólne → Polecanie, aby otrzymać ${referralStorageInGB} GB za darmo po zarejestrowaniu się w płatnym planie\n\nhttps://ente.io";

  static String m62(numberOfPeople) =>
      "${Intl.plural(numberOfPeople, zero: 'Udostępnione określonym osobom', one: 'Udostępnione 1 osobie', other: 'Udostępnione ${numberOfPeople} osobom')}";

  static String m63(emailIDs) => "Udostępnione z ${emailIDs}";

  static String m64(fileType) =>
      "Ten ${fileType} zostanie usunięty z Twojego urządzenia.";

  static String m65(fileType) =>
      "Ten ${fileType} jest zarówno w Ente, jak i na twoim urządzeniu.";

  static String m66(fileType) => "Ten ${fileType} zostanie usunięty z Ente.";

  static String m1(storageAmountInGB) => "${storageAmountInGB} GB";

  static String m67(
          usedAmount, usedStorageUnit, totalAmount, totalStorageUnit) =>
      "Użyto ${usedAmount} ${usedStorageUnit} z ${totalAmount} ${totalStorageUnit}";

  static String m68(id) =>
      "Twoje ${id} jest już połączony z innym kontem Ente.\nJeśli chcesz użyć swojego ${id} za pomocą tego konta, skontaktuj się z naszym wsparciem technicznym";

  static String m69(endDate) =>
      "Twoja subskrypcja zostanie anulowana dnia ${endDate}";

  static String m70(completed, total) =>
      "Zachowano ${completed}/${total} wspomnień";

  static String m71(ignoreReason) =>
      "Naciśnij, aby przesłać, przesyłanie jest obecnie ignorowane z powodu ${ignoreReason}";

  static String m72(storageAmountInGB) =>
      "Oni również otrzymują ${storageAmountInGB} GB";

  static String m73(email) => "To jest identyfikator weryfikacyjny ${email}";

  static String m74(count) =>
      "${Intl.plural(count, zero: 'Wkrótce', one: '1 dzień', few: '${count} dni', other: '${count} dni')}";

  static String m75(galleryType) =>
      "Typ galerii ${galleryType} nie jest obsługiwany dla zmiany nazwy";

  static String m76(ignoreReason) =>
      "Przesyłanie jest ignorowane z powodu ${ignoreReason}";

  static String m77(count) =>
      "${Intl.plural(count, one: 'Zachowywanie ${count} wspomnienia...', few: 'Zachowywanie ${count} wspomnienia...', many: 'Zachowywanie ${count} wspomnień...', other: 'Zachowywanie ${count} wspomnień...')}";

  static String m78(endDate) => "Ważne do ${endDate}";

  static String m79(email) => "Zweryfikuj ${email}";

  static String m80(count) =>
=======
  static String m60(referralCode, referralStorageInGB) =>
      "Kod polecający: ${referralCode} \n\nZastosuj go w: Ustawienia → Ogólne → Polecanie, aby otrzymać ${referralStorageInGB} GB za darmo po zarejestrowaniu się w płatnym planie\n\nhttps://ente.io";

  static String m61(numberOfPeople) =>
      "${Intl.plural(numberOfPeople, zero: 'Udostępnione określonym osobom', one: 'Udostępnione 1 osobie', other: 'Udostępnione ${numberOfPeople} osobom')}";

  static String m62(emailIDs) => "Udostępnione z ${emailIDs}";

  static String m63(fileType) =>
      "Ten ${fileType} zostanie usunięty z Twojego urządzenia.";

  static String m64(fileType) =>
      "Ten ${fileType} jest zarówno w Ente, jak i na twoim urządzeniu.";

  static String m65(fileType) => "Ten ${fileType} zostanie usunięty z Ente.";

  static String m1(storageAmountInGB) => "${storageAmountInGB} GB";

  static String m66(
          usedAmount, usedStorageUnit, totalAmount, totalStorageUnit) =>
      "Użyto ${usedAmount} ${usedStorageUnit} z ${totalAmount} ${totalStorageUnit}";

  static String m67(id) =>
      "Twoje ${id} jest już połączony z innym kontem Ente.\nJeśli chcesz użyć swojego ${id} za pomocą tego konta, skontaktuj się z naszym wsparciem technicznym";

  static String m68(endDate) =>
      "Twoja subskrypcja zostanie anulowana dnia ${endDate}";

  static String m69(completed, total) =>
      "Zachowano ${completed}/${total} wspomnień";

  static String m70(ignoreReason) =>
      "Naciśnij, aby przesłać, przesyłanie jest obecnie ignorowane z powodu ${ignoreReason}";

  static String m71(storageAmountInGB) =>
      "Oni również otrzymują ${storageAmountInGB} GB";

  static String m72(email) => "To jest identyfikator weryfikacyjny ${email}";

  static String m73(count) =>
      "${Intl.plural(count, zero: 'Wkrótce', one: '1 dzień', few: '${count} dni', other: '${count} dni')}";

  static String m74(galleryType) =>
      "Typ galerii ${galleryType} nie jest obsługiwany dla zmiany nazwy";

  static String m75(ignoreReason) =>
      "Przesyłanie jest ignorowane z powodu ${ignoreReason}";

  static String m76(count) =>
      "${Intl.plural(count, one: 'Zachowywanie ${count} wspomnienia...', few: 'Zachowywanie ${count} wspomnienia...', many: 'Zachowywanie ${count} wspomnień...', other: 'Zachowywanie ${count} wspomnień...')}";

  static String m77(endDate) => "Ważne do ${endDate}";

  static String m78(email) => "Zweryfikuj ${email}";

  static String m79(count) =>
>>>>>>> 8692421b
      "${Intl.plural(count, zero: 'Dodano 0 widzów', one: 'Dodano 1 widza', other: 'Dodano ${count} widzów')}";

  static String m2(email) =>
      "Wysłaliśmy wiadomość na adres <green>${email}</green>";

<<<<<<< HEAD
  static String m81(count) =>
      "${Intl.plural(count, one: '${count} rok temu', few: '${count} lata temu', many: '${count} lat temu', other: '${count} lata temu')}";

  static String m82(storageSaved) => "Pomyślnie zwolniłeś/aś ${storageSaved}!";
=======
  static String m80(count) =>
      "${Intl.plural(count, one: '${count} rok temu', few: '${count} lata temu', many: '${count} lat temu', other: '${count} lata temu')}";

  static String m81(storageSaved) => "Pomyślnie zwolniłeś/aś ${storageSaved}!";
>>>>>>> 8692421b

  final messages = _notInlinedMessages(_notInlinedMessages);
  static Map<String, Function> _notInlinedMessages(_) => <String, Function>{
        "aNewVersionOfEnteIsAvailable": MessageLookupByLibrary.simpleMessage(
            "Dostępna jest nowa wersja Ente."),
        "about": MessageLookupByLibrary.simpleMessage("O nas"),
        "account": MessageLookupByLibrary.simpleMessage("Konto"),
        "accountIsAlreadyConfigured": MessageLookupByLibrary.simpleMessage(
            "Konto jest już skonfigurowane."),
        "accountWelcomeBack":
            MessageLookupByLibrary.simpleMessage("Witaj ponownie!"),
        "ackPasswordLostWarning": MessageLookupByLibrary.simpleMessage(
            "Rozumiem, że jeśli utracę hasło, mogę utracić dane, ponieważ moje dane są <underline>całkowicie zaszyfrowane</underline>."),
        "activeSessions": MessageLookupByLibrary.simpleMessage("Aktywne sesje"),
        "add": MessageLookupByLibrary.simpleMessage("Dodaj"),
        "addAName": MessageLookupByLibrary.simpleMessage("Dodaj nazwę"),
        "addANewEmail":
            MessageLookupByLibrary.simpleMessage("Dodaj nowy adres e-mail"),
        "addCollaborator":
            MessageLookupByLibrary.simpleMessage("Dodaj współuczestnika"),
        "addCollaborators": m6,
        "addFiles": MessageLookupByLibrary.simpleMessage("Dodaj Pliki"),
        "addFromDevice":
            MessageLookupByLibrary.simpleMessage("Dodaj z urządzenia"),
        "addItem": m7,
        "addLocation":
            MessageLookupByLibrary.simpleMessage("Dodaj lokalizację"),
        "addLocationButton": MessageLookupByLibrary.simpleMessage("Dodaj"),
        "addMore": MessageLookupByLibrary.simpleMessage("Dodaj więcej"),
        "addName": MessageLookupByLibrary.simpleMessage("Dodaj nazwę"),
        "addNameOrMerge":
            MessageLookupByLibrary.simpleMessage("Dodaj nazwę lub scal"),
        "addNew": MessageLookupByLibrary.simpleMessage("Dodaj nowe"),
        "addNewPerson":
            MessageLookupByLibrary.simpleMessage("Dodaj nową osobę"),
        "addOnPageSubtitle":
            MessageLookupByLibrary.simpleMessage("Szczegóły dodatków"),
        "addOnValidTill": m8,
        "addOns": MessageLookupByLibrary.simpleMessage("Dodatki"),
        "addPhotos": MessageLookupByLibrary.simpleMessage("Dodaj zdjęcia"),
        "addSelected": MessageLookupByLibrary.simpleMessage("Dodaj zaznaczone"),
        "addToAlbum": MessageLookupByLibrary.simpleMessage("Dodaj do albumu"),
        "addToEnte": MessageLookupByLibrary.simpleMessage("Dodaj do Ente"),
        "addToHiddenAlbum":
            MessageLookupByLibrary.simpleMessage("Dodaj do ukrytego albumu"),
        "addViewer": MessageLookupByLibrary.simpleMessage("Dodaj widza"),
        "addViewers": m9,
        "addYourPhotosNow":
            MessageLookupByLibrary.simpleMessage("Dodaj swoje zdjęcia teraz"),
        "addedAs": MessageLookupByLibrary.simpleMessage("Dodano jako"),
        "addedBy": m10,
        "addedSuccessfullyTo": m11,
        "addingToFavorites":
            MessageLookupByLibrary.simpleMessage("Dodawanie do ulubionych..."),
        "advanced": MessageLookupByLibrary.simpleMessage("Zaawansowane"),
        "advancedSettings":
            MessageLookupByLibrary.simpleMessage("Zaawansowane"),
        "after1Day": MessageLookupByLibrary.simpleMessage("Po 1 dniu"),
        "after1Hour": MessageLookupByLibrary.simpleMessage("Po 1 godzinie"),
        "after1Month": MessageLookupByLibrary.simpleMessage("Po 1 miesiącu"),
        "after1Week": MessageLookupByLibrary.simpleMessage("Po 1 tygodniu"),
        "after1Year": MessageLookupByLibrary.simpleMessage("Po 1 roku"),
        "albumOwner": MessageLookupByLibrary.simpleMessage("Właściciel"),
        "albumParticipantsCount": m12,
        "albumTitle": MessageLookupByLibrary.simpleMessage("Tytuł albumu"),
        "albumUpdated":
            MessageLookupByLibrary.simpleMessage("Album został zaktualizowany"),
        "albums": MessageLookupByLibrary.simpleMessage("Albumy"),
        "allClear":
            MessageLookupByLibrary.simpleMessage("✨ Wszystko wyczyszczone"),
        "allMemoriesPreserved": MessageLookupByLibrary.simpleMessage(
            "Wszystkie wspomnienia zachowane"),
        "allPersonGroupingWillReset": MessageLookupByLibrary.simpleMessage(
            "Wszystkie grupy dla tej osoby zostaną zresetowane i stracisz wszystkie sugestie dla tej osoby"),
        "allow": MessageLookupByLibrary.simpleMessage("Zezwól"),
        "allowAddPhotosDescription": MessageLookupByLibrary.simpleMessage(
            "Pozwól osobom z linkiem na dodawania zdjęć do udostępnionego albumu."),
        "allowAddingPhotos":
            MessageLookupByLibrary.simpleMessage("Pozwól na dodawanie zdjęć"),
        "allowAppToOpenSharedAlbumLinks": MessageLookupByLibrary.simpleMessage(
            "Zezwalaj aplikacji na otwieranie udostępnianych linków do albumu"),
        "allowDownloads":
            MessageLookupByLibrary.simpleMessage("Zezwól na pobieranie"),
        "allowPeopleToAddPhotos": MessageLookupByLibrary.simpleMessage(
            "Pozwól innym dodawać zdjęcia"),
        "androidBiometricHint":
            MessageLookupByLibrary.simpleMessage("Potwierdź swoją tożsamość"),
        "androidBiometricNotRecognized": MessageLookupByLibrary.simpleMessage(
            "Nie rozpoznano. Spróbuj ponownie."),
        "androidBiometricRequiredTitle":
            MessageLookupByLibrary.simpleMessage("Wymagana biometria"),
        "androidBiometricSuccess":
            MessageLookupByLibrary.simpleMessage("Sukces"),
        "androidCancelButton": MessageLookupByLibrary.simpleMessage("Anuluj"),
        "androidDeviceCredentialsRequiredTitle":
            MessageLookupByLibrary.simpleMessage(
                "Wymagane dane logowania urządzenia"),
        "androidDeviceCredentialsSetupDescription":
            MessageLookupByLibrary.simpleMessage(
                "Wymagane dane logowania urządzenia"),
        "androidGoToSettingsDescription": MessageLookupByLibrary.simpleMessage(
            "Uwierzytelnianie biometryczne nie jest skonfigurowane na tym urządzeniu. Przejdź do \'Ustawienia > Bezpieczeństwo\', aby dodać uwierzytelnianie biometryczne."),
        "androidIosWebDesktop": MessageLookupByLibrary.simpleMessage(
            "Android, iOS, Strona Internetowa, Aplikacja Komputerowa"),
        "androidSignInTitle":
            MessageLookupByLibrary.simpleMessage("Wymagane uwierzytelnienie"),
        "appLock": MessageLookupByLibrary.simpleMessage(
            "Blokada dostępu do aplikacji"),
        "appLockDescriptions": MessageLookupByLibrary.simpleMessage(
            "Wybierz między domyślnym ekranem blokady urządzenia a niestandardowym ekranem blokady z kodem PIN lub hasłem."),
        "appVersion": m13,
        "appleId": MessageLookupByLibrary.simpleMessage("Apple ID"),
        "apply": MessageLookupByLibrary.simpleMessage("Zastosuj"),
        "applyCodeTitle": MessageLookupByLibrary.simpleMessage("Użyj kodu"),
        "appstoreSubscription":
            MessageLookupByLibrary.simpleMessage("Subskrypcja AppStore"),
        "archive": MessageLookupByLibrary.simpleMessage("Archiwum"),
        "archiveAlbum":
            MessageLookupByLibrary.simpleMessage("Archiwizuj album"),
        "archiving": MessageLookupByLibrary.simpleMessage("Archiwizowanie..."),
        "areYouSureThatYouWantToLeaveTheFamily":
            MessageLookupByLibrary.simpleMessage(
                "Czy jesteś pewien/pewna, że chcesz opuścić plan rodzinny?"),
        "areYouSureYouWantToCancel": MessageLookupByLibrary.simpleMessage(
            "Czy na pewno chcesz anulować?"),
        "areYouSureYouWantToChangeYourPlan":
            MessageLookupByLibrary.simpleMessage(
                "Czy na pewno chcesz zmienić swój plan?"),
        "areYouSureYouWantToExit":
            MessageLookupByLibrary.simpleMessage("Czy na pewno chcesz wyjść?"),
        "areYouSureYouWantToLogout": MessageLookupByLibrary.simpleMessage(
            "Czy na pewno chcesz się wylogować?"),
        "areYouSureYouWantToRenew": MessageLookupByLibrary.simpleMessage(
            "Czy na pewno chcesz odnowić?"),
        "areYouSureYouWantToResetThisPerson":
            MessageLookupByLibrary.simpleMessage(
                "Czy na pewno chcesz zresetować tę osobę?"),
        "askCancelReason": MessageLookupByLibrary.simpleMessage(
            "Twoja subskrypcja została anulowana. Czy chcesz podzielić się powodem?"),
        "askDeleteReason": MessageLookupByLibrary.simpleMessage(
            "Jaka jest przyczyna usunięcia konta?"),
        "askYourLovedOnesToShare": MessageLookupByLibrary.simpleMessage(
            "Poproś swoich bliskich o udostępnienie"),
        "atAFalloutShelter": MessageLookupByLibrary.simpleMessage("w schronie"),
        "authToChangeEmailVerificationSetting":
            MessageLookupByLibrary.simpleMessage(
                "Prosimy uwierzytelnić się, aby zmienić weryfikację e-mail"),
        "authToChangeLockscreenSetting": MessageLookupByLibrary.simpleMessage(
            "Prosimy uwierzytelnić się, aby zmienić ustawienia ekranu blokady"),
        "authToChangeYourEmail": MessageLookupByLibrary.simpleMessage(
            "Prosimy uwierzytelnić się, aby zmienić swój adres e-mail"),
        "authToChangeYourPassword": MessageLookupByLibrary.simpleMessage(
            "Prosimy uwierzytelnić się, aby zmienić hasło"),
        "authToConfigureTwofactorAuthentication":
            MessageLookupByLibrary.simpleMessage(
                "Uwierzytelnij się, aby skonfigurować uwierzytelnianie dwustopniowe"),
        "authToInitiateAccountDeletion": MessageLookupByLibrary.simpleMessage(
            "Prosimy uwierzytelnić się, aby zainicjować usuwanie konta"),
        "authToViewPasskey": MessageLookupByLibrary.simpleMessage(
            "Prosimy uwierzytelnić się, aby wyświetlić swój klucz dostępu"),
        "authToViewYourActiveSessions": MessageLookupByLibrary.simpleMessage(
            "Prosimy uwierzytelnić się, aby wyświetlić swoje aktywne sesje"),
        "authToViewYourHiddenFiles": MessageLookupByLibrary.simpleMessage(
            "Prosimy uwierzytelnić się, aby wyświetlić ukryte pliki"),
        "authToViewYourMemories": MessageLookupByLibrary.simpleMessage(
            "Prosimy uwierzytelnić się, aby wyświetlić swoje wspomnienia"),
        "authToViewYourRecoveryKey": MessageLookupByLibrary.simpleMessage(
            "Prosimy uwierzytelnić się, aby wyświetlić swój klucz odzyskiwania"),
        "authenticating":
            MessageLookupByLibrary.simpleMessage("Uwierzytelnianie..."),
        "authenticationFailedPleaseTryAgain":
            MessageLookupByLibrary.simpleMessage(
                "Uwierzytelnianie nie powiodło się, prosimy spróbować ponownie"),
        "authenticationSuccessful": MessageLookupByLibrary.simpleMessage(
            "Uwierzytelnianie powiodło się!"),
        "autoCastDialogBody": MessageLookupByLibrary.simpleMessage(
            "Tutaj zobaczysz dostępne urządzenia Cast."),
        "autoCastiOSPermission": MessageLookupByLibrary.simpleMessage(
            "Upewnij się, że uprawnienia sieci lokalnej są włączone dla aplikacji Zdjęcia Ente w Ustawieniach."),
        "autoLock":
            MessageLookupByLibrary.simpleMessage("Automatyczna blokada"),
        "autoLockFeatureDescription": MessageLookupByLibrary.simpleMessage(
            "Czas, po którym aplikacja blokuje się po umieszczeniu jej w tle"),
        "autoLogoutMessage": MessageLookupByLibrary.simpleMessage(
            "Z powodu technicznego błędu, zostałeś wylogowany. Przepraszamy za niedogodności."),
        "autoPair":
            MessageLookupByLibrary.simpleMessage("Automatyczne parowanie"),
        "autoPairDesc": MessageLookupByLibrary.simpleMessage(
            "Automatyczne parowanie działa tylko z urządzeniami obsługującymi Chromecast."),
        "available": MessageLookupByLibrary.simpleMessage("Dostępne"),
        "availableStorageSpace": m14,
        "backedUpFolders":
            MessageLookupByLibrary.simpleMessage("Foldery kopii zapasowej"),
        "backup": MessageLookupByLibrary.simpleMessage("Kopia zapasowa"),
        "backupFailed": MessageLookupByLibrary.simpleMessage(
            "Tworzenie kopii zapasowej nie powiodło się"),
        "backupFile":
            MessageLookupByLibrary.simpleMessage("Zrób kopię zapasową pliku"),
        "backupOverMobileData": MessageLookupByLibrary.simpleMessage(
            "Kopia zapasowa przez dane mobilne"),
        "backupSettings":
            MessageLookupByLibrary.simpleMessage("Ustawienia kopii zapasowej"),
        "backupStatus":
            MessageLookupByLibrary.simpleMessage("Status kopii zapasowej"),
        "backupStatusDescription": MessageLookupByLibrary.simpleMessage(
            "Elementy, których kopia zapasowa została utworzona, zostaną wyświetlone w tym miejscu"),
        "backupVideos":
            MessageLookupByLibrary.simpleMessage("Utwórz kopię zapasową wideo"),
        "birthday": MessageLookupByLibrary.simpleMessage("Urodziny"),
        "blackFridaySale": MessageLookupByLibrary.simpleMessage(
            "Wyprzedaż z okazji Czarnego Piątku"),
        "blog": MessageLookupByLibrary.simpleMessage("Blog"),
        "cachedData":
            MessageLookupByLibrary.simpleMessage("Dane w pamięci podręcznej"),
        "calculating": MessageLookupByLibrary.simpleMessage("Obliczanie..."),
        "canNotUploadToAlbumsOwnedByOthers":
            MessageLookupByLibrary.simpleMessage(
                "Nie można przesłać do albumów należących do innych"),
        "canOnlyCreateLinkForFilesOwnedByYou":
            MessageLookupByLibrary.simpleMessage(
                "Można tylko utworzyć link dla plików należących do Ciebie"),
        "canOnlyRemoveFilesOwnedByYou": MessageLookupByLibrary.simpleMessage(
            "Można usuwać tylko pliki należące do Ciebie"),
        "cancel": MessageLookupByLibrary.simpleMessage("Anuluj"),
        "cancelOtherSubscription": m15,
        "cancelSubscription":
            MessageLookupByLibrary.simpleMessage("Anuluj subskrypcję"),
        "cannotAddMorePhotosAfterBecomingViewer": m16,
        "cannotDeleteSharedFiles": MessageLookupByLibrary.simpleMessage(
            "Nie można usunąć udostępnionych plików"),
        "castIPMismatchBody": MessageLookupByLibrary.simpleMessage(
            "Upewnij się, że jesteś w tej samej sieci co telewizor."),
        "castIPMismatchTitle": MessageLookupByLibrary.simpleMessage(
            "Nie udało się wyświetlić albumu"),
        "castInstruction": MessageLookupByLibrary.simpleMessage(
            "Odwiedź cast.ente.io na urządzeniu, które chcesz sparować.\n\nWprowadź poniższy kod, aby odtworzyć album na telewizorze."),
        "centerPoint": MessageLookupByLibrary.simpleMessage("Punkt środkowy"),
        "change": MessageLookupByLibrary.simpleMessage("Zmień"),
        "changeEmail":
            MessageLookupByLibrary.simpleMessage("Zmień adres e-mail"),
        "changeLocationOfSelectedItems": MessageLookupByLibrary.simpleMessage(
            "Zmienić lokalizację wybranych elementów?"),
        "changeLogBackupStatusContent": MessageLookupByLibrary.simpleMessage(
            "Dodaliśmy dziennik wszystkich plików, które zostały przesłane do Ente, wraz z błędami i kolejką."),
        "changeLogBackupStatusTitle":
            MessageLookupByLibrary.simpleMessage("Status Kopii Zapasowej"),
        "changeLogDiscoverContent": MessageLookupByLibrary.simpleMessage(
            "Szukasz zdjęć Twoich kart identyfikacyjnych, notatek, a nawet memów? Przejdź do zakładki wyszukiwania i sprawdź Odkryj. Na podstawie naszego semantycznego wyszukiwania jest to miejsce, w którym znajdziesz zdjęcia, które mogą być dla Ciebie ważne.\\n\\nDostępne tylko wtedy, gdy jest włączone nauczanie maszynowe."),
        "changeLogDiscoverTitle":
            MessageLookupByLibrary.simpleMessage("Odkryj"),
        "changeLogMagicSearchImprovementContent":
            MessageLookupByLibrary.simpleMessage(
                "Ulepszyliśmy magiczne wyszukiwanie, aby stało się o wiele szybsze, więc nie musisz czekać na to, czego szukasz."),
        "changeLogMagicSearchImprovementTitle":
            MessageLookupByLibrary.simpleMessage(
                "Poprawa Magicznego Wyszukiwania"),
        "changePassword": MessageLookupByLibrary.simpleMessage("Zmień hasło"),
        "changePasswordTitle":
            MessageLookupByLibrary.simpleMessage("Zmień hasło"),
        "changePermissions":
            MessageLookupByLibrary.simpleMessage("Zmień uprawnienia?"),
        "changeYourReferralCode":
            MessageLookupByLibrary.simpleMessage("Zmień swój kod polecający"),
        "checkForUpdates": MessageLookupByLibrary.simpleMessage(
            "Sprawdź dostępne aktualizacje"),
        "checkInboxAndSpamFolder": MessageLookupByLibrary.simpleMessage(
            "Sprawdź swoją skrzynkę odbiorczą (i spam), aby zakończyć weryfikację"),
        "checkStatus": MessageLookupByLibrary.simpleMessage("Sprawdź stan"),
        "checking": MessageLookupByLibrary.simpleMessage("Sprawdzanie..."),
        "checkingModels":
            MessageLookupByLibrary.simpleMessage("Sprawdzanie modeli..."),
        "claimFreeStorage": MessageLookupByLibrary.simpleMessage(
            "Odbierz bezpłatną przestrzeń dyskową"),
        "claimMore": MessageLookupByLibrary.simpleMessage("Zdobądź więcej!"),
        "claimed": MessageLookupByLibrary.simpleMessage("Odebrano"),
        "claimedStorageSoFar": m17,
        "cleanUncategorized":
            MessageLookupByLibrary.simpleMessage("Wyczyść Nieskategoryzowane"),
        "cleanUncategorizedDescription": MessageLookupByLibrary.simpleMessage(
            "Usuń wszystkie pliki z Nieskategoryzowanych, które są obecne w innych albumach"),
        "clearCaches":
            MessageLookupByLibrary.simpleMessage("Wyczyść pamięć podręczną"),
        "clearIndexes": MessageLookupByLibrary.simpleMessage("Wyczyść indeksy"),
        "click": MessageLookupByLibrary.simpleMessage("• Kliknij"),
        "clickOnTheOverflowMenu": MessageLookupByLibrary.simpleMessage(
            "• Kliknij na menu przepełnienia"),
        "close": MessageLookupByLibrary.simpleMessage("Zamknij"),
        "clubByCaptureTime": MessageLookupByLibrary.simpleMessage(
            "Club według czasu przechwycenia"),
        "clubByFileName":
            MessageLookupByLibrary.simpleMessage("Club według nazwy pliku"),
        "clusteringProgress":
            MessageLookupByLibrary.simpleMessage("Postęp tworzenia klastrów"),
        "codeAppliedPageTitle":
            MessageLookupByLibrary.simpleMessage("Kod został zastosowany"),
        "codeChangeLimitReached": MessageLookupByLibrary.simpleMessage(
            "Przepraszamy, osiągnięto limit zmian kodu."),
        "codeCopiedToClipboard": MessageLookupByLibrary.simpleMessage(
            "Kod został skopiowany do schowka"),
        "codeUsedByYou":
            MessageLookupByLibrary.simpleMessage("Kod użyty przez Ciebie"),
        "collabLinkSectionDescription": MessageLookupByLibrary.simpleMessage(
            "Utwórz link, aby umożliwić innym dodawanie i przeglądanie zdjęć w udostępnionym albumie bez konieczności korzystania z aplikacji lub konta Ente. Świetne rozwiązanie do gromadzenia zdjęć ze wspólnych wydarzeń."),
        "collaborativeLink":
            MessageLookupByLibrary.simpleMessage("Link do współpracy"),
        "collaborativeLinkCreatedFor": m18,
        "collaborator": MessageLookupByLibrary.simpleMessage("Współuczestnik"),
        "collaboratorsCanAddPhotosAndVideosToTheSharedAlbum":
            MessageLookupByLibrary.simpleMessage(
                "Współuczestnicy mogą dodawać zdjęcia i wideo do udostępnionego albumu."),
<<<<<<< HEAD
        "collaboratorsSuccessfullyAdded": m19,
=======
        "collaboratorsSuccessfullyAdded": m82,
>>>>>>> 8692421b
        "collageLayout": MessageLookupByLibrary.simpleMessage("Układ"),
        "collageSaved":
            MessageLookupByLibrary.simpleMessage("Kolaż zapisano w galerii"),
        "collect": MessageLookupByLibrary.simpleMessage("Zbieraj"),
        "collectEventPhotos":
            MessageLookupByLibrary.simpleMessage("Zbierz zdjęcia z wydarzenia"),
        "collectPhotos": MessageLookupByLibrary.simpleMessage("Zbierz zdjęcia"),
        "collectPhotosDescription": MessageLookupByLibrary.simpleMessage(
            "Utwórz link, w którym Twoi znajomi mogą przesyłać zdjęcia w oryginalnej jakości."),
        "color": MessageLookupByLibrary.simpleMessage("Kolor"),
        "configuration": MessageLookupByLibrary.simpleMessage("Konfiguracja"),
        "confirm": MessageLookupByLibrary.simpleMessage("Potwierdź"),
        "confirm2FADisable": MessageLookupByLibrary.simpleMessage(
            "Czy na pewno chcesz wyłączyć uwierzytelnianie dwustopniowe?"),
        "confirmAccountDeletion":
            MessageLookupByLibrary.simpleMessage("Potwierdź usunięcie konta"),
        "confirmDeletePrompt": MessageLookupByLibrary.simpleMessage(
            "Tak, chcę trwale usunąć to konto i jego dane ze wszystkich aplikacji."),
        "confirmPassword":
            MessageLookupByLibrary.simpleMessage("Powtórz hasło"),
        "confirmPlanChange":
            MessageLookupByLibrary.simpleMessage("Potwierdź zmianę planu"),
        "confirmRecoveryKey": MessageLookupByLibrary.simpleMessage(
            "Potwierdź klucz odzyskiwania"),
        "confirmYourRecoveryKey": MessageLookupByLibrary.simpleMessage(
            "Potwierdź klucz odzyskiwania"),
        "connectToDevice":
            MessageLookupByLibrary.simpleMessage("Połącz z urządzeniem"),
        "contactFamilyAdmin": m20,
        "contactSupport": MessageLookupByLibrary.simpleMessage(
            "Skontaktuj się z pomocą techniczną"),
        "contactToManageSubscription": m21,
        "contacts": MessageLookupByLibrary.simpleMessage("Kontakty"),
        "contents": MessageLookupByLibrary.simpleMessage("Zawartość"),
        "continueLabel": MessageLookupByLibrary.simpleMessage("Kontynuuj"),
        "continueOnFreeTrial": MessageLookupByLibrary.simpleMessage(
            "Kontynuuj bezpłatny okres próbny"),
        "convertToAlbum":
            MessageLookupByLibrary.simpleMessage("Konwertuj na album"),
        "copyEmailAddress":
            MessageLookupByLibrary.simpleMessage("Kopiuj adres e-mail"),
        "copyLink": MessageLookupByLibrary.simpleMessage("Skopiuj link"),
        "copypasteThisCodentoYourAuthenticatorApp":
            MessageLookupByLibrary.simpleMessage(
                "Kopiuj, wklej ten kod\ndo swojej aplikacji uwierzytelniającej"),
        "couldNotBackUpTryLater": MessageLookupByLibrary.simpleMessage(
            "Nie można utworzyć kopii zapasowej Twoich danych.\nSpróbujemy ponownie później."),
        "couldNotFreeUpSpace": MessageLookupByLibrary.simpleMessage(
            "Nie udało się zwolnić miejsca"),
        "couldNotUpdateSubscription": MessageLookupByLibrary.simpleMessage(
            "Nie można było zaktualizować subskrybcji"),
        "count": MessageLookupByLibrary.simpleMessage("Ilość"),
        "crashReporting":
            MessageLookupByLibrary.simpleMessage("Zgłaszanie awarii"),
        "create": MessageLookupByLibrary.simpleMessage("Utwórz"),
        "createAccount": MessageLookupByLibrary.simpleMessage("Stwórz konto"),
        "createAlbumActionHint": MessageLookupByLibrary.simpleMessage(
            "Przytrzymaj, aby wybrać zdjęcia i kliknij +, aby utworzyć album"),
        "createCollaborativeLink":
            MessageLookupByLibrary.simpleMessage("Utwórz link współpracy"),
        "createCollage": MessageLookupByLibrary.simpleMessage("Utwórz kolaż"),
        "createNewAccount":
            MessageLookupByLibrary.simpleMessage("Stwórz nowe konto"),
        "createOrSelectAlbum":
            MessageLookupByLibrary.simpleMessage("Utwórz lub wybierz album"),
        "createPublicLink":
            MessageLookupByLibrary.simpleMessage("Utwórz publiczny link"),
        "creatingLink":
            MessageLookupByLibrary.simpleMessage("Tworzenie linku..."),
        "criticalUpdateAvailable": MessageLookupByLibrary.simpleMessage(
            "Dostępna jest krytyczna aktualizacja"),
        "crop": MessageLookupByLibrary.simpleMessage("Kadruj"),
        "currentUsageIs":
            MessageLookupByLibrary.simpleMessage("Aktualne użycie to "),
        "currentlyRunning":
            MessageLookupByLibrary.simpleMessage("aktualnie uruchomiony"),
        "custom": MessageLookupByLibrary.simpleMessage("Niestandardowy"),
        "customEndpoint": m22,
        "darkTheme": MessageLookupByLibrary.simpleMessage("Ciemny"),
        "dayToday": MessageLookupByLibrary.simpleMessage("Dzisiaj"),
        "dayYesterday": MessageLookupByLibrary.simpleMessage("Wczoraj"),
        "decrypting": MessageLookupByLibrary.simpleMessage("Odszyfrowanie..."),
        "decryptingVideo":
            MessageLookupByLibrary.simpleMessage("Odszyfrowywanie wideo..."),
        "deduplicateFiles":
            MessageLookupByLibrary.simpleMessage("Odduplikuj pliki"),
        "delete": MessageLookupByLibrary.simpleMessage("Usuń"),
        "deleteAccount": MessageLookupByLibrary.simpleMessage("Usuń konto"),
        "deleteAccountFeedbackPrompt": MessageLookupByLibrary.simpleMessage(
            "Przykro nam, że odchodzisz. Wyjaśnij nam, dlaczego nas opuszczasz, aby pomóc ulepszać nasze usługi."),
        "deleteAccountPermanentlyButton":
            MessageLookupByLibrary.simpleMessage("Usuń konto na stałe"),
        "deleteAlbum": MessageLookupByLibrary.simpleMessage("Usuń album"),
        "deleteAlbumDialog": MessageLookupByLibrary.simpleMessage(
            "Usunąć również zdjęcia (i wideo) znajdujące się w tym albumie ze <bold>wszystkich</bold> innych albumów, których są częścią?"),
        "deleteAlbumsDialogBody": MessageLookupByLibrary.simpleMessage(
            "Spowoduje to usunięcie wszystkich pustych albumów. Jest to przydatne, gdy chcesz zmniejszyć ilość śmieci na liście albumów."),
        "deleteAll": MessageLookupByLibrary.simpleMessage("Usuń Wszystko"),
        "deleteConfirmDialogBody": MessageLookupByLibrary.simpleMessage(
            "To konto jest połączone z innymi aplikacjami Ente, jeśli ich używasz. Twoje przesłane dane, we wszystkich aplikacjach Ente, zostaną zaplanowane do usunięcia, a Twoje konto zostanie trwale usunięte."),
        "deleteEmailRequest": MessageLookupByLibrary.simpleMessage(
            "Wyślij wiadomość e-mail na <warning>account-deletion@ente.io</warning> z zarejestrowanego adresu e-mail."),
        "deleteEmptyAlbums":
            MessageLookupByLibrary.simpleMessage("Usuń puste albumy"),
        "deleteEmptyAlbumsWithQuestionMark":
            MessageLookupByLibrary.simpleMessage("Usunąć puste albumy?"),
        "deleteFromBoth": MessageLookupByLibrary.simpleMessage("Usuń z obu"),
        "deleteFromDevice":
            MessageLookupByLibrary.simpleMessage("Usuń z urządzenia"),
        "deleteFromEnte": MessageLookupByLibrary.simpleMessage("Usuń z Ente"),
        "deleteItemCount": m23,
        "deleteLocation":
            MessageLookupByLibrary.simpleMessage("Usuń lokalizację"),
        "deletePhotos": MessageLookupByLibrary.simpleMessage("Usuń zdjęcia"),
        "deleteProgress": m24,
        "deleteReason1": MessageLookupByLibrary.simpleMessage(
            "Brakuje kluczowej funkcji, której potrzebuję"),
        "deleteReason2": MessageLookupByLibrary.simpleMessage(
            "Aplikacja lub określona funkcja nie zachowuje się tak, jak sądzę, że powinna"),
        "deleteReason3": MessageLookupByLibrary.simpleMessage(
            "Znalazłem/am inną, lepszą usługę"),
        "deleteReason4": MessageLookupByLibrary.simpleMessage(
            "Moja przyczyna nie jest wymieniona"),
        "deleteRequestSLAText": MessageLookupByLibrary.simpleMessage(
            "Twoje żądanie zostanie przetworzone w ciągu 72 godzin."),
        "deleteSharedAlbum":
            MessageLookupByLibrary.simpleMessage("Usunąć udostępniony album?"),
        "deleteSharedAlbumDialogBody": MessageLookupByLibrary.simpleMessage(
            "Album zostanie usunięty dla wszystkich\n\nUtracisz dostęp do udostępnionych zdjęć w tym albumie, które są własnością innych osób"),
        "deselectAll": MessageLookupByLibrary.simpleMessage("Odznacz wszystko"),
        "designedToOutlive": MessageLookupByLibrary.simpleMessage(
            "Zaprojektowane do przetrwania"),
        "details": MessageLookupByLibrary.simpleMessage("Szczegóły"),
        "developerSettings":
            MessageLookupByLibrary.simpleMessage("Ustawienia dla programistów"),
        "developerSettingsWarning": MessageLookupByLibrary.simpleMessage(
            "Czy na pewno chcesz zmodyfikować ustawienia programisty?"),
        "deviceCodeHint": MessageLookupByLibrary.simpleMessage("Wprowadź kod"),
        "deviceFilesAutoUploading": MessageLookupByLibrary.simpleMessage(
            "Pliki dodane do tego albumu urządzenia zostaną automatycznie przesłane do Ente."),
        "deviceLock":
            MessageLookupByLibrary.simpleMessage("Blokada urządzenia"),
        "deviceLockExplanation": MessageLookupByLibrary.simpleMessage(
            "Wyłącz blokadę ekranu urządzenia, gdy Ente jest na pierwszym planie i w trakcie tworzenia kopii zapasowej. Zwykle nie jest to potrzebne, ale może pomóc w szybszym przesyłaniu i początkowym imporcie dużych bibliotek."),
        "deviceNotFound":
            MessageLookupByLibrary.simpleMessage("Nie znaleziono urządzenia"),
        "didYouKnow":
            MessageLookupByLibrary.simpleMessage("Czy wiedziałeś/aś?"),
        "disableAutoLock":
            MessageLookupByLibrary.simpleMessage("Wyłącz automatyczną blokadę"),
        "disableDownloadWarningBody": MessageLookupByLibrary.simpleMessage(
            "Widzowie mogą nadal robić zrzuty ekranu lub zapisywać kopie zdjęć za pomocą programów trzecich"),
        "disableDownloadWarningTitle":
            MessageLookupByLibrary.simpleMessage("Uwaga"),
        "disableLinkMessage": m25,
        "disableTwofactor": MessageLookupByLibrary.simpleMessage(
            "Wyłącz uwierzytelnianie dwustopniowe"),
        "disablingTwofactorAuthentication":
            MessageLookupByLibrary.simpleMessage(
                "Uwierzytelnianie dwustopniowe jest wyłączane..."),
        "discord": MessageLookupByLibrary.simpleMessage("Discord"),
        "discover": MessageLookupByLibrary.simpleMessage("Odkryj"),
        "discover_babies": MessageLookupByLibrary.simpleMessage("Niemowlęta"),
        "discover_celebrations":
            MessageLookupByLibrary.simpleMessage("Uroczystości"),
        "discover_food": MessageLookupByLibrary.simpleMessage("Jedzenie"),
        "discover_greenery": MessageLookupByLibrary.simpleMessage("Zieleń"),
        "discover_hills": MessageLookupByLibrary.simpleMessage("Wzgórza"),
        "discover_identity": MessageLookupByLibrary.simpleMessage("Tożsamość"),
        "discover_memes": MessageLookupByLibrary.simpleMessage("Memy"),
        "discover_notes": MessageLookupByLibrary.simpleMessage("Notatki"),
        "discover_pets":
            MessageLookupByLibrary.simpleMessage("Zwierzęta domowe"),
        "discover_receipts": MessageLookupByLibrary.simpleMessage("Paragony"),
        "discover_screenshots":
            MessageLookupByLibrary.simpleMessage("Zrzuty ekranu"),
        "discover_selfies": MessageLookupByLibrary.simpleMessage("Selfie"),
        "discover_sunset":
            MessageLookupByLibrary.simpleMessage("Zachód słońca"),
        "discover_visiting_cards":
            MessageLookupByLibrary.simpleMessage("Wizytówki"),
        "discover_wallpapers": MessageLookupByLibrary.simpleMessage("Tapety"),
        "dismiss": MessageLookupByLibrary.simpleMessage("Odrzuć"),
        "distanceInKMUnit": MessageLookupByLibrary.simpleMessage("km"),
        "doNotSignOut":
            MessageLookupByLibrary.simpleMessage("Nie wylogowuj mnie"),
        "doThisLater": MessageLookupByLibrary.simpleMessage("Spróbuj później"),
        "doYouWantToDiscardTheEditsYouHaveMade":
            MessageLookupByLibrary.simpleMessage(
                "Czy chcesz odrzucić dokonane zmiany?"),
        "done": MessageLookupByLibrary.simpleMessage("Gotowe"),
        "doubleYourStorage": MessageLookupByLibrary.simpleMessage(
            "Podwój swoją przestrzeń dyskową"),
        "download": MessageLookupByLibrary.simpleMessage("Pobierz"),
        "downloadFailed":
            MessageLookupByLibrary.simpleMessage("Pobieranie nie powiodło się"),
        "downloading": MessageLookupByLibrary.simpleMessage("Pobieranie..."),
        "dropSupportEmail": m26,
        "duplicateFileCountWithStorageSaved": m27,
        "duplicateItemsGroup": m28,
        "edit": MessageLookupByLibrary.simpleMessage("Edytuj"),
        "editLocation":
            MessageLookupByLibrary.simpleMessage("Edytuj lokalizację"),
        "editLocationTagTitle":
            MessageLookupByLibrary.simpleMessage("Edytuj lokalizację"),
        "editPerson": MessageLookupByLibrary.simpleMessage("Edytuj osobę"),
        "editsSaved": MessageLookupByLibrary.simpleMessage("Edycje zapisane"),
        "editsToLocationWillOnlyBeSeenWithinEnte":
            MessageLookupByLibrary.simpleMessage(
                "Edycje lokalizacji będą widoczne tylko w Ente"),
        "eligible": MessageLookupByLibrary.simpleMessage("kwalifikujący się"),
        "email": MessageLookupByLibrary.simpleMessage("Adres e-mail"),
        "emailChangedTo": m29,
        "emailNoEnteAccount": m30,
        "emailVerificationToggle":
            MessageLookupByLibrary.simpleMessage("Weryfikacja e-mail"),
        "emailYourLogs":
            MessageLookupByLibrary.simpleMessage("Wyślij mailem logi"),
        "empty": MessageLookupByLibrary.simpleMessage("Opróżnij"),
        "emptyTrash": MessageLookupByLibrary.simpleMessage("Opróżnić kosz?"),
        "enable": MessageLookupByLibrary.simpleMessage("Włącz"),
        "enableMLIndexingDesc": MessageLookupByLibrary.simpleMessage(
            "Ente obsługuje nauczanie maszynowe na urządzeniu dla rozpoznawania twarzy, wyszukiwania magicznego i innych zaawansowanych funkcji wyszukiwania"),
        "enableMachineLearningBanner": MessageLookupByLibrary.simpleMessage(
            "Włącz nauczanie maszynowe dla magicznego wyszukiwania i rozpoznawania twarzy"),
        "enableMaps": MessageLookupByLibrary.simpleMessage("Włącz mapy"),
        "enableMapsDesc": MessageLookupByLibrary.simpleMessage(
            "To pokaże Twoje zdjęcia na mapie świata.\n\nTa mapa jest hostowana przez Open Street Map, a dokładne lokalizacje Twoich zdjęć nigdy nie są udostępniane.\n\nMożesz wyłączyć tę funkcję w każdej chwili w ustawieniach."),
        "enabled": MessageLookupByLibrary.simpleMessage("Włączone"),
        "encryptingBackup": MessageLookupByLibrary.simpleMessage(
            "Szyfrowanie kopii zapasowej..."),
        "encryption": MessageLookupByLibrary.simpleMessage("Szyfrowanie"),
        "encryptionKeys":
            MessageLookupByLibrary.simpleMessage("Klucze szyfrowania"),
        "endpointUpdatedMessage": MessageLookupByLibrary.simpleMessage(
            "Punkt końcowy zaktualizowano pomyślnie"),
        "endtoendEncryptedByDefault": MessageLookupByLibrary.simpleMessage(
            "Domyślnie zaszyfrowane metodą end-to-end"),
        "enteCanEncryptAndPreserveFilesOnlyIfYouGrant":
            MessageLookupByLibrary.simpleMessage(
                "Ente może zaszyfrować i zachować pliki tylko wtedy, gdy udzielisz do nich dostępu"),
        "entePhotosPerm": MessageLookupByLibrary.simpleMessage(
            "Ente <i>potrzebuje uprawnień</i> aby przechowywać twoje zdjęcia"),
        "enteSubscriptionPitch": MessageLookupByLibrary.simpleMessage(
            "Ente zachowuje Twoje wspomnienia, więc są zawsze dostępne dla Ciebie, nawet jeśli zgubisz urządzenie."),
        "enteSubscriptionShareWithFamily": MessageLookupByLibrary.simpleMessage(
            "Twoja rodzina może być również dodana do Twojego planu."),
        "enterAlbumName":
            MessageLookupByLibrary.simpleMessage("Wprowadź nazwę albumu"),
        "enterCode": MessageLookupByLibrary.simpleMessage("Wprowadź kod"),
        "enterCodeDescription": MessageLookupByLibrary.simpleMessage(
            "Wprowadź kod dostarczony przez znajomego, aby uzyskać bezpłatne miejsce dla was obojga"),
        "enterDateOfBirth": MessageLookupByLibrary.simpleMessage(
            "Data urodzenia (nieobowiązkowo)"),
        "enterEmail":
            MessageLookupByLibrary.simpleMessage("Wprowadź adres e-mail"),
        "enterFileName":
            MessageLookupByLibrary.simpleMessage("Wprowadź nazwę pliku"),
        "enterName": MessageLookupByLibrary.simpleMessage("Wprowadź nazwę"),
        "enterNewPasswordToEncrypt": MessageLookupByLibrary.simpleMessage(
            "Wprowadź nowe hasło, którego możemy użyć do zaszyfrowania Twoich danych"),
        "enterPassword": MessageLookupByLibrary.simpleMessage("Wprowadź hasło"),
        "enterPasswordToEncrypt": MessageLookupByLibrary.simpleMessage(
            "Wprowadź hasło, którego możemy użyć do zaszyfrowania Twoich danych"),
        "enterPersonName":
            MessageLookupByLibrary.simpleMessage("Wprowadź imię osoby"),
        "enterPin": MessageLookupByLibrary.simpleMessage("Wprowadź kod PIN"),
        "enterReferralCode":
            MessageLookupByLibrary.simpleMessage("Wprowadź kod polecenia"),
        "enterThe6digitCodeFromnyourAuthenticatorApp":
            MessageLookupByLibrary.simpleMessage(
                "Wprowadź 6-cyfrowy kod z\nTwojej aplikacji uwierzytelniającej"),
        "enterValidEmail": MessageLookupByLibrary.simpleMessage(
            "Prosimy podać prawidłowy adres e-mail."),
        "enterYourEmailAddress":
            MessageLookupByLibrary.simpleMessage("Podaj swój adres e-mail"),
        "enterYourPassword":
            MessageLookupByLibrary.simpleMessage("Wprowadź hasło"),
        "enterYourRecoveryKey": MessageLookupByLibrary.simpleMessage(
            "Wprowadź swój klucz odzyskiwania"),
        "error": MessageLookupByLibrary.simpleMessage("Błąd"),
        "everywhere": MessageLookupByLibrary.simpleMessage("wszędzie"),
        "exif": MessageLookupByLibrary.simpleMessage("EXIF"),
        "existingUser":
            MessageLookupByLibrary.simpleMessage("Istniejący użytkownik"),
        "expiredLinkInfo": MessageLookupByLibrary.simpleMessage(
            "Ten link wygasł. Wybierz nowy czas wygaśnięcia lub wyłącz automatyczne wygasanie linku."),
        "exportLogs": MessageLookupByLibrary.simpleMessage("Eksportuj logi"),
        "exportYourData":
            MessageLookupByLibrary.simpleMessage("Eksportuj swoje dane"),
        "extraPhotosFound": MessageLookupByLibrary.simpleMessage(
            "Znaleziono dodatkowe zdjęcia"),
        "extraPhotosFoundFor": m31,
        "faceNotClusteredYet": MessageLookupByLibrary.simpleMessage(
            "Twarz jeszcze nie zgrupowana, prosimy wrócić później"),
        "faceRecognition":
            MessageLookupByLibrary.simpleMessage("Rozpoznawanie twarzy"),
        "faces": MessageLookupByLibrary.simpleMessage("Twarze"),
        "failedToApplyCode": MessageLookupByLibrary.simpleMessage(
            "Nie udało się zastosować kodu"),
        "failedToCancel":
            MessageLookupByLibrary.simpleMessage("Nie udało się anulować"),
        "failedToDownloadVideo":
            MessageLookupByLibrary.simpleMessage("Nie udało się pobrać wideo"),
        "failedToFetchActiveSessions": MessageLookupByLibrary.simpleMessage(
            "Nie udało się pobrać aktywnych sesji"),
        "failedToFetchOriginalForEdit": MessageLookupByLibrary.simpleMessage(
            "Nie udało się pobrać oryginału do edycji"),
        "failedToFetchReferralDetails": MessageLookupByLibrary.simpleMessage(
            "Nie można pobrać szczegółów polecenia. Spróbuj ponownie później."),
        "failedToLoadAlbums": MessageLookupByLibrary.simpleMessage(
            "Nie udało się załadować albumów"),
        "failedToPlayVideo": MessageLookupByLibrary.simpleMessage(
            "Nie udało się odtworzyć wideo"),
        "failedToRefreshStripeSubscription":
            MessageLookupByLibrary.simpleMessage(
                "Nie udało się odświeżyć subskrypcji"),
        "failedToRenew":
            MessageLookupByLibrary.simpleMessage("Nie udało się odnowić"),
        "failedToVerifyPaymentStatus": MessageLookupByLibrary.simpleMessage(
            "Nie udało się zweryfikować stanu płatności"),
        "familyPlanOverview": MessageLookupByLibrary.simpleMessage(
            "Dodaj 5 członków rodziny do istniejącego planu bez dodatkowego płacenia.\n\nKażdy członek otrzymuje własną przestrzeń prywatną i nie widzi wzajemnie swoich plików, chyba że są one udostępnione.\n\nPlany rodzinne są dostępne dla klientów, którzy mają płatną subskrypcję Ente.\n\nSubskrybuj teraz, aby rozpocząć!"),
        "familyPlanPortalTitle":
            MessageLookupByLibrary.simpleMessage("Rodzina"),
        "familyPlans": MessageLookupByLibrary.simpleMessage("Plany rodzinne"),
        "faq": MessageLookupByLibrary.simpleMessage(
            "FAQ – Często zadawane pytania"),
        "faqs": MessageLookupByLibrary.simpleMessage(
            "FAQ – Często zadawane pytania"),
        "favorite": MessageLookupByLibrary.simpleMessage("Dodaj do ulubionych"),
        "feedback": MessageLookupByLibrary.simpleMessage("Opinia"),
        "file": MessageLookupByLibrary.simpleMessage("Plik"),
        "fileFailedToSaveToGallery": MessageLookupByLibrary.simpleMessage(
            "Nie udało się zapisać pliku do galerii"),
        "fileInfoAddDescHint":
            MessageLookupByLibrary.simpleMessage("Dodaj opis..."),
        "fileNotUploadedYet": MessageLookupByLibrary.simpleMessage(
            "Plik nie został jeszcze przesłany"),
        "fileSavedToGallery":
            MessageLookupByLibrary.simpleMessage("Plik zapisany do galerii"),
        "fileTypes": MessageLookupByLibrary.simpleMessage("Rodzaje plików"),
        "fileTypesAndNames":
            MessageLookupByLibrary.simpleMessage("Typy plików i nazwy"),
        "filesBackedUpFromDevice": m32,
        "filesBackedUpInAlbum": m33,
        "filesDeleted": MessageLookupByLibrary.simpleMessage("Pliki usunięto"),
        "filesSavedToGallery":
            MessageLookupByLibrary.simpleMessage("Pliki zapisane do galerii"),
        "findPeopleByName": MessageLookupByLibrary.simpleMessage(
            "Szybko szukaj osób po imieniu"),
        "findThemQuickly":
            MessageLookupByLibrary.simpleMessage("Znajdź ich szybko"),
        "flip": MessageLookupByLibrary.simpleMessage("Obróć"),
        "forYourMemories":
            MessageLookupByLibrary.simpleMessage("dla twoich wspomnień"),
        "forgotPassword":
            MessageLookupByLibrary.simpleMessage("Nie pamiętam hasła"),
        "foundFaces": MessageLookupByLibrary.simpleMessage("Znaleziono twarze"),
        "freeStorageClaimed": MessageLookupByLibrary.simpleMessage(
            "Bezpłatna pamięć, którą odebrano"),
        "freeStorageOnReferralSuccess": m34,
        "freeStorageUsable":
            MessageLookupByLibrary.simpleMessage("Darmowa pamięć użyteczna"),
        "freeTrial":
            MessageLookupByLibrary.simpleMessage("Darmowy okres próbny"),
        "freeTrialValidTill": m35,
        "freeUpAccessPostDelete": m36,
        "freeUpAmount": m37,
        "freeUpDeviceSpace": MessageLookupByLibrary.simpleMessage(
            "Zwolnij miejsce na urządzeniu"),
        "freeUpDeviceSpaceDesc": MessageLookupByLibrary.simpleMessage(
            "Oszczędzaj miejsce na urządzeniu poprzez wyczyszczenie plików, które zostały już przesłane."),
        "freeUpSpace": MessageLookupByLibrary.simpleMessage("Zwolnij miejsce"),
        "freeUpSpaceSaving": m38,
        "galleryMemoryLimitInfo": MessageLookupByLibrary.simpleMessage(
            "W galerii wyświetlane jest do 1000 pamięci"),
        "general": MessageLookupByLibrary.simpleMessage("Ogólne"),
        "generatingEncryptionKeys": MessageLookupByLibrary.simpleMessage(
            "Generowanie kluczy szyfrujących..."),
        "genericProgress": m39,
        "goToSettings":
            MessageLookupByLibrary.simpleMessage("Przejdź do ustawień"),
        "googlePlayId":
            MessageLookupByLibrary.simpleMessage("Identyfikator Google Play"),
        "grantFullAccessPrompt": MessageLookupByLibrary.simpleMessage(
            "Zezwól na dostęp do wszystkich zdjęć w aplikacji Ustawienia"),
        "grantPermission":
            MessageLookupByLibrary.simpleMessage("Przyznaj uprawnienie"),
        "groupNearbyPhotos":
            MessageLookupByLibrary.simpleMessage("Grupuj pobliskie zdjęcia"),
        "guestView": MessageLookupByLibrary.simpleMessage("Widok gościa"),
        "guestViewEnablePreSteps": MessageLookupByLibrary.simpleMessage(
            "Aby włączyć widok gościa, należy skonfigurować hasło urządzenia lub blokadę ekranu w ustawieniach Twojego systemu."),
        "hearUsExplanation": MessageLookupByLibrary.simpleMessage(
            "Nie śledzimy instalacji aplikacji. Pomogłyby nam, gdybyś powiedział/a nam, gdzie nas znalazłeś/aś!"),
        "hearUsWhereTitle": MessageLookupByLibrary.simpleMessage(
            "Jak usłyszałeś/aś o Ente? (opcjonalnie)"),
        "help": MessageLookupByLibrary.simpleMessage("Pomoc"),
        "hidden": MessageLookupByLibrary.simpleMessage("Ukryte"),
        "hide": MessageLookupByLibrary.simpleMessage("Ukryj"),
        "hideContent": MessageLookupByLibrary.simpleMessage("Ukryj zawartość"),
        "hideContentDescriptionAndroid": MessageLookupByLibrary.simpleMessage(
            "Ukrywa zawartość aplikacji w przełączniku aplikacji i wyłącza zrzuty ekranu"),
        "hideContentDescriptionIos": MessageLookupByLibrary.simpleMessage(
            "Ukrywa zawartość aplikacji w przełączniku aplikacji"),
        "hiding": MessageLookupByLibrary.simpleMessage("Ukrywanie..."),
        "hostedAtOsmFrance":
            MessageLookupByLibrary.simpleMessage("Hostowane w OSM Francja"),
        "howItWorks": MessageLookupByLibrary.simpleMessage("Jak to działa"),
        "howToViewShareeVerificationID": MessageLookupByLibrary.simpleMessage(
            "Poproś ich o przytrzymanie swojego adresu e-mail na ekranie ustawień i sprawdzenie, czy identyfikatory na obu urządzeniach są zgodne."),
        "iOSGoToSettingsDescription": MessageLookupByLibrary.simpleMessage(
            "Uwierzytelnianie biometryczne nie jest skonfigurowane na Twoim urządzeniu. Prosimy włączyć Touch ID lub Face ID na swoim telefonie."),
        "iOSLockOut": MessageLookupByLibrary.simpleMessage(
            "Uwierzytelnianie biometryczne jest wyłączone. Prosimy zablokować i odblokować ekran, aby je włączyć."),
        "iOSOkButton": MessageLookupByLibrary.simpleMessage("OK"),
        "ignoreUpdate": MessageLookupByLibrary.simpleMessage("Ignoruj"),
        "ignored": MessageLookupByLibrary.simpleMessage("ignorowane"),
        "ignoredFolderUploadReason": MessageLookupByLibrary.simpleMessage(
            "Niektóre pliki w tym albumie są ignorowane podczas przesyłania, ponieważ zostały wcześniej usunięte z Ente."),
        "imageNotAnalyzed": MessageLookupByLibrary.simpleMessage(
            "Obraz nie został przeanalizowany"),
        "immediately": MessageLookupByLibrary.simpleMessage("Natychmiast"),
        "importing": MessageLookupByLibrary.simpleMessage("Importowanie...."),
        "incorrectCode":
            MessageLookupByLibrary.simpleMessage("Nieprawidłowy kod"),
        "incorrectPasswordTitle":
            MessageLookupByLibrary.simpleMessage("Nieprawidłowe hasło"),
        "incorrectRecoveryKey": MessageLookupByLibrary.simpleMessage(
            "Nieprawidłowy klucz odzyskiwania"),
        "incorrectRecoveryKeyBody":
            MessageLookupByLibrary.simpleMessage("Kod jest nieprawidłowy"),
        "incorrectRecoveryKeyTitle": MessageLookupByLibrary.simpleMessage(
            "Nieprawidłowy klucz odzyskiwania"),
        "indexedItems":
            MessageLookupByLibrary.simpleMessage("Zindeksowane elementy"),
        "indexingIsPaused": MessageLookupByLibrary.simpleMessage(
            "Wstrzymano indeksowanie. Zostanie ono automatycznie wznowione, gdy urządzenie będzie gotowe."),
        "info": MessageLookupByLibrary.simpleMessage("Informacje"),
        "insecureDevice":
            MessageLookupByLibrary.simpleMessage("Niezabezpieczone urządzenie"),
        "installManually":
            MessageLookupByLibrary.simpleMessage("Zainstaluj manualnie"),
        "invalidEmailAddress":
            MessageLookupByLibrary.simpleMessage("Nieprawidłowy adres e-mail"),
        "invalidEndpoint": MessageLookupByLibrary.simpleMessage(
            "Punkt końcowy jest nieprawidłowy"),
        "invalidEndpointMessage": MessageLookupByLibrary.simpleMessage(
            "Niestety, wprowadzony punkt końcowy jest nieprawidłowy. Wprowadź prawidłowy punkt końcowy i spróbuj ponownie."),
        "invalidKey":
            MessageLookupByLibrary.simpleMessage("Klucz jest nieprawidłowy"),
        "invalidRecoveryKey": MessageLookupByLibrary.simpleMessage(
            "Wprowadzony klucz odzyskiwania jest nieprawidłowy. Upewnij się, że zawiera on 24 słowa i sprawdź pisownię każdego z nich.\n\nJeśli wprowadziłeś starszy kod odzyskiwania, upewnij się, że ma on 64 znaki i sprawdź każdy z nich."),
        "invite": MessageLookupByLibrary.simpleMessage("Zaproś"),
        "inviteToEnte": MessageLookupByLibrary.simpleMessage("Zaproś do Ente"),
        "inviteYourFriends":
            MessageLookupByLibrary.simpleMessage("Zaproś znajomych"),
        "inviteYourFriendsToEnte":
            MessageLookupByLibrary.simpleMessage("Zaproś znajomych do Ente"),
        "itLooksLikeSomethingWentWrongPleaseRetryAfterSome":
            MessageLookupByLibrary.simpleMessage(
                "Wygląda na to, że coś poszło nie tak. Spróbuj ponownie po pewnym czasie. Jeśli błąd będzie się powtarzał, skontaktuj się z naszym zespołem pomocy technicznej."),
        "itemCount": m40,
        "itemsShowTheNumberOfDaysRemainingBeforePermanentDeletion":
            MessageLookupByLibrary.simpleMessage(
                "Elementy pokazują liczbę dni pozostałych przed trwałym usunięciem"),
        "itemsWillBeRemovedFromAlbum": MessageLookupByLibrary.simpleMessage(
            "Wybrane elementy zostaną usunięte z tego albumu"),
        "joinDiscord":
            MessageLookupByLibrary.simpleMessage("Dołącz do serwera Discord"),
        "keepPhotos": MessageLookupByLibrary.simpleMessage("Zachowaj Zdjęcia"),
        "kiloMeterUnit": MessageLookupByLibrary.simpleMessage("km"),
        "kindlyHelpUsWithThisInformation":
            MessageLookupByLibrary.simpleMessage("Pomóż nam z tą informacją"),
        "language": MessageLookupByLibrary.simpleMessage("Język"),
        "lastUpdated":
            MessageLookupByLibrary.simpleMessage("Ostatnio zaktualizowano"),
        "leave": MessageLookupByLibrary.simpleMessage("Wyjdź"),
        "leaveAlbum": MessageLookupByLibrary.simpleMessage("Opuść album"),
        "leaveFamily": MessageLookupByLibrary.simpleMessage("Opuść rodzinę"),
        "leaveSharedAlbum":
            MessageLookupByLibrary.simpleMessage("Opuścić udostępniony album?"),
        "left": MessageLookupByLibrary.simpleMessage("W lewo"),
        "light": MessageLookupByLibrary.simpleMessage("Jasny"),
        "lightTheme": MessageLookupByLibrary.simpleMessage("Jasny"),
        "linkCopiedToClipboard":
            MessageLookupByLibrary.simpleMessage("Link skopiowany do schowka"),
        "linkDeviceLimit":
            MessageLookupByLibrary.simpleMessage("Limit urządzeń"),
        "linkEnabled": MessageLookupByLibrary.simpleMessage("Aktywny"),
        "linkExpired": MessageLookupByLibrary.simpleMessage("Wygasł"),
        "linkExpiresOn": m41,
        "linkExpiry": MessageLookupByLibrary.simpleMessage("Wygaśnięcie linku"),
        "linkHasExpired": MessageLookupByLibrary.simpleMessage("Link wygasł"),
        "linkNeverExpires": MessageLookupByLibrary.simpleMessage("Nigdy"),
        "livePhotos":
            MessageLookupByLibrary.simpleMessage("Zdjęcia Live Photo"),
        "loadMessage1": MessageLookupByLibrary.simpleMessage(
            "Możesz udostępnić swoją subskrypcję swojej rodzinie"),
        "loadMessage2": MessageLookupByLibrary.simpleMessage(
            "Do tej pory zachowaliśmy ponad 30 milionów wspomnień"),
        "loadMessage3": MessageLookupByLibrary.simpleMessage(
            "Przechowujemy 3 kopie Twoich danych, jedną w podziemnym schronie"),
        "loadMessage4": MessageLookupByLibrary.simpleMessage(
            "Wszystkie nasze aplikacje są otwarto źródłowe"),
        "loadMessage5": MessageLookupByLibrary.simpleMessage(
            "Nasz kod źródłowy i kryptografia zostały poddane zewnętrznemu audytowi"),
        "loadMessage6": MessageLookupByLibrary.simpleMessage(
            "Możesz udostępniać linki do swoich albumów swoim bliskim"),
        "loadMessage7": MessageLookupByLibrary.simpleMessage(
            "Nasze aplikacje mobilne działają w tle, aby zaszyfrować i wykonać kopię zapasową wszystkich nowych zdjęć, które klikniesz"),
        "loadMessage8": MessageLookupByLibrary.simpleMessage(
            "web.ente.io ma zgrabny program do przesyłania"),
        "loadMessage9": MessageLookupByLibrary.simpleMessage(
            "Używamy Xchacha20Poly1305 do bezpiecznego szyfrowania Twoich danych"),
        "loadingExifData":
            MessageLookupByLibrary.simpleMessage("Wczytywanie danych EXIF..."),
        "loadingGallery":
            MessageLookupByLibrary.simpleMessage("Ładowanie galerii..."),
        "loadingMessage":
            MessageLookupByLibrary.simpleMessage("Wczytywanie Twoich zdjęć..."),
        "loadingModel":
            MessageLookupByLibrary.simpleMessage("Pobieranie modeli..."),
        "loadingYourPhotos":
            MessageLookupByLibrary.simpleMessage("Wczytywanie Twoich zdjęć..."),
        "localGallery": MessageLookupByLibrary.simpleMessage("Galeria lokalna"),
        "localIndexing":
            MessageLookupByLibrary.simpleMessage("Indeksowanie lokalne"),
        "localSyncErrorMessage": MessageLookupByLibrary.simpleMessage(
            "Wygląda na to, że coś poszło nie tak, ponieważ lokalna synchronizacja zdjęć zajmuje więcej czasu, niż oczekiwano. Skontaktuj się z naszym zespołem pomocy technicznej"),
        "location": MessageLookupByLibrary.simpleMessage("Lokalizacja"),
        "locationName":
            MessageLookupByLibrary.simpleMessage("Nazwa lokalizacji"),
        "locationTagFeatureDescription": MessageLookupByLibrary.simpleMessage(
            "Znacznik lokalizacji grupuje wszystkie zdjęcia, które zostały zrobione w promieniu zdjęcia"),
        "locations": MessageLookupByLibrary.simpleMessage("Lokalizacje"),
        "lockButtonLabel": MessageLookupByLibrary.simpleMessage("Zablokuj"),
        "lockscreen": MessageLookupByLibrary.simpleMessage("Ekran blokady"),
        "logInLabel": MessageLookupByLibrary.simpleMessage("Zaloguj się"),
        "loggingOut": MessageLookupByLibrary.simpleMessage("Wylogowywanie..."),
        "loginSessionExpired":
            MessageLookupByLibrary.simpleMessage("Sesja wygasła"),
        "loginSessionExpiredDetails": MessageLookupByLibrary.simpleMessage(
            "Twoja sesja wygasła. Zaloguj się ponownie."),
        "loginTerms": MessageLookupByLibrary.simpleMessage(
            "Klikając, zaloguj się, zgadzam się na <u-terms>regulamin</u-terms> i <u-policy>politykę prywatności</u-policy>"),
        "loginWithTOTP":
            MessageLookupByLibrary.simpleMessage("Zaloguj się za pomocą TOTP"),
        "logout": MessageLookupByLibrary.simpleMessage("Wyloguj"),
        "logsDialogBody": MessageLookupByLibrary.simpleMessage(
            "Spowoduje to wysyłanie logów, aby pomóc nam w debugowaniu twojego problemu. Pamiętaj, że nazwy plików zostaną dołączone, aby pomóc w śledzeniu problemów z określonymi plikami."),
        "longPressAnEmailToVerifyEndToEndEncryption":
            MessageLookupByLibrary.simpleMessage(
                "Naciśnij i przytrzymaj e-mail, aby zweryfikować szyfrowanie end-to-end."),
        "longpressOnAnItemToViewInFullscreen":
            MessageLookupByLibrary.simpleMessage(
                "Długo naciśnij element, aby wyświetlić go na pełnym ekranie"),
        "loopVideoOff":
            MessageLookupByLibrary.simpleMessage("Pętla wideo wyłączona"),
        "loopVideoOn":
            MessageLookupByLibrary.simpleMessage("Pętla wideo włączona"),
        "lostDevice":
            MessageLookupByLibrary.simpleMessage("Utracono urządzenie?"),
        "machineLearning":
            MessageLookupByLibrary.simpleMessage("Nauczanie maszynowe"),
        "magicSearch":
            MessageLookupByLibrary.simpleMessage("Magiczne wyszukiwanie"),
        "magicSearchHint": MessageLookupByLibrary.simpleMessage(
            "Magiczne wyszukiwanie pozwala na wyszukiwanie zdjęć według ich zawartości, np. \"kwiat\", \"czerwony samochód\", \"dokumenty tożsamości\""),
        "manage": MessageLookupByLibrary.simpleMessage("Zarządzaj"),
        "manageDeviceStorage": MessageLookupByLibrary.simpleMessage(
            "Zarządzaj pamięcią podręczną urządzenia"),
        "manageDeviceStorageDesc": MessageLookupByLibrary.simpleMessage(
            "Przejrzyj i wyczyść lokalną pamięć podręczną."),
        "manageFamily":
            MessageLookupByLibrary.simpleMessage("Zarządzaj Rodziną"),
        "manageLink": MessageLookupByLibrary.simpleMessage("Zarządzaj linkiem"),
        "manageParticipants": MessageLookupByLibrary.simpleMessage("Zarządzaj"),
        "manageSubscription":
            MessageLookupByLibrary.simpleMessage("Zarządzaj subskrypcją"),
        "manualPairDesc": MessageLookupByLibrary.simpleMessage(
            "Parowanie PIN-em działa z każdym ekranem, na którym chcesz wyświetlić swój album."),
        "map": MessageLookupByLibrary.simpleMessage("Mapa"),
        "maps": MessageLookupByLibrary.simpleMessage("Mapy"),
        "mastodon": MessageLookupByLibrary.simpleMessage("Mastodon"),
        "matrix": MessageLookupByLibrary.simpleMessage("Matrix"),
        "memoryCount": m3,
        "merchandise": MessageLookupByLibrary.simpleMessage("Sklep"),
        "mergeWithExisting":
            MessageLookupByLibrary.simpleMessage("Scal z istniejącym"),
        "mergedPhotos": MessageLookupByLibrary.simpleMessage("Scalone zdjęcia"),
        "mlConsent":
            MessageLookupByLibrary.simpleMessage("Włącz nauczanie maszynowe"),
        "mlConsentConfirmation": MessageLookupByLibrary.simpleMessage(
            "Rozumiem i chcę włączyć nauczanie maszynowe"),
        "mlConsentDescription": MessageLookupByLibrary.simpleMessage(
            "Jeśli włączysz nauczanie maszynowe, Ente wyodrębni informacje takie jak geometria twarzy z plików, w tym tych udostępnionych z Tobą.\n\nTo się stanie na Twoim urządzeniu i wygenerowane informacje biometryczne zostaną zaszyfrowane end-to-end."),
        "mlConsentPrivacy": MessageLookupByLibrary.simpleMessage(
            "Kliknij tutaj, aby uzyskać więcej informacji na temat tej funkcji w naszej polityce prywatności"),
        "mlConsentTitle": MessageLookupByLibrary.simpleMessage(
            "Włączyć nauczanie maszynowe?"),
        "mlIndexingDescription": MessageLookupByLibrary.simpleMessage(
            "Pamiętaj, że nauczanie maszynowe spowoduje większą przepustowość i zużycie baterii do czasu zindeksowania wszystkich elementów. Rozważ użycie aplikacji komputerowej do szybszego indeksowania, wszystkie wyniki zostaną automatycznie zsynchronizowane."),
        "mobileWebDesktop": MessageLookupByLibrary.simpleMessage(
            "Aplikacja Mobilna, Strona Internetowa, Aplikacja Komputerowa"),
        "moderateStrength": MessageLookupByLibrary.simpleMessage("Umiarkowane"),
        "modifyYourQueryOrTrySearchingFor":
            MessageLookupByLibrary.simpleMessage(
                "Zmodyfikuj zapytanie lub spróbuj wyszukać"),
        "moments": MessageLookupByLibrary.simpleMessage("Momenty"),
        "month": MessageLookupByLibrary.simpleMessage("miesiąc"),
        "monthly": MessageLookupByLibrary.simpleMessage("Miesięcznie"),
        "moreDetails":
            MessageLookupByLibrary.simpleMessage("Więcej szczegółów"),
        "mostRecent": MessageLookupByLibrary.simpleMessage("Od najnowszych"),
        "mostRelevant":
            MessageLookupByLibrary.simpleMessage("Najbardziej trafne"),
        "moveItem": m42,
        "moveToAlbum":
            MessageLookupByLibrary.simpleMessage("Przenieś do albumu"),
        "moveToHiddenAlbum":
            MessageLookupByLibrary.simpleMessage("Przenieś do ukrytego albumu"),
        "movedSuccessfullyTo": m43,
        "movedToTrash":
            MessageLookupByLibrary.simpleMessage("Przeniesiono do kosza"),
        "movingFilesToAlbum": MessageLookupByLibrary.simpleMessage(
            "Przenoszenie plików do albumów..."),
        "name": MessageLookupByLibrary.simpleMessage("Nazwa"),
        "nameTheAlbum": MessageLookupByLibrary.simpleMessage("Nazwij album"),
        "networkConnectionRefusedErr": MessageLookupByLibrary.simpleMessage(
            "Nie można połączyć się z Ente, spróbuj ponownie po pewnym czasie. Jeśli błąd będzie się powtarzał, skontaktuj się z pomocą techniczną."),
        "networkHostLookUpErr": MessageLookupByLibrary.simpleMessage(
            "Nie można połączyć się z Ente, sprawdź ustawienia sieci i skontaktuj się z pomocą techniczną, jeśli błąd będzie się powtarzał."),
        "never": MessageLookupByLibrary.simpleMessage("Nigdy"),
        "newAlbum": MessageLookupByLibrary.simpleMessage("Nowy album"),
        "newLocation": MessageLookupByLibrary.simpleMessage("Nowa lokalizacja"),
        "newPerson": MessageLookupByLibrary.simpleMessage("Nowa osoba"),
        "newToEnte": MessageLookupByLibrary.simpleMessage("Nowy/a do Ente"),
        "newest": MessageLookupByLibrary.simpleMessage("Najnowsze"),
        "next": MessageLookupByLibrary.simpleMessage("Dalej"),
        "no": MessageLookupByLibrary.simpleMessage("Nie"),
        "noAlbumsSharedByYouYet": MessageLookupByLibrary.simpleMessage(
            "Brak jeszcze albumów udostępnianych przez Ciebie"),
        "noDeviceFound": MessageLookupByLibrary.simpleMessage(
            "Nie znaleziono żadnego urządzenia"),
        "noDeviceLimit": MessageLookupByLibrary.simpleMessage("Brak"),
        "noDeviceThatCanBeDeleted": MessageLookupByLibrary.simpleMessage(
            "Nie masz żadnych plików na tym urządzeniu, które można usunąć"),
        "noDuplicates":
            MessageLookupByLibrary.simpleMessage("✨ Brak duplikatów"),
        "noExifData": MessageLookupByLibrary.simpleMessage("Brak danych EXIF"),
        "noFacesFound":
            MessageLookupByLibrary.simpleMessage("Nie znaleziono twarzy"),
        "noHiddenPhotosOrVideos": MessageLookupByLibrary.simpleMessage(
            "Brak ukrytych zdjęć lub wideo"),
        "noImagesWithLocation":
            MessageLookupByLibrary.simpleMessage("Brak zdjęć z lokalizacją"),
        "noInternetConnection": MessageLookupByLibrary.simpleMessage(
            "Brak połączenia z Internetem"),
        "noPhotosAreBeingBackedUpRightNow":
            MessageLookupByLibrary.simpleMessage(
                "W tej chwili nie wykonuje się kopii zapasowej zdjęć"),
        "noPhotosFoundHere":
            MessageLookupByLibrary.simpleMessage("Nie znaleziono tutaj zdjęć"),
        "noQuickLinksSelected": MessageLookupByLibrary.simpleMessage(
            "Nie wybrano żadnych szybkich linków"),
        "noRecoveryKey":
            MessageLookupByLibrary.simpleMessage("Brak klucza odzyskiwania?"),
        "noRecoveryKeyNoDecryption": MessageLookupByLibrary.simpleMessage(
            "Ze względu na charakter naszego protokołu szyfrowania end-to-end, dane nie mogą być odszyfrowane bez hasła lub klucza odzyskiwania"),
        "noResults": MessageLookupByLibrary.simpleMessage("Brak wyników"),
        "noResultsFound":
            MessageLookupByLibrary.simpleMessage("Nie znaleziono wyników"),
        "noSuggestionsForPerson": m44,
        "noSystemLockFound": MessageLookupByLibrary.simpleMessage(
            "Nie znaleziono blokady systemowej"),
        "notPersonLabel": m45,
        "nothingSharedWithYouYet": MessageLookupByLibrary.simpleMessage(
            "Nic Ci jeszcze nie udostępniono"),
        "nothingToSeeHere": MessageLookupByLibrary.simpleMessage(
            "Nie ma tutaj nic do zobaczenia! 👀"),
        "notifications": MessageLookupByLibrary.simpleMessage("Powiadomienia"),
        "ok": MessageLookupByLibrary.simpleMessage("Ok"),
        "onDevice": MessageLookupByLibrary.simpleMessage("Na urządzeniu"),
        "onEnte":
            MessageLookupByLibrary.simpleMessage("W <branding>ente</branding>"),
        "onlyFamilyAdminCanChangeCode": m46,
        "onlyThem": MessageLookupByLibrary.simpleMessage("Tylko te"),
        "oops": MessageLookupByLibrary.simpleMessage("Ups"),
        "oopsCouldNotSaveEdits": MessageLookupByLibrary.simpleMessage(
            "Ups, nie udało się zapisać zmian"),
        "oopsSomethingWentWrong":
            MessageLookupByLibrary.simpleMessage("Ups, coś poszło nie tak"),
        "openAlbumInBrowser":
            MessageLookupByLibrary.simpleMessage("Otwórz album w przeglądarce"),
        "openAlbumInBrowserTitle": MessageLookupByLibrary.simpleMessage(
            "Prosimy użyć aplikacji internetowej, aby dodać zdjęcia do tego albumu"),
        "openFile": MessageLookupByLibrary.simpleMessage("Otwórz plik"),
        "openSettings":
            MessageLookupByLibrary.simpleMessage("Otwórz Ustawienia"),
        "openTheItem": MessageLookupByLibrary.simpleMessage("• Otwórz element"),
        "openstreetmapContributors":
            MessageLookupByLibrary.simpleMessage("Współautorzy OpenStreetMap"),
        "optionalAsShortAsYouLike": MessageLookupByLibrary.simpleMessage(
            "Opcjonalnie, tak krótko, jak chcesz..."),
        "orMergeWithExistingPerson":
            MessageLookupByLibrary.simpleMessage("Lub złącz z istniejącymi"),
        "orPickAnExistingOne":
            MessageLookupByLibrary.simpleMessage("Lub wybierz istniejący"),
        "pair": MessageLookupByLibrary.simpleMessage("Sparuj"),
        "pairWithPin": MessageLookupByLibrary.simpleMessage("Sparuj kodem PIN"),
        "pairingComplete":
            MessageLookupByLibrary.simpleMessage("Parowanie zakończone"),
        "panorama": MessageLookupByLibrary.simpleMessage("Panorama"),
        "passKeyPendingVerification": MessageLookupByLibrary.simpleMessage(
            "Weryfikacja jest nadal w toku"),
        "passkey": MessageLookupByLibrary.simpleMessage("Klucz dostępu"),
        "passkeyAuthTitle":
            MessageLookupByLibrary.simpleMessage("Weryfikacja kluczem dostępu"),
        "password": MessageLookupByLibrary.simpleMessage("Hasło"),
        "passwordChangedSuccessfully": MessageLookupByLibrary.simpleMessage(
            "Hasło zostało pomyślnie zmienione"),
        "passwordLock": MessageLookupByLibrary.simpleMessage("Blokada hasłem"),
        "passwordStrength": m0,
        "passwordStrengthInfo": MessageLookupByLibrary.simpleMessage(
            "Siła hasła jest obliczana, biorąc pod uwagę długość hasła, użyte znaki, i czy hasło pojawi się w 10 000 najczęściej używanych haseł"),
        "passwordWarning": MessageLookupByLibrary.simpleMessage(
            "Nie przechowujemy tego hasła, więc jeśli go zapomnisz, <underline>nie będziemy w stanie odszyfrować Twoich danych</underline>"),
        "paymentDetails":
            MessageLookupByLibrary.simpleMessage("Szczegóły płatności"),
        "paymentFailed":
            MessageLookupByLibrary.simpleMessage("Płatność się nie powiodła"),
        "paymentFailedMessage": MessageLookupByLibrary.simpleMessage(
            "Niestety Twoja płatność nie powiodła się. Skontaktuj się z pomocą techniczną, a my Ci pomożemy!"),
        "paymentFailedTalkToProvider": m47,
        "pendingItems":
            MessageLookupByLibrary.simpleMessage("Oczekujące elementy"),
        "pendingSync":
            MessageLookupByLibrary.simpleMessage("Oczekująca synchronizacja"),
        "people": MessageLookupByLibrary.simpleMessage("Ludzie"),
        "peopleUsingYourCode": MessageLookupByLibrary.simpleMessage(
            "Osoby używające twojego kodu"),
        "permDeleteWarning": MessageLookupByLibrary.simpleMessage(
            "Wszystkie elementy w koszu zostaną trwale usunięte\n\nTej czynności nie można cofnąć"),
        "permanentlyDelete":
            MessageLookupByLibrary.simpleMessage("Usuń trwale"),
        "permanentlyDeleteFromDevice":
            MessageLookupByLibrary.simpleMessage("Trwale usunąć z urządzenia?"),
        "personName": MessageLookupByLibrary.simpleMessage("Nazwa osoby"),
        "photoDescriptions":
            MessageLookupByLibrary.simpleMessage("Opisy zdjęć"),
        "photoGridSize":
            MessageLookupByLibrary.simpleMessage("Rozmiar siatki zdjęć"),
        "photoSmallCase": MessageLookupByLibrary.simpleMessage("zdjęcie"),
        "photos": MessageLookupByLibrary.simpleMessage("Zdjęcia"),
        "photosAddedByYouWillBeRemovedFromTheAlbum":
            MessageLookupByLibrary.simpleMessage(
                "Zdjęcia dodane przez Ciebie zostaną usunięte z albumu"),
<<<<<<< HEAD
        "photosCount": m48,
=======
        "photosCount": m47,
>>>>>>> 8692421b
        "pickCenterPoint":
            MessageLookupByLibrary.simpleMessage("Wybierz punkt środkowy"),
        "pinAlbum": MessageLookupByLibrary.simpleMessage("Przypnij album"),
        "pinLock": MessageLookupByLibrary.simpleMessage("Blokada PIN"),
        "playOnTv": MessageLookupByLibrary.simpleMessage(
            "Odtwórz album na telewizorze"),
<<<<<<< HEAD
        "playStoreFreeTrialValidTill": m49,
=======
        "playStoreFreeTrialValidTill": m48,
>>>>>>> 8692421b
        "playstoreSubscription":
            MessageLookupByLibrary.simpleMessage("Subskrypcja PlayStore"),
        "pleaseCheckYourInternetConnectionAndTryAgain":
            MessageLookupByLibrary.simpleMessage(
                "Prosimy sprawdzić połączenie internetowe i spróbować ponownie."),
        "pleaseContactSupportAndWeWillBeHappyToHelp":
            MessageLookupByLibrary.simpleMessage(
                "Skontaktuj się z support@ente.io i z przyjemnością pomożemy!"),
        "pleaseContactSupportIfTheProblemPersists":
            MessageLookupByLibrary.simpleMessage(
                "Skontaktuj się z pomocą techniczną, jeśli problem będzie się powtarzał"),
<<<<<<< HEAD
        "pleaseEmailUsAt": m50,
=======
        "pleaseEmailUsAt": m49,
>>>>>>> 8692421b
        "pleaseGrantPermissions": MessageLookupByLibrary.simpleMessage(
            "Prosimy przyznać uprawnienia"),
        "pleaseLoginAgain":
            MessageLookupByLibrary.simpleMessage("Zaloguj się ponownie"),
        "pleaseSelectQuickLinksToRemove": MessageLookupByLibrary.simpleMessage(
            "Prosimy wybrać szybkie linki do usunięcia"),
<<<<<<< HEAD
        "pleaseSendTheLogsTo": m51,
=======
        "pleaseSendTheLogsTo": m50,
>>>>>>> 8692421b
        "pleaseTryAgain":
            MessageLookupByLibrary.simpleMessage("Spróbuj ponownie"),
        "pleaseVerifyTheCodeYouHaveEntered":
            MessageLookupByLibrary.simpleMessage(
                "Prosimy zweryfikować wprowadzony kod"),
        "pleaseWait": MessageLookupByLibrary.simpleMessage("Prosimy czekać..."),
        "pleaseWaitDeletingAlbum": MessageLookupByLibrary.simpleMessage(
            "Prosimy czekać, usuwanie albumu"),
        "pleaseWaitForSometimeBeforeRetrying":
            MessageLookupByLibrary.simpleMessage(
                "Prosimy poczekać chwilę przed ponowną próbą"),
        "preparingLogs":
            MessageLookupByLibrary.simpleMessage("Przygotowywanie logów..."),
        "preserveMore": MessageLookupByLibrary.simpleMessage("Zachowaj więcej"),
        "pressAndHoldToPlayVideo": MessageLookupByLibrary.simpleMessage(
            "Naciśnij i przytrzymaj, aby odtworzyć wideo"),
        "pressAndHoldToPlayVideoDetailed": MessageLookupByLibrary.simpleMessage(
            "Naciśnij i przytrzymaj obraz, aby odtworzyć wideo"),
        "privacy": MessageLookupByLibrary.simpleMessage("Prywatność"),
        "privacyPolicyTitle":
            MessageLookupByLibrary.simpleMessage("Polityka Prywatności"),
        "privateBackups":
            MessageLookupByLibrary.simpleMessage("Prywatne kopie zapasowe"),
        "privateSharing":
            MessageLookupByLibrary.simpleMessage("Udostępnianie prywatne"),
<<<<<<< HEAD
        "processingImport": m52,
=======
        "processingImport": m51,
>>>>>>> 8692421b
        "publicLinkCreated":
            MessageLookupByLibrary.simpleMessage("Utworzono publiczny link"),
        "publicLinkEnabled":
            MessageLookupByLibrary.simpleMessage("Publiczny link włączony"),
        "quickLinks": MessageLookupByLibrary.simpleMessage("Szybkie linki"),
        "radius": MessageLookupByLibrary.simpleMessage("Promień"),
        "raiseTicket": MessageLookupByLibrary.simpleMessage("Zgłoś"),
        "rateTheApp": MessageLookupByLibrary.simpleMessage("Oceń aplikację"),
        "rateUs": MessageLookupByLibrary.simpleMessage("Oceń nas"),
<<<<<<< HEAD
        "rateUsOnStore": m53,
=======
        "rateUsOnStore": m52,
>>>>>>> 8692421b
        "recover": MessageLookupByLibrary.simpleMessage("Odzyskaj"),
        "recoverAccount":
            MessageLookupByLibrary.simpleMessage("Odzyskaj konto"),
        "recoverButton": MessageLookupByLibrary.simpleMessage("Odzyskaj"),
        "recoveryKey":
            MessageLookupByLibrary.simpleMessage("Klucz odzyskiwania"),
        "recoveryKeyCopiedToClipboard": MessageLookupByLibrary.simpleMessage(
            "Klucz odzyskiwania został skopiowany do schowka"),
        "recoveryKeyOnForgotPassword": MessageLookupByLibrary.simpleMessage(
            "Jeśli zapomnisz hasła, jedynym sposobem odzyskania danych jest ten klucz."),
        "recoveryKeySaveDescription": MessageLookupByLibrary.simpleMessage(
            "Nie przechowujemy tego klucza, prosimy zapisać ten 24-słowny klucz w bezpiecznym miejscu."),
        "recoveryKeySuccessBody": MessageLookupByLibrary.simpleMessage(
            "Znakomicie! Klucz odzyskiwania jest prawidłowy. Dziękujemy za weryfikację.\n\nPamiętaj, aby bezpiecznie przechowywać kopię zapasową klucza odzyskiwania."),
        "recoveryKeyVerified": MessageLookupByLibrary.simpleMessage(
            "Klucz odzyskiwania zweryfikowany"),
        "recoveryKeyVerifyReason": MessageLookupByLibrary.simpleMessage(
            "Twój klucz odzyskiwania jest jedynym sposobem na odzyskanie zdjęć, jeśli zapomnisz hasła. Klucz odzyskiwania można znaleźć w Ustawieniach > Konto.\n\nWprowadź tutaj swój klucz odzyskiwania, aby sprawdzić, czy został zapisany poprawnie."),
        "recoverySuccessful":
            MessageLookupByLibrary.simpleMessage("Odzyskano pomyślnie!"),
        "recreatePasswordBody": MessageLookupByLibrary.simpleMessage(
            "Obecne urządzenie nie jest wystarczająco wydajne, aby zweryfikować hasło, ale możemy je wygenerować w sposób działający na wszystkich urządzeniach.\n\nZaloguj się przy użyciu klucza odzyskiwania i wygeneruj nowe hasło (jeśli chcesz, możesz ponownie użyć tego samego)."),
        "recreatePasswordTitle":
            MessageLookupByLibrary.simpleMessage("Ponownie utwórz hasło"),
        "reddit": MessageLookupByLibrary.simpleMessage("Reddit"),
        "reenterPassword":
            MessageLookupByLibrary.simpleMessage("Wprowadź ponownie hasło"),
        "reenterPin":
            MessageLookupByLibrary.simpleMessage("Wprowadź ponownie kod PIN"),
        "referFriendsAnd2xYourPlan": MessageLookupByLibrary.simpleMessage(
            "Poleć znajomym i podwój swój plan"),
        "referralStep1": MessageLookupByLibrary.simpleMessage(
            "1. Przekaż ten kod swoim znajomym"),
        "referralStep2":
            MessageLookupByLibrary.simpleMessage("2. Wykupują płatny plan"),
<<<<<<< HEAD
        "referralStep3": m54,
=======
        "referralStep3": m53,
>>>>>>> 8692421b
        "referrals": MessageLookupByLibrary.simpleMessage("Polecenia"),
        "referralsAreCurrentlyPaused": MessageLookupByLibrary.simpleMessage(
            "Wysyłanie poleceń jest obecnie wstrzymane"),
        "remindToEmptyDeviceTrash": MessageLookupByLibrary.simpleMessage(
            "Również opróżnij \"Ostatnio usunięte\" z \"Ustawienia\" -> \"Pamięć\", aby odebrać wolną przestrzeń"),
        "remindToEmptyEnteTrash": MessageLookupByLibrary.simpleMessage(
            "Opróżnij również swój \"Kosz\", aby zwolnić miejsce"),
        "remoteImages": MessageLookupByLibrary.simpleMessage("Zdjęcia zdalne"),
        "remoteThumbnails":
            MessageLookupByLibrary.simpleMessage("Zdalne miniatury"),
        "remoteVideos": MessageLookupByLibrary.simpleMessage("Zdalne wideo"),
        "remove": MessageLookupByLibrary.simpleMessage("Usuń"),
        "removeDuplicates":
            MessageLookupByLibrary.simpleMessage("Usuń duplikaty"),
        "removeDuplicatesDesc": MessageLookupByLibrary.simpleMessage(
            "Przejrzyj i usuń pliki, które są dokładnymi duplikatami."),
        "removeFromAlbum":
            MessageLookupByLibrary.simpleMessage("Usuń z albumu"),
        "removeFromAlbumTitle":
            MessageLookupByLibrary.simpleMessage("Usunąć z albumu?"),
        "removeFromFavorite":
            MessageLookupByLibrary.simpleMessage("Usuń z ulubionych"),
        "removeLink": MessageLookupByLibrary.simpleMessage("Usuń link"),
        "removeParticipant":
            MessageLookupByLibrary.simpleMessage("Usuń użytkownika"),
<<<<<<< HEAD
        "removeParticipantBody": m55,
=======
        "removeParticipantBody": m54,
>>>>>>> 8692421b
        "removePersonLabel":
            MessageLookupByLibrary.simpleMessage("Usuń etykietę osoby"),
        "removePublicLink":
            MessageLookupByLibrary.simpleMessage("Usuń link publiczny"),
        "removePublicLinks":
            MessageLookupByLibrary.simpleMessage("Usuń linki publiczne"),
        "removeShareItemsWarning": MessageLookupByLibrary.simpleMessage(
            "Niektóre z usuwanych elementów zostały dodane przez inne osoby i utracisz do nich dostęp"),
        "removeWithQuestionMark":
            MessageLookupByLibrary.simpleMessage("Usunąć?"),
        "removingFromFavorites":
            MessageLookupByLibrary.simpleMessage("Usuwanie z ulubionych..."),
        "rename": MessageLookupByLibrary.simpleMessage("Zmień nazwę"),
        "renameAlbum":
            MessageLookupByLibrary.simpleMessage("Zmień nazwę albumu"),
        "renameFile": MessageLookupByLibrary.simpleMessage("Zmień nazwę pliku"),
        "renewSubscription":
            MessageLookupByLibrary.simpleMessage("Odnów subskrypcję"),
<<<<<<< HEAD
        "renewsOn": m56,
=======
        "renewsOn": m55,
>>>>>>> 8692421b
        "reportABug": MessageLookupByLibrary.simpleMessage("Zgłoś błąd"),
        "reportBug": MessageLookupByLibrary.simpleMessage("Zgłoś błąd"),
        "resendEmail":
            MessageLookupByLibrary.simpleMessage("Wyślij e-mail ponownie"),
        "resetIgnoredFiles":
            MessageLookupByLibrary.simpleMessage("Zresetuj zignorowane pliki"),
        "resetPasswordTitle":
            MessageLookupByLibrary.simpleMessage("Zresetuj hasło"),
        "resetPerson": MessageLookupByLibrary.simpleMessage("Usuń"),
        "resetToDefault":
            MessageLookupByLibrary.simpleMessage("Przywróć domyślne"),
        "restore": MessageLookupByLibrary.simpleMessage("Przywróć"),
        "restoreToAlbum":
            MessageLookupByLibrary.simpleMessage("Przywróć do albumu"),
        "restoringFiles":
            MessageLookupByLibrary.simpleMessage("Przywracanie plików..."),
        "resumableUploads":
            MessageLookupByLibrary.simpleMessage("Przesyłania wznawialne"),
        "retry": MessageLookupByLibrary.simpleMessage("Spróbuj ponownie"),
        "review": MessageLookupByLibrary.simpleMessage("Przejrzyj"),
        "reviewDeduplicateItems": MessageLookupByLibrary.simpleMessage(
            "Przejrzyj i usuń elementy, które uważasz, że są duplikatami."),
        "reviewSuggestions":
            MessageLookupByLibrary.simpleMessage("Przeglądaj sugestie"),
        "right": MessageLookupByLibrary.simpleMessage("W prawo"),
        "rotate": MessageLookupByLibrary.simpleMessage("Obróć"),
        "rotateLeft": MessageLookupByLibrary.simpleMessage("Obróć w lewo"),
        "rotateRight": MessageLookupByLibrary.simpleMessage("Obróć w prawo"),
        "safelyStored":
            MessageLookupByLibrary.simpleMessage("Bezpiecznie przechowywane"),
        "save": MessageLookupByLibrary.simpleMessage("Zapisz"),
        "saveCollage": MessageLookupByLibrary.simpleMessage("Zapisz kolaż"),
        "saveCopy": MessageLookupByLibrary.simpleMessage("Zapisz kopię"),
        "saveKey": MessageLookupByLibrary.simpleMessage("Zapisz klucz"),
        "savePerson": MessageLookupByLibrary.simpleMessage("Zapisz osobę"),
        "saveYourRecoveryKeyIfYouHaventAlready":
            MessageLookupByLibrary.simpleMessage(
                "Zapisz swój klucz odzyskiwania, jeśli jeszcze tego nie zrobiłeś"),
        "saving": MessageLookupByLibrary.simpleMessage("Zapisywanie..."),
        "savingEdits":
            MessageLookupByLibrary.simpleMessage("Zapisywanie zmian..."),
        "scanCode": MessageLookupByLibrary.simpleMessage("Zeskanuj kod"),
        "scanThisBarcodeWithnyourAuthenticatorApp":
            MessageLookupByLibrary.simpleMessage(
                "Zeskanuj ten kod kreskowy używając\nswojej aplikacji uwierzytelniającej"),
        "search": MessageLookupByLibrary.simpleMessage("Szukaj"),
        "searchAlbumsEmptySection":
            MessageLookupByLibrary.simpleMessage("Albumy"),
        "searchByAlbumNameHint":
            MessageLookupByLibrary.simpleMessage("Nazwa albumu"),
        "searchByExamples": MessageLookupByLibrary.simpleMessage(
            "• Nazwy albumów (np. \"Aparat\")\n• Rodzaje plików (np. \"Wideo\", \".gif\")\n• Lata i miesiące (np. \"2022\", \"Styczeń\")\n• Święta (np. \"Boże Narodzenie\")\n• Opisy zdjęć (np. \"#fun\")"),
        "searchCaptionEmptySection": MessageLookupByLibrary.simpleMessage(
            "Dodaj opisy takie jak \"#trip\" w informacji o zdjęciu, aby szybko znaleźć je tutaj"),
        "searchDatesEmptySection": MessageLookupByLibrary.simpleMessage(
            "Szukaj według daty, miesiąca lub roku"),
        "searchDiscoverEmptySection": MessageLookupByLibrary.simpleMessage(
            "Obrazy będą wyświetlane tutaj po zakończeniu przetwarzania"),
        "searchFaceEmptySection": MessageLookupByLibrary.simpleMessage(
            "Po zakończeniu indeksowania ludzie będą tu wyświetlani"),
        "searchFileTypesAndNamesEmptySection":
            MessageLookupByLibrary.simpleMessage("Typy plików i nazwy"),
        "searchHint1": MessageLookupByLibrary.simpleMessage(
            "Szybkie wyszukiwanie na urządzeniu"),
        "searchHint2":
            MessageLookupByLibrary.simpleMessage("Daty zdjęć, opisy"),
        "searchHint3":
            MessageLookupByLibrary.simpleMessage("Albumy, nazwy plików i typy"),
        "searchHint4": MessageLookupByLibrary.simpleMessage("Lokalizacja"),
        "searchHint5": MessageLookupByLibrary.simpleMessage(
            "Wkrótce: Twarze i magiczne wyszukiwanie ✨"),
        "searchLocationEmptySection": MessageLookupByLibrary.simpleMessage(
            "Grupuj zdjęcia zrobione w promieniu zdjęcia"),
        "searchPeopleEmptySection": MessageLookupByLibrary.simpleMessage(
            "Zaproś ludzi, a zobaczysz tutaj wszystkie udostępnione przez nich zdjęcia"),
        "searchPersonsEmptySection": MessageLookupByLibrary.simpleMessage(
            "Osoby będą wyświetlane tutaj po zakończeniu przetwarzania"),
<<<<<<< HEAD
        "searchResultCount": m57,
        "searchSectionsLengthMismatch": m58,
=======
        "searchResultCount": m56,
        "searchSectionsLengthMismatch": m57,
>>>>>>> 8692421b
        "security": MessageLookupByLibrary.simpleMessage("Bezpieczeństwo"),
        "seePublicAlbumLinksInApp": MessageLookupByLibrary.simpleMessage(
            "Zobacz publiczne linki do albumów w aplikacji"),
        "selectALocation":
            MessageLookupByLibrary.simpleMessage("Wybierz lokalizację"),
        "selectALocationFirst": MessageLookupByLibrary.simpleMessage(
            "Najpierw wybierz lokalizację"),
        "selectAlbum": MessageLookupByLibrary.simpleMessage("Wybierz album"),
        "selectAll": MessageLookupByLibrary.simpleMessage("Zaznacz wszystko"),
        "selectAllShort": MessageLookupByLibrary.simpleMessage("Wszystko"),
        "selectCoverPhoto":
            MessageLookupByLibrary.simpleMessage("Wybierz zdjęcie na okładkę"),
        "selectFoldersForBackup": MessageLookupByLibrary.simpleMessage(
            "Wybierz foldery do stworzenia kopii zapasowej"),
        "selectItemsToAdd":
            MessageLookupByLibrary.simpleMessage("Wybierz elementy do dodania"),
        "selectLanguage": MessageLookupByLibrary.simpleMessage("Wybierz Język"),
        "selectMailApp":
            MessageLookupByLibrary.simpleMessage("Wybierz aplikację pocztową"),
        "selectMorePhotos":
            MessageLookupByLibrary.simpleMessage("Wybierz więcej zdjęć"),
        "selectReason": MessageLookupByLibrary.simpleMessage("Wybierz powód"),
        "selectYourPlan":
            MessageLookupByLibrary.simpleMessage("Wybierz swój plan"),
        "selectedFilesAreNotOnEnte":
            MessageLookupByLibrary.simpleMessage("Wybrane pliki nie są w Ente"),
        "selectedFoldersWillBeEncryptedAndBackedUp":
            MessageLookupByLibrary.simpleMessage(
                "Wybrane foldery zostaną zaszyforwane i zostanie utworzona ich kopia zapasowa"),
        "selectedItemsWillBeDeletedFromAllAlbumsAndMoved":
            MessageLookupByLibrary.simpleMessage(
                "Wybrane elementy zostaną usunięte ze wszystkich albumów i przeniesione do kosza."),
        "selectedPhotos": m4,
<<<<<<< HEAD
        "selectedPhotosWithYours": m59,
=======
        "selectedPhotosWithYours": m58,
>>>>>>> 8692421b
        "send": MessageLookupByLibrary.simpleMessage("Wyślij"),
        "sendEmail": MessageLookupByLibrary.simpleMessage("Wyślij e-mail"),
        "sendInvite":
            MessageLookupByLibrary.simpleMessage("Wyślij zaproszenie"),
        "sendLink": MessageLookupByLibrary.simpleMessage("Wyślij link"),
        "serverEndpoint":
            MessageLookupByLibrary.simpleMessage("Punkt końcowy serwera"),
        "sessionExpired": MessageLookupByLibrary.simpleMessage("Sesja wygasła"),
        "sessionIdMismatch":
            MessageLookupByLibrary.simpleMessage("Niezgodność ID sesji"),
        "setAPassword": MessageLookupByLibrary.simpleMessage("Ustaw hasło"),
        "setAs": MessageLookupByLibrary.simpleMessage("Ustaw jako"),
        "setCover": MessageLookupByLibrary.simpleMessage("Ustaw okładkę"),
        "setLabel": MessageLookupByLibrary.simpleMessage("Ustaw"),
        "setNewPassword":
            MessageLookupByLibrary.simpleMessage("Ustaw nowe hasło"),
        "setNewPin": MessageLookupByLibrary.simpleMessage("Ustaw nowy kod PIN"),
        "setPasswordTitle": MessageLookupByLibrary.simpleMessage("Ustaw hasło"),
        "setRadius": MessageLookupByLibrary.simpleMessage("Ustaw promień"),
        "setupComplete":
            MessageLookupByLibrary.simpleMessage("Konfiguracja ukończona"),
        "share": MessageLookupByLibrary.simpleMessage("Udostępnij"),
        "shareALink": MessageLookupByLibrary.simpleMessage("Udostępnij link"),
        "shareAlbumHint": MessageLookupByLibrary.simpleMessage(
            "Otwórz album i dotknij przycisk udostępniania w prawym górnym rogu, aby udostępnić."),
        "shareAnAlbumNow":
            MessageLookupByLibrary.simpleMessage("Udostępnij teraz album"),
        "shareLink": MessageLookupByLibrary.simpleMessage("Udostępnij link"),
<<<<<<< HEAD
        "shareMyVerificationID": m60,
=======
        "shareMyVerificationID": m59,
>>>>>>> 8692421b
        "shareOnlyWithThePeopleYouWant": MessageLookupByLibrary.simpleMessage(
            "Udostępnij tylko ludziom, którym chcesz"),
        "shareTextConfirmOthersVerificationID": m5,
        "shareTextRecommendUsingEnte": MessageLookupByLibrary.simpleMessage(
            "Pobierz Ente, abyśmy mogli łatwo udostępniać zdjęcia i wideo w oryginalnej jakości\n\nhttps://ente.io"),
<<<<<<< HEAD
        "shareTextReferralCode": m61,
        "shareWithNonenteUsers": MessageLookupByLibrary.simpleMessage(
            "Udostępnij użytkownikom bez konta Ente"),
        "shareWithPeopleSectionTitle": m62,
=======
        "shareTextReferralCode": m60,
        "shareWithNonenteUsers": MessageLookupByLibrary.simpleMessage(
            "Udostępnij użytkownikom bez konta Ente"),
        "shareWithPeopleSectionTitle": m61,
>>>>>>> 8692421b
        "shareYourFirstAlbum": MessageLookupByLibrary.simpleMessage(
            "Udostępnij swój pierwszy album"),
        "sharedAlbumSectionDescription": MessageLookupByLibrary.simpleMessage(
            "Twórz wspólne albumy i współpracuj z innymi użytkownikami Ente, w tym z użytkownikami korzystającymi z bezpłatnych planów."),
        "sharedByMe":
            MessageLookupByLibrary.simpleMessage("Udostępnione przeze mnie"),
        "sharedByYou":
            MessageLookupByLibrary.simpleMessage("Udostępnione przez Ciebie"),
        "sharedPhotoNotifications":
            MessageLookupByLibrary.simpleMessage("Nowe udostępnione zdjęcia"),
        "sharedPhotoNotificationsExplanation": MessageLookupByLibrary.simpleMessage(
            "Otrzymuj powiadomienia, gdy ktoś doda zdjęcie do udostępnionego albumu, którego jesteś częścią"),
<<<<<<< HEAD
        "sharedWith": m63,
=======
        "sharedWith": m62,
>>>>>>> 8692421b
        "sharedWithMe":
            MessageLookupByLibrary.simpleMessage("Udostępnione ze mną"),
        "sharedWithYou":
            MessageLookupByLibrary.simpleMessage("Udostępnione z Tobą"),
        "sharing": MessageLookupByLibrary.simpleMessage("Udostępnianie..."),
        "showMemories":
            MessageLookupByLibrary.simpleMessage("Pokaż wspomnienia"),
        "showPerson": MessageLookupByLibrary.simpleMessage("Pokaż osobę"),
        "signOutFromOtherDevices": MessageLookupByLibrary.simpleMessage(
            "Wyloguj z pozostałych urządzeń"),
        "signOutOtherBody": MessageLookupByLibrary.simpleMessage(
            "Jeśli uważasz, że ktoś może znać Twoje hasło, możesz wymusić wylogowanie na wszystkich innych urządzeniach korzystających z Twojego konta."),
        "signOutOtherDevices": MessageLookupByLibrary.simpleMessage(
            "Wyloguj z pozostałych urządzeń"),
        "signUpTerms": MessageLookupByLibrary.simpleMessage(
            "Akceptuję <u-terms>warunki korzystania z usługi</u-terms> i <u-policy>politykę prywatności</u-policy>"),
<<<<<<< HEAD
        "singleFileDeleteFromDevice": m64,
        "singleFileDeleteHighlight": MessageLookupByLibrary.simpleMessage(
            "To zostanie usunięte ze wszystkich albumów."),
        "singleFileInBothLocalAndRemote": m65,
        "singleFileInRemoteOnly": m66,
=======
        "singleFileDeleteFromDevice": m63,
        "singleFileDeleteHighlight": MessageLookupByLibrary.simpleMessage(
            "To zostanie usunięte ze wszystkich albumów."),
        "singleFileInBothLocalAndRemote": m64,
        "singleFileInRemoteOnly": m65,
>>>>>>> 8692421b
        "skip": MessageLookupByLibrary.simpleMessage("Pomiń"),
        "social": MessageLookupByLibrary.simpleMessage("Społeczność"),
        "someItemsAreInBothEnteAndYourDevice":
            MessageLookupByLibrary.simpleMessage(
                "Niektóre elementy są zarówno w Ente, jak i na Twoim urządzeniu."),
        "someOfTheFilesYouAreTryingToDeleteAre":
            MessageLookupByLibrary.simpleMessage(
                "Niektóre z plików, które próbujesz usunąć, są dostępne tylko na Twoim urządzeniu i nie można ich odzyskać po usunięciu"),
        "someoneSharingAlbumsWithYouShouldSeeTheSameId":
            MessageLookupByLibrary.simpleMessage(
                "Osoba udostępniająca albumy powinna widzieć ten sam identyfikator na swoim urządzeniu."),
        "somethingWentWrong":
            MessageLookupByLibrary.simpleMessage("Coś poszło nie tak"),
        "somethingWentWrongPleaseTryAgain":
            MessageLookupByLibrary.simpleMessage(
                "Coś poszło nie tak, spróbuj ponownie"),
        "sorry": MessageLookupByLibrary.simpleMessage("Przepraszamy"),
        "sorryCouldNotAddToFavorites": MessageLookupByLibrary.simpleMessage(
            "Przepraszamy, nie udało się dodać do ulubionych!"),
        "sorryCouldNotRemoveFromFavorites":
            MessageLookupByLibrary.simpleMessage(
                "Przepraszamy, nie udało się usunąć z ulubionych!"),
        "sorryTheCodeYouveEnteredIsIncorrect":
            MessageLookupByLibrary.simpleMessage(
                "Niestety, wprowadzony kod jest nieprawidłowy"),
        "sorryWeCouldNotGenerateSecureKeysOnThisDevicennplease":
            MessageLookupByLibrary.simpleMessage(
                "Przepraszamy, nie mogliśmy wygenerować bezpiecznych kluczy na tym urządzeniu.\n\nZarejestruj się z innego urządzenia."),
        "sort": MessageLookupByLibrary.simpleMessage("Sortuj"),
        "sortAlbumsBy": MessageLookupByLibrary.simpleMessage("Sortuj według"),
        "sortNewestFirst":
            MessageLookupByLibrary.simpleMessage("Od najnowszych"),
        "sortOldestFirst":
            MessageLookupByLibrary.simpleMessage("Od najstarszych"),
        "sparkleSuccess": MessageLookupByLibrary.simpleMessage("✨ Sukces"),
        "startBackup": MessageLookupByLibrary.simpleMessage(
            "Uruchom tworzenie kopii zapasowej"),
        "status": MessageLookupByLibrary.simpleMessage("Stan"),
        "stopCastingBody": MessageLookupByLibrary.simpleMessage(
            "Czy chcesz przestać wyświetlać?"),
        "stopCastingTitle":
            MessageLookupByLibrary.simpleMessage("Zatrzymaj wyświetlanie"),
        "storage": MessageLookupByLibrary.simpleMessage("Pamięć"),
        "storageBreakupFamily": MessageLookupByLibrary.simpleMessage("Rodzina"),
        "storageBreakupYou": MessageLookupByLibrary.simpleMessage("Ty"),
        "storageInGB": m1,
        "storageLimitExceeded":
            MessageLookupByLibrary.simpleMessage("Przekroczono limit pamięci"),
<<<<<<< HEAD
        "storageUsageInfo": m67,
        "strongStrength": MessageLookupByLibrary.simpleMessage("Silne"),
        "subAlreadyLinkedErrMessage": m68,
        "subWillBeCancelledOn": m69,
=======
        "storageUsageInfo": m66,
        "strongStrength": MessageLookupByLibrary.simpleMessage("Silne"),
        "subAlreadyLinkedErrMessage": m67,
        "subWillBeCancelledOn": m68,
>>>>>>> 8692421b
        "subscribe": MessageLookupByLibrary.simpleMessage("Subskrybuj"),
        "subscribeToEnableSharing": MessageLookupByLibrary.simpleMessage(
            "Potrzebujesz aktywnej płatnej subskrypcji, aby włączyć udostępnianie."),
        "subscription": MessageLookupByLibrary.simpleMessage("Subskrypcja"),
        "success": MessageLookupByLibrary.simpleMessage("Sukces"),
        "successfullyArchived":
            MessageLookupByLibrary.simpleMessage("Pomyślnie zarchiwizowano"),
        "successfullyHid":
            MessageLookupByLibrary.simpleMessage("Pomyślnie ukryto"),
        "successfullyUnarchived": MessageLookupByLibrary.simpleMessage(
            "Pomyślnie przywrócono z archiwum"),
        "successfullyUnhid":
            MessageLookupByLibrary.simpleMessage("Pomyślnie odkryto"),
        "suggestFeatures":
            MessageLookupByLibrary.simpleMessage("Zaproponuj funkcje"),
        "support": MessageLookupByLibrary.simpleMessage("Wsparcie techniczne"),
<<<<<<< HEAD
        "syncProgress": m70,
=======
        "syncProgress": m69,
>>>>>>> 8692421b
        "syncStopped":
            MessageLookupByLibrary.simpleMessage("Synchronizacja zatrzymana"),
        "syncing": MessageLookupByLibrary.simpleMessage("Synchronizowanie..."),
        "systemTheme": MessageLookupByLibrary.simpleMessage("Systemowy"),
        "tapToCopy":
            MessageLookupByLibrary.simpleMessage("naciśnij aby skopiować"),
        "tapToEnterCode":
            MessageLookupByLibrary.simpleMessage("Stuknij, aby wprowadzić kod"),
        "tapToUnlock":
            MessageLookupByLibrary.simpleMessage("Naciśnij, aby odblokować"),
        "tapToUpload":
            MessageLookupByLibrary.simpleMessage("Naciśnij, aby przesłać"),
<<<<<<< HEAD
        "tapToUploadIsIgnoredDue": m71,
=======
        "tapToUploadIsIgnoredDue": m70,
>>>>>>> 8692421b
        "tempErrorContactSupportIfPersists": MessageLookupByLibrary.simpleMessage(
            "Wygląda na to, że coś poszło nie tak. Spróbuj ponownie po pewnym czasie. Jeśli błąd będzie się powtarzał, skontaktuj się z naszym zespołem pomocy technicznej."),
        "terminate": MessageLookupByLibrary.simpleMessage("Zakończ"),
        "terminateSession":
            MessageLookupByLibrary.simpleMessage("Zakończyć sesję?"),
        "terms": MessageLookupByLibrary.simpleMessage("Warunki"),
        "termsOfServicesTitle":
            MessageLookupByLibrary.simpleMessage("Regulamin"),
        "thankYou": MessageLookupByLibrary.simpleMessage("Dziękujemy"),
        "thankYouForSubscribing":
            MessageLookupByLibrary.simpleMessage("Dziękujemy za subskrypcję!"),
        "theDownloadCouldNotBeCompleted": MessageLookupByLibrary.simpleMessage(
            "Pobieranie nie mogło zostać ukończone"),
        "theLinkYouAreTryingToAccessHasExpired":
            MessageLookupByLibrary.simpleMessage(
                "Link, do którego próbujesz uzyskać dostęp, wygasł."),
        "theRecoveryKeyYouEnteredIsIncorrect":
            MessageLookupByLibrary.simpleMessage(
                "Wprowadzony klucz odzyskiwania jest nieprawidłowy"),
        "theme": MessageLookupByLibrary.simpleMessage("Motyw"),
        "theseItemsWillBeDeletedFromYourDevice":
            MessageLookupByLibrary.simpleMessage(
                "Te elementy zostaną usunięte z Twojego urządzenia."),
<<<<<<< HEAD
        "theyAlsoGetXGb": m72,
=======
        "theyAlsoGetXGb": m71,
>>>>>>> 8692421b
        "theyWillBeDeletedFromAllAlbums": MessageLookupByLibrary.simpleMessage(
            "Zostaną one usunięte ze wszystkich albumów."),
        "thisActionCannotBeUndone": MessageLookupByLibrary.simpleMessage(
            "Tej czynności nie można cofnąć"),
        "thisAlbumAlreadyHDACollaborativeLink":
            MessageLookupByLibrary.simpleMessage(
                "Ten album posiada już link do współpracy"),
        "thisCanBeUsedToRecoverYourAccountIfYou":
            MessageLookupByLibrary.simpleMessage(
                "Można go użyć do odzyskania konta w przypadku utraty swojej drugiej metody uwierzytelniania"),
        "thisDevice": MessageLookupByLibrary.simpleMessage("To urządzenie"),
        "thisEmailIsAlreadyInUse":
            MessageLookupByLibrary.simpleMessage("Ten e-mail jest już używany"),
        "thisImageHasNoExifData": MessageLookupByLibrary.simpleMessage(
            "Ten obraz nie posiada danych exif"),
<<<<<<< HEAD
        "thisIsPersonVerificationId": m73,
=======
        "thisIsPersonVerificationId": m72,
>>>>>>> 8692421b
        "thisIsYourVerificationId": MessageLookupByLibrary.simpleMessage(
            "To jest Twój Identyfikator Weryfikacji"),
        "thisWillLogYouOutOfTheFollowingDevice":
            MessageLookupByLibrary.simpleMessage(
                "To wyloguje Cię z tego urządzenia:"),
        "thisWillLogYouOutOfThisDevice": MessageLookupByLibrary.simpleMessage(
            "To wyloguje Cię z tego urządzenia!"),
        "thisWillRemovePublicLinksOfAllSelectedQuickLinks":
            MessageLookupByLibrary.simpleMessage(
                "Spowoduje to usunięcie publicznych linków wszystkich zaznaczonych szybkich linków."),
        "toEnableAppLockPleaseSetupDevicePasscodeOrScreen":
            MessageLookupByLibrary.simpleMessage(
                "Aby włączyć blokadę aplikacji, należy skonfigurować hasło urządzenia lub blokadę ekranu w ustawieniach systemu."),
        "toHideAPhotoOrVideo":
            MessageLookupByLibrary.simpleMessage("Aby ukryć zdjęcie lub wideo"),
        "toResetVerifyEmail": MessageLookupByLibrary.simpleMessage(
            "Aby zresetować hasło, najpierw zweryfikuj swój adres e-mail."),
        "todaysLogs": MessageLookupByLibrary.simpleMessage("Dzisiejsze logi"),
        "tooManyIncorrectAttempts":
            MessageLookupByLibrary.simpleMessage("Zbyt wiele błędnych prób"),
        "total": MessageLookupByLibrary.simpleMessage("ogółem"),
        "totalSize": MessageLookupByLibrary.simpleMessage("Całkowity rozmiar"),
        "trash": MessageLookupByLibrary.simpleMessage("Kosz"),
<<<<<<< HEAD
        "trashDaysLeft": m74,
=======
        "trashDaysLeft": m73,
>>>>>>> 8692421b
        "trim": MessageLookupByLibrary.simpleMessage("Przytnij"),
        "tryAgain": MessageLookupByLibrary.simpleMessage("Spróbuj ponownie"),
        "turnOnBackupForAutoUpload": MessageLookupByLibrary.simpleMessage(
            "Włącz kopię zapasową, aby automatycznie przesyłać pliki dodane do folderu urządzenia do Ente."),
        "twitter": MessageLookupByLibrary.simpleMessage("Twitter"),
        "twoMonthsFreeOnYearlyPlans": MessageLookupByLibrary.simpleMessage(
            "2 miesiące za darmo na planach rocznych"),
        "twofactor": MessageLookupByLibrary.simpleMessage(
            "Uwierzytelnianie dwustopniowe"),
        "twofactorAuthenticationHasBeenDisabled":
            MessageLookupByLibrary.simpleMessage(
                "Uwierzytelnianie dwustopniowe zostało wyłączone"),
        "twofactorAuthenticationPageTitle":
            MessageLookupByLibrary.simpleMessage(
                "Uwierzytelnianie dwustopniowe"),
        "twofactorAuthenticationSuccessfullyReset":
            MessageLookupByLibrary.simpleMessage(
                "Pomyślnie zresetowano uwierzytelnianie dwustopniowe"),
        "twofactorSetup": MessageLookupByLibrary.simpleMessage(
            "Uwierzytelnianie dwustopniowe"),
<<<<<<< HEAD
        "typeOfGallerGallerytypeIsNotSupportedForRename": m75,
=======
        "typeOfGallerGallerytypeIsNotSupportedForRename": m74,
>>>>>>> 8692421b
        "unarchive":
            MessageLookupByLibrary.simpleMessage("Przywróć z archiwum"),
        "unarchiveAlbum":
            MessageLookupByLibrary.simpleMessage("Przywróć album z archiwum"),
        "unarchiving":
            MessageLookupByLibrary.simpleMessage("Usuwanie z archiwum..."),
        "unavailableReferralCode": MessageLookupByLibrary.simpleMessage(
            "Przepraszamy, ten kod jest niedostępny."),
        "uncategorized": MessageLookupByLibrary.simpleMessage("Bez kategorii"),
        "unhide": MessageLookupByLibrary.simpleMessage("Odkryj"),
        "unhideToAlbum":
            MessageLookupByLibrary.simpleMessage("Odkryj do albumu"),
        "unhiding": MessageLookupByLibrary.simpleMessage("Odkrywanie..."),
        "unhidingFilesToAlbum":
            MessageLookupByLibrary.simpleMessage("Odkrywanie plików do albumu"),
        "unlock": MessageLookupByLibrary.simpleMessage("Odblokuj"),
        "unpinAlbum": MessageLookupByLibrary.simpleMessage("Odepnij album"),
        "unselectAll": MessageLookupByLibrary.simpleMessage("Odznacz wszystko"),
        "update": MessageLookupByLibrary.simpleMessage("Aktualizuj"),
        "updateAvailable":
            MessageLookupByLibrary.simpleMessage("Dostępna jest aktualizacja"),
        "updatingFolderSelection": MessageLookupByLibrary.simpleMessage(
            "Aktualizowanie wyboru folderu..."),
        "upgrade": MessageLookupByLibrary.simpleMessage("Ulepsz"),
<<<<<<< HEAD
        "uploadIsIgnoredDueToIgnorereason": m76,
        "uploadingFilesToAlbum": MessageLookupByLibrary.simpleMessage(
            "Przesyłanie plików do albumu..."),
        "uploadingMultipleMemories": m77,
=======
        "uploadIsIgnoredDueToIgnorereason": m75,
        "uploadingFilesToAlbum": MessageLookupByLibrary.simpleMessage(
            "Przesyłanie plików do albumu..."),
        "uploadingMultipleMemories": m76,
>>>>>>> 8692421b
        "uploadingSingleMemory": MessageLookupByLibrary.simpleMessage(
            "Zachowywanie 1 wspomnienia..."),
        "upto50OffUntil4thDec": MessageLookupByLibrary.simpleMessage(
            "Do 50% zniżki, do 4 grudnia."),
        "usableReferralStorageInfo": MessageLookupByLibrary.simpleMessage(
            "Użyteczna przestrzeń dyskowa jest ograniczona przez Twój obecny plan. Nadmiar zadeklarowanej przestrzeni dyskowej stanie się automatycznie użyteczny po uaktualnieniu planu."),
        "useAsCover": MessageLookupByLibrary.simpleMessage("Użyj jako okładki"),
        "usePublicLinksForPeopleNotOnEnte":
            MessageLookupByLibrary.simpleMessage(
                "Użyj publicznych linków dla osób spoza Ente"),
        "useRecoveryKey":
            MessageLookupByLibrary.simpleMessage("Użyj kodu odzyskiwania"),
        "useSelectedPhoto":
            MessageLookupByLibrary.simpleMessage("Użyj zaznaczone zdjęcie"),
        "usedSpace": MessageLookupByLibrary.simpleMessage("Zajęta przestrzeń"),
<<<<<<< HEAD
        "validTill": m78,
=======
        "validTill": m77,
>>>>>>> 8692421b
        "verificationFailedPleaseTryAgain":
            MessageLookupByLibrary.simpleMessage(
                "Weryfikacja nie powiodła się, spróbuj ponownie"),
        "verificationId":
            MessageLookupByLibrary.simpleMessage("Identyfikator weryfikacyjny"),
        "verify": MessageLookupByLibrary.simpleMessage("Zweryfikuj"),
        "verifyEmail":
            MessageLookupByLibrary.simpleMessage("Zweryfikuj adres e-mail"),
<<<<<<< HEAD
        "verifyEmailID": m79,
=======
        "verifyEmailID": m78,
>>>>>>> 8692421b
        "verifyIDLabel": MessageLookupByLibrary.simpleMessage("Zweryfikuj"),
        "verifyPasskey":
            MessageLookupByLibrary.simpleMessage("Zweryfikuj klucz dostępu"),
        "verifyPassword":
            MessageLookupByLibrary.simpleMessage("Zweryfikuj hasło"),
        "verifying": MessageLookupByLibrary.simpleMessage("Weryfikowanie..."),
        "verifyingRecoveryKey": MessageLookupByLibrary.simpleMessage(
            "Weryfikowanie klucza odzyskiwania..."),
        "videoInfo": MessageLookupByLibrary.simpleMessage("Informacje Wideo"),
        "videoSmallCase": MessageLookupByLibrary.simpleMessage("wideo"),
        "videos": MessageLookupByLibrary.simpleMessage("Wideo"),
        "viewActiveSessions":
            MessageLookupByLibrary.simpleMessage("Zobacz aktywne sesje"),
        "viewAddOnButton":
            MessageLookupByLibrary.simpleMessage("Zobacz dodatki"),
        "viewAll": MessageLookupByLibrary.simpleMessage("Pokaż wszystkie"),
        "viewAllExifData": MessageLookupByLibrary.simpleMessage(
            "Wyświetl wszystkie dane EXIF"),
        "viewLargeFiles": MessageLookupByLibrary.simpleMessage("Duże pliki"),
        "viewLargeFilesDesc": MessageLookupByLibrary.simpleMessage(
            "Wyświetl pliki zużywające największą ilość pamięci."),
        "viewLogs": MessageLookupByLibrary.simpleMessage("Wyświetl logi"),
        "viewRecoveryKey":
            MessageLookupByLibrary.simpleMessage("Zobacz klucz odzyskiwania"),
        "viewer": MessageLookupByLibrary.simpleMessage("Widz"),
<<<<<<< HEAD
        "viewersSuccessfullyAdded": m80,
=======
        "viewersSuccessfullyAdded": m79,
>>>>>>> 8692421b
        "visitWebToManage": MessageLookupByLibrary.simpleMessage(
            "Odwiedź stronę web.ente.io, aby zarządzać subskrypcją"),
        "waitingForVerification": MessageLookupByLibrary.simpleMessage(
            "Oczekiwanie na weryfikację..."),
        "waitingForWifi":
            MessageLookupByLibrary.simpleMessage("Czekanie na WiFi..."),
        "weAreOpenSource":
            MessageLookupByLibrary.simpleMessage("Posiadamy otwarte źródło!"),
        "weDontSupportEditingPhotosAndAlbumsThatYouDont":
            MessageLookupByLibrary.simpleMessage(
                "Nie wspieramy edycji zdjęć i albumów, których jeszcze nie posiadasz"),
        "weHaveSendEmailTo": m2,
        "weakStrength": MessageLookupByLibrary.simpleMessage("Słabe"),
        "welcomeBack": MessageLookupByLibrary.simpleMessage("Witaj ponownie!"),
        "whatsNew": MessageLookupByLibrary.simpleMessage("Co nowego"),
        "yearShort": MessageLookupByLibrary.simpleMessage("r"),
        "yearly": MessageLookupByLibrary.simpleMessage("Rocznie"),
<<<<<<< HEAD
        "yearsAgo": m81,
=======
        "yearsAgo": m80,
>>>>>>> 8692421b
        "yes": MessageLookupByLibrary.simpleMessage("Tak"),
        "yesCancel": MessageLookupByLibrary.simpleMessage("Tak, anuluj"),
        "yesConvertToViewer":
            MessageLookupByLibrary.simpleMessage("Tak, konwertuj na widza"),
        "yesDelete": MessageLookupByLibrary.simpleMessage("Tak, usuń"),
        "yesDiscardChanges":
            MessageLookupByLibrary.simpleMessage("Tak, odrzuć zmiany"),
        "yesLogout": MessageLookupByLibrary.simpleMessage("Tak, wyloguj"),
        "yesRemove": MessageLookupByLibrary.simpleMessage("Tak, usuń"),
        "yesRenew": MessageLookupByLibrary.simpleMessage("Tak, Odnów"),
        "yesResetPerson":
            MessageLookupByLibrary.simpleMessage("Tak, zresetuj osobę"),
        "you": MessageLookupByLibrary.simpleMessage("Ty"),
        "youAreOnAFamilyPlan":
            MessageLookupByLibrary.simpleMessage("Jesteś w planie rodzinnym!"),
        "youAreOnTheLatestVersion": MessageLookupByLibrary.simpleMessage(
            "Korzystasz z najnowszej wersji"),
        "youCanAtMaxDoubleYourStorage": MessageLookupByLibrary.simpleMessage(
            "* Maksymalnie możesz podwoić swoją przestrzeń dyskową"),
        "youCanManageYourLinksInTheShareTab":
            MessageLookupByLibrary.simpleMessage(
                "Możesz zarządzać swoimi linkami w zakładce udostępnianie."),
        "youCanTrySearchingForADifferentQuery":
            MessageLookupByLibrary.simpleMessage(
                "Możesz spróbować wyszukać inne zapytanie."),
        "youCannotDowngradeToThisPlan": MessageLookupByLibrary.simpleMessage(
            "Nie możesz przejść do tego planu"),
        "youCannotShareWithYourself": MessageLookupByLibrary.simpleMessage(
            "Nie możesz udostępnić samemu sobie"),
        "youDontHaveAnyArchivedItems": MessageLookupByLibrary.simpleMessage(
            "Nie masz żadnych zarchiwizowanych elementów."),
<<<<<<< HEAD
        "youHaveSuccessfullyFreedUp": m82,
=======
        "youHaveSuccessfullyFreedUp": m81,
>>>>>>> 8692421b
        "yourAccountHasBeenDeleted": MessageLookupByLibrary.simpleMessage(
            "Twoje konto zostało usunięte"),
        "yourMap": MessageLookupByLibrary.simpleMessage("Twoja mapa"),
        "yourPlanWasSuccessfullyDowngraded":
            MessageLookupByLibrary.simpleMessage(
                "Twój plan został pomyślnie obniżony"),
        "yourPlanWasSuccessfullyUpgraded": MessageLookupByLibrary.simpleMessage(
            "Twój plan został pomyślnie ulepszony"),
        "yourPurchaseWasSuccessful": MessageLookupByLibrary.simpleMessage(
            "Twój zakup zakończył się pomyślnie"),
        "yourStorageDetailsCouldNotBeFetched":
            MessageLookupByLibrary.simpleMessage(
                "Nie można pobrać szczegółów pamięci"),
        "yourSubscriptionHasExpired":
            MessageLookupByLibrary.simpleMessage("Twoja subskrypcja wygasła"),
        "yourSubscriptionWasUpdatedSuccessfully":
            MessageLookupByLibrary.simpleMessage(
                "Twoja subskrypcja została pomyślnie zaktualizowana"),
        "yourVerificationCodeHasExpired": MessageLookupByLibrary.simpleMessage(
            "Twój kod weryfikacyjny wygasł"),
        "youveNoDuplicateFilesThatCanBeCleared":
            MessageLookupByLibrary.simpleMessage(
                "Nie masz duplikatów plików, które mogą być wyczyszczone"),
        "youveNoFilesInThisAlbumThatCanBeDeleted":
            MessageLookupByLibrary.simpleMessage(
                "Nie masz żadnych plików w tym albumie, które można usunąć"),
        "zoomOutToSeePhotos": MessageLookupByLibrary.simpleMessage(
            "Pomniejsz, aby zobaczyć zdjęcia")
      };
}<|MERGE_RESOLUTION|>--- conflicted
+++ resolved
@@ -60,126 +60,90 @@
 
   static String m18(albumName) => "Utworzono link współpracy dla ${albumName}";
 
-<<<<<<< HEAD
-  static String m19(count) =>
-      "${Intl.plural(count, zero: 'Dodano 0 współuczestników', one: 'Dodano 1 współuczestnika', other: 'Dodano ${count} współuczestników')}";
-
-  static String m20(familyAdminEmail) =>
-=======
   static String m82(count) =>
       "${Intl.plural(count, zero: 'Dodano 0 współuczestników', one: 'Dodano 1 współuczestnika', other: 'Dodano ${count} współuczestników')}";
 
   static String m19(familyAdminEmail) =>
->>>>>>> 8692421b
       "Prosimy skontaktować się z <green>${familyAdminEmail}</green>, by zarzadząć swoją subskrypcją";
 
-  static String m21(provider) =>
+  static String m20(provider) =>
       "Skontaktuj się z nami pod adresem support@ente.io, aby zarządzać subskrypcją ${provider}.";
 
-  static String m22(endpoint) => "Połączono z ${endpoint}";
-
-  static String m23(count) =>
+  static String m21(endpoint) => "Połączono z ${endpoint}";
+
+  static String m22(count) =>
       "${Intl.plural(count, one: 'Usuń ${count} element', few: 'Usuń ${count} elementy', many: 'Usuń ${count} elementów', other: 'Usuń ${count} elementu')}";
 
-  static String m24(currentlyDeleting, totalCount) =>
+  static String m23(currentlyDeleting, totalCount) =>
       "Usuwanie ${currentlyDeleting} / ${totalCount}";
 
-  static String m25(albumName) =>
+  static String m24(albumName) =>
       "Spowoduje to usunięcie publicznego linku dostępu do \"${albumName}\".";
 
-  static String m26(supportEmail) =>
+  static String m25(supportEmail) =>
       "Wyślij wiadomość e-mail na ${supportEmail} z zarejestrowanego adresu e-mail";
 
-  static String m27(count, storageSaved) =>
+  static String m26(count, storageSaved) =>
       "Wyczyszczono ${Intl.plural(count, one: '${count} zdduplikowany plik', other: '${count} zdduplikowane pliki')}, oszczędzając (${storageSaved}!)";
 
-  static String m28(count, formattedSize) =>
+  static String m27(count, formattedSize) =>
       "${count} plików, każdy po ${formattedSize}";
 
-  static String m29(newEmail) => "Adres e-mail został zmieniony na ${newEmail}";
-
-  static String m30(email) =>
+  static String m28(newEmail) => "Adres e-mail został zmieniony na ${newEmail}";
+
+  static String m29(email) =>
       "${email} nie posiada konta Ente.\n\nWyślij im zaproszenie do udostępniania zdjęć.";
 
-  static String m31(text) => "Znaleziono dodatkowe zdjęcia dla ${text}";
+  static String m30(text) => "Znaleziono dodatkowe zdjęcia dla ${text}";
+
+  static String m31(count, formattedNumber) =>
+      "${Intl.plural(count, one: '1 plikowi', other: '${formattedNumber} plikom')} na tym urządzeniu została bezpiecznie utworzona kopia zapasowa";
 
   static String m32(count, formattedNumber) =>
-      "${Intl.plural(count, one: '1 plikowi', other: '${formattedNumber} plikom')} na tym urządzeniu została bezpiecznie utworzona kopia zapasowa";
-
-  static String m33(count, formattedNumber) =>
       "${Intl.plural(count, one: '1 plikowi', other: '${formattedNumber} plikom')} w tym albumie została bezpiecznie utworzona kopia zapasowa";
 
-  static String m34(storageAmountInGB) =>
+  static String m33(storageAmountInGB) =>
       "${storageAmountInGB} GB za każdym razem, gdy ktoś zarejestruje się w płatnym planie i użyje twojego kodu";
 
-  static String m35(endDate) => "Okres próbny ważny do ${endDate}";
-
-  static String m36(count) =>
+  static String m34(endDate) => "Okres próbny ważny do ${endDate}";
+
+  static String m35(count) =>
       "Nadal możesz mieć dostęp ${Intl.plural(count, one: 'do tego', other: 'do tych')} na Ente tak długo, jak masz aktywną subskrypcję";
 
-  static String m37(sizeInMBorGB) => "Zwolnij ${sizeInMBorGB}";
-
-  static String m38(count, formattedSize) =>
+  static String m36(sizeInMBorGB) => "Zwolnij ${sizeInMBorGB}";
+
+  static String m37(count, formattedSize) =>
       "${Intl.plural(count, one: 'Można to usunąć z urządzenia, aby zwolnić ${formattedSize}', other: 'Można je usunąć z urządzenia, aby zwolnić ${formattedSize}')}";
 
-  static String m39(currentlyProcessing, totalCount) =>
+  static String m38(currentlyProcessing, totalCount) =>
       "Przetwarzanie ${currentlyProcessing} / ${totalCount}";
 
-  static String m40(count) =>
+  static String m39(count) =>
       "${Intl.plural(count, one: '${count} element', few: '${count} elementy', many: '${count} elementów', other: '${count} elementu')}";
 
-  static String m41(expiryTime) => "Link wygaśnie ${expiryTime}";
+  static String m40(expiryTime) => "Link wygaśnie ${expiryTime}";
 
   static String m3(count, formattedCount) =>
       "${Intl.plural(count, zero: 'brak wspomnień', one: '${formattedCount} wspomnienie', few: '${formattedCount} wspomnienia', other: '${formattedCount} wspomnień')}";
 
-  static String m42(count) =>
+  static String m41(count) =>
       "${Intl.plural(count, one: 'Przenieś element', few: 'Przenieś elementy', other: 'Przenieś elementów')}";
 
-  static String m43(albumName) => "Pomyślnie przeniesiono do ${albumName}";
-
-  static String m44(personName) => "Brak sugestii dla ${personName}";
-
-  static String m45(name) => "Nie ${name}?";
-
-  static String m46(familyAdminEmail) =>
+  static String m42(albumName) => "Pomyślnie przeniesiono do ${albumName}";
+
+  static String m43(personName) => "Brak sugestii dla ${personName}";
+
+  static String m44(name) => "Nie ${name}?";
+
+  static String m45(familyAdminEmail) =>
       "Skontaktuj się z ${familyAdminEmail}, aby zmienić swój kod.";
 
   static String m0(passwordStrengthValue) =>
       "Siła hasła: ${passwordStrengthValue}";
 
-  static String m47(providerName) =>
+  static String m46(providerName) =>
       "Porozmawiaj ze wsparciem ${providerName} jeśli zostałeś obciążony";
 
-<<<<<<< HEAD
-  static String m48(count) =>
-      "${Intl.plural(count, zero: '0 zdjęć', one: '1 zdjęcie', few: '${count} zdjęcia', other: '${count} zdjęć')}";
-
-  static String m49(endDate) =>
-      "Bezpłatny okres próbny ważny do ${endDate}.\nNastępnie możesz wybrać płatny plan.";
-
-  static String m50(toEmail) =>
-      "Prosimy o kontakt mailowy pod adresem ${toEmail}";
-
-  static String m51(toEmail) => "Prosimy wysłać logi do ${toEmail}";
-
-  static String m52(folderName) => "Przetwarzanie ${folderName}...";
-
-  static String m53(storeName) => "Oceń nas na ${storeName}";
-
-  static String m54(storageInGB) =>
-      "3. Oboje otrzymujecie ${storageInGB} GB* za darmo";
-
-  static String m55(userEmail) =>
-      "${userEmail} zostanie usunięty z tego udostępnionego albumu\n\nWszelkie dodane przez nich zdjęcia zostaną usunięte z albumu";
-
-  static String m56(endDate) => "Subskrypcja odnowi się ${endDate}";
-
-  static String m57(count) =>
-      "${Intl.plural(count, one: 'Znaleziono ${count} wynik', few: 'Znaleziono ${count} wyniki', other: 'Znaleziono ${count} wyników')}";
-
-  static String m58(snapshotLenght, searchLenght) =>
-=======
   static String m47(count) =>
       "${Intl.plural(count, zero: '0 zdjęć', one: '1 zdjęcie', few: '${count} zdjęcia', other: '${count} zdjęć')}";
 
@@ -207,85 +171,19 @@
       "${Intl.plural(count, one: 'Znaleziono ${count} wynik', few: 'Znaleziono ${count} wyniki', other: 'Znaleziono ${count} wyników')}";
 
   static String m57(snapshotLenght, searchLenght) =>
->>>>>>> 8692421b
       "Niezgodność długości sekcji: ${snapshotLenght} != ${searchLenght}";
 
   static String m4(count) => "Wybrano ${count}";
 
-<<<<<<< HEAD
-  static String m59(count, yourCount) =>
-      "Wybrano ${count} (twoich ${yourCount})";
-
-  static String m60(verificationID) =>
-=======
   static String m58(count, yourCount) =>
       "Wybrano ${count} (twoich ${yourCount})";
 
   static String m59(verificationID) =>
->>>>>>> 8692421b
       "Oto mój identyfikator weryfikacyjny: ${verificationID} dla ente.io.";
 
   static String m5(verificationID) =>
       "Hej, czy możesz potwierdzić, że to jest Twój identyfikator weryfikacyjny ente.io: ${verificationID}";
 
-<<<<<<< HEAD
-  static String m61(referralCode, referralStorageInGB) =>
-      "Kod polecający: ${referralCode} \n\nZastosuj go w: Ustawienia → Ogólne → Polecanie, aby otrzymać ${referralStorageInGB} GB za darmo po zarejestrowaniu się w płatnym planie\n\nhttps://ente.io";
-
-  static String m62(numberOfPeople) =>
-      "${Intl.plural(numberOfPeople, zero: 'Udostępnione określonym osobom', one: 'Udostępnione 1 osobie', other: 'Udostępnione ${numberOfPeople} osobom')}";
-
-  static String m63(emailIDs) => "Udostępnione z ${emailIDs}";
-
-  static String m64(fileType) =>
-      "Ten ${fileType} zostanie usunięty z Twojego urządzenia.";
-
-  static String m65(fileType) =>
-      "Ten ${fileType} jest zarówno w Ente, jak i na twoim urządzeniu.";
-
-  static String m66(fileType) => "Ten ${fileType} zostanie usunięty z Ente.";
-
-  static String m1(storageAmountInGB) => "${storageAmountInGB} GB";
-
-  static String m67(
-          usedAmount, usedStorageUnit, totalAmount, totalStorageUnit) =>
-      "Użyto ${usedAmount} ${usedStorageUnit} z ${totalAmount} ${totalStorageUnit}";
-
-  static String m68(id) =>
-      "Twoje ${id} jest już połączony z innym kontem Ente.\nJeśli chcesz użyć swojego ${id} za pomocą tego konta, skontaktuj się z naszym wsparciem technicznym";
-
-  static String m69(endDate) =>
-      "Twoja subskrypcja zostanie anulowana dnia ${endDate}";
-
-  static String m70(completed, total) =>
-      "Zachowano ${completed}/${total} wspomnień";
-
-  static String m71(ignoreReason) =>
-      "Naciśnij, aby przesłać, przesyłanie jest obecnie ignorowane z powodu ${ignoreReason}";
-
-  static String m72(storageAmountInGB) =>
-      "Oni również otrzymują ${storageAmountInGB} GB";
-
-  static String m73(email) => "To jest identyfikator weryfikacyjny ${email}";
-
-  static String m74(count) =>
-      "${Intl.plural(count, zero: 'Wkrótce', one: '1 dzień', few: '${count} dni', other: '${count} dni')}";
-
-  static String m75(galleryType) =>
-      "Typ galerii ${galleryType} nie jest obsługiwany dla zmiany nazwy";
-
-  static String m76(ignoreReason) =>
-      "Przesyłanie jest ignorowane z powodu ${ignoreReason}";
-
-  static String m77(count) =>
-      "${Intl.plural(count, one: 'Zachowywanie ${count} wspomnienia...', few: 'Zachowywanie ${count} wspomnienia...', many: 'Zachowywanie ${count} wspomnień...', other: 'Zachowywanie ${count} wspomnień...')}";
-
-  static String m78(endDate) => "Ważne do ${endDate}";
-
-  static String m79(email) => "Zweryfikuj ${email}";
-
-  static String m80(count) =>
-=======
   static String m60(referralCode, referralStorageInGB) =>
       "Kod polecający: ${referralCode} \n\nZastosuj go w: Ustawienia → Ogólne → Polecanie, aby otrzymać ${referralStorageInGB} GB za darmo po zarejestrowaniu się w płatnym planie\n\nhttps://ente.io";
 
@@ -342,23 +240,15 @@
   static String m78(email) => "Zweryfikuj ${email}";
 
   static String m79(count) =>
->>>>>>> 8692421b
       "${Intl.plural(count, zero: 'Dodano 0 widzów', one: 'Dodano 1 widza', other: 'Dodano ${count} widzów')}";
 
   static String m2(email) =>
       "Wysłaliśmy wiadomość na adres <green>${email}</green>";
 
-<<<<<<< HEAD
-  static String m81(count) =>
-      "${Intl.plural(count, one: '${count} rok temu', few: '${count} lata temu', many: '${count} lat temu', other: '${count} lata temu')}";
-
-  static String m82(storageSaved) => "Pomyślnie zwolniłeś/aś ${storageSaved}!";
-=======
   static String m80(count) =>
       "${Intl.plural(count, one: '${count} rok temu', few: '${count} lata temu', many: '${count} lat temu', other: '${count} lata temu')}";
 
   static String m81(storageSaved) => "Pomyślnie zwolniłeś/aś ${storageSaved}!";
->>>>>>> 8692421b
 
   final messages = _notInlinedMessages(_notInlinedMessages);
   static Map<String, Function> _notInlinedMessages(_) => <String, Function>{
@@ -669,11 +559,7 @@
         "collaboratorsCanAddPhotosAndVideosToTheSharedAlbum":
             MessageLookupByLibrary.simpleMessage(
                 "Współuczestnicy mogą dodawać zdjęcia i wideo do udostępnionego albumu."),
-<<<<<<< HEAD
-        "collaboratorsSuccessfullyAdded": m19,
-=======
         "collaboratorsSuccessfullyAdded": m82,
->>>>>>> 8692421b
         "collageLayout": MessageLookupByLibrary.simpleMessage("Układ"),
         "collageSaved":
             MessageLookupByLibrary.simpleMessage("Kolaż zapisano w galerii"),
@@ -702,10 +588,10 @@
             "Potwierdź klucz odzyskiwania"),
         "connectToDevice":
             MessageLookupByLibrary.simpleMessage("Połącz z urządzeniem"),
-        "contactFamilyAdmin": m20,
+        "contactFamilyAdmin": m19,
         "contactSupport": MessageLookupByLibrary.simpleMessage(
             "Skontaktuj się z pomocą techniczną"),
-        "contactToManageSubscription": m21,
+        "contactToManageSubscription": m20,
         "contacts": MessageLookupByLibrary.simpleMessage("Kontakty"),
         "contents": MessageLookupByLibrary.simpleMessage("Zawartość"),
         "continueLabel": MessageLookupByLibrary.simpleMessage("Kontynuuj"),
@@ -751,7 +637,7 @@
         "currentlyRunning":
             MessageLookupByLibrary.simpleMessage("aktualnie uruchomiony"),
         "custom": MessageLookupByLibrary.simpleMessage("Niestandardowy"),
-        "customEndpoint": m22,
+        "customEndpoint": m21,
         "darkTheme": MessageLookupByLibrary.simpleMessage("Ciemny"),
         "dayToday": MessageLookupByLibrary.simpleMessage("Dzisiaj"),
         "dayYesterday": MessageLookupByLibrary.simpleMessage("Wczoraj"),
@@ -784,11 +670,11 @@
         "deleteFromDevice":
             MessageLookupByLibrary.simpleMessage("Usuń z urządzenia"),
         "deleteFromEnte": MessageLookupByLibrary.simpleMessage("Usuń z Ente"),
-        "deleteItemCount": m23,
+        "deleteItemCount": m22,
         "deleteLocation":
             MessageLookupByLibrary.simpleMessage("Usuń lokalizację"),
         "deletePhotos": MessageLookupByLibrary.simpleMessage("Usuń zdjęcia"),
-        "deleteProgress": m24,
+        "deleteProgress": m23,
         "deleteReason1": MessageLookupByLibrary.simpleMessage(
             "Brakuje kluczowej funkcji, której potrzebuję"),
         "deleteReason2": MessageLookupByLibrary.simpleMessage(
@@ -828,7 +714,7 @@
             "Widzowie mogą nadal robić zrzuty ekranu lub zapisywać kopie zdjęć za pomocą programów trzecich"),
         "disableDownloadWarningTitle":
             MessageLookupByLibrary.simpleMessage("Uwaga"),
-        "disableLinkMessage": m25,
+        "disableLinkMessage": m24,
         "disableTwofactor": MessageLookupByLibrary.simpleMessage(
             "Wyłącz uwierzytelnianie dwustopniowe"),
         "disablingTwofactorAuthentication":
@@ -871,9 +757,9 @@
         "downloadFailed":
             MessageLookupByLibrary.simpleMessage("Pobieranie nie powiodło się"),
         "downloading": MessageLookupByLibrary.simpleMessage("Pobieranie..."),
-        "dropSupportEmail": m26,
-        "duplicateFileCountWithStorageSaved": m27,
-        "duplicateItemsGroup": m28,
+        "dropSupportEmail": m25,
+        "duplicateFileCountWithStorageSaved": m26,
+        "duplicateItemsGroup": m27,
         "edit": MessageLookupByLibrary.simpleMessage("Edytuj"),
         "editLocation":
             MessageLookupByLibrary.simpleMessage("Edytuj lokalizację"),
@@ -886,8 +772,8 @@
                 "Edycje lokalizacji będą widoczne tylko w Ente"),
         "eligible": MessageLookupByLibrary.simpleMessage("kwalifikujący się"),
         "email": MessageLookupByLibrary.simpleMessage("Adres e-mail"),
-        "emailChangedTo": m29,
-        "emailNoEnteAccount": m30,
+        "emailChangedTo": m28,
+        "emailNoEnteAccount": m29,
         "emailVerificationToggle":
             MessageLookupByLibrary.simpleMessage("Weryfikacja e-mail"),
         "emailYourLogs":
@@ -966,7 +852,7 @@
             MessageLookupByLibrary.simpleMessage("Eksportuj swoje dane"),
         "extraPhotosFound": MessageLookupByLibrary.simpleMessage(
             "Znaleziono dodatkowe zdjęcia"),
-        "extraPhotosFoundFor": m31,
+        "extraPhotosFoundFor": m30,
         "faceNotClusteredYet": MessageLookupByLibrary.simpleMessage(
             "Twarz jeszcze nie zgrupowana, prosimy wrócić później"),
         "faceRecognition":
@@ -1018,8 +904,8 @@
         "fileTypes": MessageLookupByLibrary.simpleMessage("Rodzaje plików"),
         "fileTypesAndNames":
             MessageLookupByLibrary.simpleMessage("Typy plików i nazwy"),
-        "filesBackedUpFromDevice": m32,
-        "filesBackedUpInAlbum": m33,
+        "filesBackedUpFromDevice": m31,
+        "filesBackedUpInAlbum": m32,
         "filesDeleted": MessageLookupByLibrary.simpleMessage("Pliki usunięto"),
         "filesSavedToGallery":
             MessageLookupByLibrary.simpleMessage("Pliki zapisane do galerii"),
@@ -1035,26 +921,26 @@
         "foundFaces": MessageLookupByLibrary.simpleMessage("Znaleziono twarze"),
         "freeStorageClaimed": MessageLookupByLibrary.simpleMessage(
             "Bezpłatna pamięć, którą odebrano"),
-        "freeStorageOnReferralSuccess": m34,
+        "freeStorageOnReferralSuccess": m33,
         "freeStorageUsable":
             MessageLookupByLibrary.simpleMessage("Darmowa pamięć użyteczna"),
         "freeTrial":
             MessageLookupByLibrary.simpleMessage("Darmowy okres próbny"),
-        "freeTrialValidTill": m35,
-        "freeUpAccessPostDelete": m36,
-        "freeUpAmount": m37,
+        "freeTrialValidTill": m34,
+        "freeUpAccessPostDelete": m35,
+        "freeUpAmount": m36,
         "freeUpDeviceSpace": MessageLookupByLibrary.simpleMessage(
             "Zwolnij miejsce na urządzeniu"),
         "freeUpDeviceSpaceDesc": MessageLookupByLibrary.simpleMessage(
             "Oszczędzaj miejsce na urządzeniu poprzez wyczyszczenie plików, które zostały już przesłane."),
         "freeUpSpace": MessageLookupByLibrary.simpleMessage("Zwolnij miejsce"),
-        "freeUpSpaceSaving": m38,
+        "freeUpSpaceSaving": m37,
         "galleryMemoryLimitInfo": MessageLookupByLibrary.simpleMessage(
             "W galerii wyświetlane jest do 1000 pamięci"),
         "general": MessageLookupByLibrary.simpleMessage("Ogólne"),
         "generatingEncryptionKeys": MessageLookupByLibrary.simpleMessage(
             "Generowanie kluczy szyfrujących..."),
-        "genericProgress": m39,
+        "genericProgress": m38,
         "goToSettings":
             MessageLookupByLibrary.simpleMessage("Przejdź do ustawień"),
         "googlePlayId":
@@ -1137,7 +1023,7 @@
         "itLooksLikeSomethingWentWrongPleaseRetryAfterSome":
             MessageLookupByLibrary.simpleMessage(
                 "Wygląda na to, że coś poszło nie tak. Spróbuj ponownie po pewnym czasie. Jeśli błąd będzie się powtarzał, skontaktuj się z naszym zespołem pomocy technicznej."),
-        "itemCount": m40,
+        "itemCount": m39,
         "itemsShowTheNumberOfDaysRemainingBeforePermanentDeletion":
             MessageLookupByLibrary.simpleMessage(
                 "Elementy pokazują liczbę dni pozostałych przed trwałym usunięciem"),
@@ -1166,7 +1052,7 @@
             MessageLookupByLibrary.simpleMessage("Limit urządzeń"),
         "linkEnabled": MessageLookupByLibrary.simpleMessage("Aktywny"),
         "linkExpired": MessageLookupByLibrary.simpleMessage("Wygasł"),
-        "linkExpiresOn": m41,
+        "linkExpiresOn": m40,
         "linkExpiry": MessageLookupByLibrary.simpleMessage("Wygaśnięcie linku"),
         "linkHasExpired": MessageLookupByLibrary.simpleMessage("Link wygasł"),
         "linkNeverExpires": MessageLookupByLibrary.simpleMessage("Nigdy"),
@@ -1292,12 +1178,12 @@
         "mostRecent": MessageLookupByLibrary.simpleMessage("Od najnowszych"),
         "mostRelevant":
             MessageLookupByLibrary.simpleMessage("Najbardziej trafne"),
-        "moveItem": m42,
+        "moveItem": m41,
         "moveToAlbum":
             MessageLookupByLibrary.simpleMessage("Przenieś do albumu"),
         "moveToHiddenAlbum":
             MessageLookupByLibrary.simpleMessage("Przenieś do ukrytego albumu"),
-        "movedSuccessfullyTo": m43,
+        "movedSuccessfullyTo": m42,
         "movedToTrash":
             MessageLookupByLibrary.simpleMessage("Przeniesiono do kosza"),
         "movingFilesToAlbum": MessageLookupByLibrary.simpleMessage(
@@ -1348,10 +1234,10 @@
         "noResults": MessageLookupByLibrary.simpleMessage("Brak wyników"),
         "noResultsFound":
             MessageLookupByLibrary.simpleMessage("Nie znaleziono wyników"),
-        "noSuggestionsForPerson": m44,
+        "noSuggestionsForPerson": m43,
         "noSystemLockFound": MessageLookupByLibrary.simpleMessage(
             "Nie znaleziono blokady systemowej"),
-        "notPersonLabel": m45,
+        "notPersonLabel": m44,
         "nothingSharedWithYouYet": MessageLookupByLibrary.simpleMessage(
             "Nic Ci jeszcze nie udostępniono"),
         "nothingToSeeHere": MessageLookupByLibrary.simpleMessage(
@@ -1361,7 +1247,7 @@
         "onDevice": MessageLookupByLibrary.simpleMessage("Na urządzeniu"),
         "onEnte":
             MessageLookupByLibrary.simpleMessage("W <branding>ente</branding>"),
-        "onlyFamilyAdminCanChangeCode": m46,
+        "onlyFamilyAdminCanChangeCode": m45,
         "onlyThem": MessageLookupByLibrary.simpleMessage("Tylko te"),
         "oops": MessageLookupByLibrary.simpleMessage("Ups"),
         "oopsCouldNotSaveEdits": MessageLookupByLibrary.simpleMessage(
@@ -1409,7 +1295,7 @@
             MessageLookupByLibrary.simpleMessage("Płatność się nie powiodła"),
         "paymentFailedMessage": MessageLookupByLibrary.simpleMessage(
             "Niestety Twoja płatność nie powiodła się. Skontaktuj się z pomocą techniczną, a my Ci pomożemy!"),
-        "paymentFailedTalkToProvider": m47,
+        "paymentFailedTalkToProvider": m46,
         "pendingItems":
             MessageLookupByLibrary.simpleMessage("Oczekujące elementy"),
         "pendingSync":
@@ -1433,22 +1319,14 @@
         "photosAddedByYouWillBeRemovedFromTheAlbum":
             MessageLookupByLibrary.simpleMessage(
                 "Zdjęcia dodane przez Ciebie zostaną usunięte z albumu"),
-<<<<<<< HEAD
-        "photosCount": m48,
-=======
         "photosCount": m47,
->>>>>>> 8692421b
         "pickCenterPoint":
             MessageLookupByLibrary.simpleMessage("Wybierz punkt środkowy"),
         "pinAlbum": MessageLookupByLibrary.simpleMessage("Przypnij album"),
         "pinLock": MessageLookupByLibrary.simpleMessage("Blokada PIN"),
         "playOnTv": MessageLookupByLibrary.simpleMessage(
             "Odtwórz album na telewizorze"),
-<<<<<<< HEAD
-        "playStoreFreeTrialValidTill": m49,
-=======
         "playStoreFreeTrialValidTill": m48,
->>>>>>> 8692421b
         "playstoreSubscription":
             MessageLookupByLibrary.simpleMessage("Subskrypcja PlayStore"),
         "pleaseCheckYourInternetConnectionAndTryAgain":
@@ -1460,22 +1338,14 @@
         "pleaseContactSupportIfTheProblemPersists":
             MessageLookupByLibrary.simpleMessage(
                 "Skontaktuj się z pomocą techniczną, jeśli problem będzie się powtarzał"),
-<<<<<<< HEAD
-        "pleaseEmailUsAt": m50,
-=======
         "pleaseEmailUsAt": m49,
->>>>>>> 8692421b
         "pleaseGrantPermissions": MessageLookupByLibrary.simpleMessage(
             "Prosimy przyznać uprawnienia"),
         "pleaseLoginAgain":
             MessageLookupByLibrary.simpleMessage("Zaloguj się ponownie"),
         "pleaseSelectQuickLinksToRemove": MessageLookupByLibrary.simpleMessage(
             "Prosimy wybrać szybkie linki do usunięcia"),
-<<<<<<< HEAD
-        "pleaseSendTheLogsTo": m51,
-=======
         "pleaseSendTheLogsTo": m50,
->>>>>>> 8692421b
         "pleaseTryAgain":
             MessageLookupByLibrary.simpleMessage("Spróbuj ponownie"),
         "pleaseVerifyTheCodeYouHaveEntered":
@@ -1501,11 +1371,7 @@
             MessageLookupByLibrary.simpleMessage("Prywatne kopie zapasowe"),
         "privateSharing":
             MessageLookupByLibrary.simpleMessage("Udostępnianie prywatne"),
-<<<<<<< HEAD
-        "processingImport": m52,
-=======
         "processingImport": m51,
->>>>>>> 8692421b
         "publicLinkCreated":
             MessageLookupByLibrary.simpleMessage("Utworzono publiczny link"),
         "publicLinkEnabled":
@@ -1515,11 +1381,7 @@
         "raiseTicket": MessageLookupByLibrary.simpleMessage("Zgłoś"),
         "rateTheApp": MessageLookupByLibrary.simpleMessage("Oceń aplikację"),
         "rateUs": MessageLookupByLibrary.simpleMessage("Oceń nas"),
-<<<<<<< HEAD
-        "rateUsOnStore": m53,
-=======
         "rateUsOnStore": m52,
->>>>>>> 8692421b
         "recover": MessageLookupByLibrary.simpleMessage("Odzyskaj"),
         "recoverAccount":
             MessageLookupByLibrary.simpleMessage("Odzyskaj konto"),
@@ -1555,11 +1417,7 @@
             "1. Przekaż ten kod swoim znajomym"),
         "referralStep2":
             MessageLookupByLibrary.simpleMessage("2. Wykupują płatny plan"),
-<<<<<<< HEAD
-        "referralStep3": m54,
-=======
         "referralStep3": m53,
->>>>>>> 8692421b
         "referrals": MessageLookupByLibrary.simpleMessage("Polecenia"),
         "referralsAreCurrentlyPaused": MessageLookupByLibrary.simpleMessage(
             "Wysyłanie poleceń jest obecnie wstrzymane"),
@@ -1585,11 +1443,7 @@
         "removeLink": MessageLookupByLibrary.simpleMessage("Usuń link"),
         "removeParticipant":
             MessageLookupByLibrary.simpleMessage("Usuń użytkownika"),
-<<<<<<< HEAD
-        "removeParticipantBody": m55,
-=======
         "removeParticipantBody": m54,
->>>>>>> 8692421b
         "removePersonLabel":
             MessageLookupByLibrary.simpleMessage("Usuń etykietę osoby"),
         "removePublicLink":
@@ -1608,11 +1462,7 @@
         "renameFile": MessageLookupByLibrary.simpleMessage("Zmień nazwę pliku"),
         "renewSubscription":
             MessageLookupByLibrary.simpleMessage("Odnów subskrypcję"),
-<<<<<<< HEAD
-        "renewsOn": m56,
-=======
         "renewsOn": m55,
->>>>>>> 8692421b
         "reportABug": MessageLookupByLibrary.simpleMessage("Zgłoś błąd"),
         "reportBug": MessageLookupByLibrary.simpleMessage("Zgłoś błąd"),
         "resendEmail":
@@ -1690,13 +1540,8 @@
             "Zaproś ludzi, a zobaczysz tutaj wszystkie udostępnione przez nich zdjęcia"),
         "searchPersonsEmptySection": MessageLookupByLibrary.simpleMessage(
             "Osoby będą wyświetlane tutaj po zakończeniu przetwarzania"),
-<<<<<<< HEAD
-        "searchResultCount": m57,
-        "searchSectionsLengthMismatch": m58,
-=======
         "searchResultCount": m56,
         "searchSectionsLengthMismatch": m57,
->>>>>>> 8692421b
         "security": MessageLookupByLibrary.simpleMessage("Bezpieczeństwo"),
         "seePublicAlbumLinksInApp": MessageLookupByLibrary.simpleMessage(
             "Zobacz publiczne linki do albumów w aplikacji"),
@@ -1730,11 +1575,7 @@
             MessageLookupByLibrary.simpleMessage(
                 "Wybrane elementy zostaną usunięte ze wszystkich albumów i przeniesione do kosza."),
         "selectedPhotos": m4,
-<<<<<<< HEAD
-        "selectedPhotosWithYours": m59,
-=======
         "selectedPhotosWithYours": m58,
->>>>>>> 8692421b
         "send": MessageLookupByLibrary.simpleMessage("Wyślij"),
         "sendEmail": MessageLookupByLibrary.simpleMessage("Wyślij e-mail"),
         "sendInvite":
@@ -1763,27 +1604,16 @@
         "shareAnAlbumNow":
             MessageLookupByLibrary.simpleMessage("Udostępnij teraz album"),
         "shareLink": MessageLookupByLibrary.simpleMessage("Udostępnij link"),
-<<<<<<< HEAD
-        "shareMyVerificationID": m60,
-=======
         "shareMyVerificationID": m59,
->>>>>>> 8692421b
         "shareOnlyWithThePeopleYouWant": MessageLookupByLibrary.simpleMessage(
             "Udostępnij tylko ludziom, którym chcesz"),
         "shareTextConfirmOthersVerificationID": m5,
         "shareTextRecommendUsingEnte": MessageLookupByLibrary.simpleMessage(
             "Pobierz Ente, abyśmy mogli łatwo udostępniać zdjęcia i wideo w oryginalnej jakości\n\nhttps://ente.io"),
-<<<<<<< HEAD
-        "shareTextReferralCode": m61,
-        "shareWithNonenteUsers": MessageLookupByLibrary.simpleMessage(
-            "Udostępnij użytkownikom bez konta Ente"),
-        "shareWithPeopleSectionTitle": m62,
-=======
         "shareTextReferralCode": m60,
         "shareWithNonenteUsers": MessageLookupByLibrary.simpleMessage(
             "Udostępnij użytkownikom bez konta Ente"),
         "shareWithPeopleSectionTitle": m61,
->>>>>>> 8692421b
         "shareYourFirstAlbum": MessageLookupByLibrary.simpleMessage(
             "Udostępnij swój pierwszy album"),
         "sharedAlbumSectionDescription": MessageLookupByLibrary.simpleMessage(
@@ -1796,11 +1626,7 @@
             MessageLookupByLibrary.simpleMessage("Nowe udostępnione zdjęcia"),
         "sharedPhotoNotificationsExplanation": MessageLookupByLibrary.simpleMessage(
             "Otrzymuj powiadomienia, gdy ktoś doda zdjęcie do udostępnionego albumu, którego jesteś częścią"),
-<<<<<<< HEAD
-        "sharedWith": m63,
-=======
         "sharedWith": m62,
->>>>>>> 8692421b
         "sharedWithMe":
             MessageLookupByLibrary.simpleMessage("Udostępnione ze mną"),
         "sharedWithYou":
@@ -1817,19 +1643,11 @@
             "Wyloguj z pozostałych urządzeń"),
         "signUpTerms": MessageLookupByLibrary.simpleMessage(
             "Akceptuję <u-terms>warunki korzystania z usługi</u-terms> i <u-policy>politykę prywatności</u-policy>"),
-<<<<<<< HEAD
-        "singleFileDeleteFromDevice": m64,
-        "singleFileDeleteHighlight": MessageLookupByLibrary.simpleMessage(
-            "To zostanie usunięte ze wszystkich albumów."),
-        "singleFileInBothLocalAndRemote": m65,
-        "singleFileInRemoteOnly": m66,
-=======
         "singleFileDeleteFromDevice": m63,
         "singleFileDeleteHighlight": MessageLookupByLibrary.simpleMessage(
             "To zostanie usunięte ze wszystkich albumów."),
         "singleFileInBothLocalAndRemote": m64,
         "singleFileInRemoteOnly": m65,
->>>>>>> 8692421b
         "skip": MessageLookupByLibrary.simpleMessage("Pomiń"),
         "social": MessageLookupByLibrary.simpleMessage("Społeczność"),
         "someItemsAreInBothEnteAndYourDevice":
@@ -1878,17 +1696,10 @@
         "storageInGB": m1,
         "storageLimitExceeded":
             MessageLookupByLibrary.simpleMessage("Przekroczono limit pamięci"),
-<<<<<<< HEAD
-        "storageUsageInfo": m67,
-        "strongStrength": MessageLookupByLibrary.simpleMessage("Silne"),
-        "subAlreadyLinkedErrMessage": m68,
-        "subWillBeCancelledOn": m69,
-=======
         "storageUsageInfo": m66,
         "strongStrength": MessageLookupByLibrary.simpleMessage("Silne"),
         "subAlreadyLinkedErrMessage": m67,
         "subWillBeCancelledOn": m68,
->>>>>>> 8692421b
         "subscribe": MessageLookupByLibrary.simpleMessage("Subskrybuj"),
         "subscribeToEnableSharing": MessageLookupByLibrary.simpleMessage(
             "Potrzebujesz aktywnej płatnej subskrypcji, aby włączyć udostępnianie."),
@@ -1905,11 +1716,7 @@
         "suggestFeatures":
             MessageLookupByLibrary.simpleMessage("Zaproponuj funkcje"),
         "support": MessageLookupByLibrary.simpleMessage("Wsparcie techniczne"),
-<<<<<<< HEAD
-        "syncProgress": m70,
-=======
         "syncProgress": m69,
->>>>>>> 8692421b
         "syncStopped":
             MessageLookupByLibrary.simpleMessage("Synchronizacja zatrzymana"),
         "syncing": MessageLookupByLibrary.simpleMessage("Synchronizowanie..."),
@@ -1922,11 +1729,7 @@
             MessageLookupByLibrary.simpleMessage("Naciśnij, aby odblokować"),
         "tapToUpload":
             MessageLookupByLibrary.simpleMessage("Naciśnij, aby przesłać"),
-<<<<<<< HEAD
-        "tapToUploadIsIgnoredDue": m71,
-=======
         "tapToUploadIsIgnoredDue": m70,
->>>>>>> 8692421b
         "tempErrorContactSupportIfPersists": MessageLookupByLibrary.simpleMessage(
             "Wygląda na to, że coś poszło nie tak. Spróbuj ponownie po pewnym czasie. Jeśli błąd będzie się powtarzał, skontaktuj się z naszym zespołem pomocy technicznej."),
         "terminate": MessageLookupByLibrary.simpleMessage("Zakończ"),
@@ -1950,11 +1753,7 @@
         "theseItemsWillBeDeletedFromYourDevice":
             MessageLookupByLibrary.simpleMessage(
                 "Te elementy zostaną usunięte z Twojego urządzenia."),
-<<<<<<< HEAD
-        "theyAlsoGetXGb": m72,
-=======
         "theyAlsoGetXGb": m71,
->>>>>>> 8692421b
         "theyWillBeDeletedFromAllAlbums": MessageLookupByLibrary.simpleMessage(
             "Zostaną one usunięte ze wszystkich albumów."),
         "thisActionCannotBeUndone": MessageLookupByLibrary.simpleMessage(
@@ -1970,11 +1769,7 @@
             MessageLookupByLibrary.simpleMessage("Ten e-mail jest już używany"),
         "thisImageHasNoExifData": MessageLookupByLibrary.simpleMessage(
             "Ten obraz nie posiada danych exif"),
-<<<<<<< HEAD
-        "thisIsPersonVerificationId": m73,
-=======
         "thisIsPersonVerificationId": m72,
->>>>>>> 8692421b
         "thisIsYourVerificationId": MessageLookupByLibrary.simpleMessage(
             "To jest Twój Identyfikator Weryfikacji"),
         "thisWillLogYouOutOfTheFollowingDevice":
@@ -1998,11 +1793,7 @@
         "total": MessageLookupByLibrary.simpleMessage("ogółem"),
         "totalSize": MessageLookupByLibrary.simpleMessage("Całkowity rozmiar"),
         "trash": MessageLookupByLibrary.simpleMessage("Kosz"),
-<<<<<<< HEAD
-        "trashDaysLeft": m74,
-=======
         "trashDaysLeft": m73,
->>>>>>> 8692421b
         "trim": MessageLookupByLibrary.simpleMessage("Przytnij"),
         "tryAgain": MessageLookupByLibrary.simpleMessage("Spróbuj ponownie"),
         "turnOnBackupForAutoUpload": MessageLookupByLibrary.simpleMessage(
@@ -2023,11 +1814,7 @@
                 "Pomyślnie zresetowano uwierzytelnianie dwustopniowe"),
         "twofactorSetup": MessageLookupByLibrary.simpleMessage(
             "Uwierzytelnianie dwustopniowe"),
-<<<<<<< HEAD
-        "typeOfGallerGallerytypeIsNotSupportedForRename": m75,
-=======
         "typeOfGallerGallerytypeIsNotSupportedForRename": m74,
->>>>>>> 8692421b
         "unarchive":
             MessageLookupByLibrary.simpleMessage("Przywróć z archiwum"),
         "unarchiveAlbum":
@@ -2052,17 +1839,10 @@
         "updatingFolderSelection": MessageLookupByLibrary.simpleMessage(
             "Aktualizowanie wyboru folderu..."),
         "upgrade": MessageLookupByLibrary.simpleMessage("Ulepsz"),
-<<<<<<< HEAD
-        "uploadIsIgnoredDueToIgnorereason": m76,
-        "uploadingFilesToAlbum": MessageLookupByLibrary.simpleMessage(
-            "Przesyłanie plików do albumu..."),
-        "uploadingMultipleMemories": m77,
-=======
         "uploadIsIgnoredDueToIgnorereason": m75,
         "uploadingFilesToAlbum": MessageLookupByLibrary.simpleMessage(
             "Przesyłanie plików do albumu..."),
         "uploadingMultipleMemories": m76,
->>>>>>> 8692421b
         "uploadingSingleMemory": MessageLookupByLibrary.simpleMessage(
             "Zachowywanie 1 wspomnienia..."),
         "upto50OffUntil4thDec": MessageLookupByLibrary.simpleMessage(
@@ -2078,11 +1858,7 @@
         "useSelectedPhoto":
             MessageLookupByLibrary.simpleMessage("Użyj zaznaczone zdjęcie"),
         "usedSpace": MessageLookupByLibrary.simpleMessage("Zajęta przestrzeń"),
-<<<<<<< HEAD
-        "validTill": m78,
-=======
         "validTill": m77,
->>>>>>> 8692421b
         "verificationFailedPleaseTryAgain":
             MessageLookupByLibrary.simpleMessage(
                 "Weryfikacja nie powiodła się, spróbuj ponownie"),
@@ -2091,11 +1867,7 @@
         "verify": MessageLookupByLibrary.simpleMessage("Zweryfikuj"),
         "verifyEmail":
             MessageLookupByLibrary.simpleMessage("Zweryfikuj adres e-mail"),
-<<<<<<< HEAD
-        "verifyEmailID": m79,
-=======
         "verifyEmailID": m78,
->>>>>>> 8692421b
         "verifyIDLabel": MessageLookupByLibrary.simpleMessage("Zweryfikuj"),
         "verifyPasskey":
             MessageLookupByLibrary.simpleMessage("Zweryfikuj klucz dostępu"),
@@ -2121,11 +1893,7 @@
         "viewRecoveryKey":
             MessageLookupByLibrary.simpleMessage("Zobacz klucz odzyskiwania"),
         "viewer": MessageLookupByLibrary.simpleMessage("Widz"),
-<<<<<<< HEAD
-        "viewersSuccessfullyAdded": m80,
-=======
         "viewersSuccessfullyAdded": m79,
->>>>>>> 8692421b
         "visitWebToManage": MessageLookupByLibrary.simpleMessage(
             "Odwiedź stronę web.ente.io, aby zarządzać subskrypcją"),
         "waitingForVerification": MessageLookupByLibrary.simpleMessage(
@@ -2143,11 +1911,7 @@
         "whatsNew": MessageLookupByLibrary.simpleMessage("Co nowego"),
         "yearShort": MessageLookupByLibrary.simpleMessage("r"),
         "yearly": MessageLookupByLibrary.simpleMessage("Rocznie"),
-<<<<<<< HEAD
-        "yearsAgo": m81,
-=======
         "yearsAgo": m80,
->>>>>>> 8692421b
         "yes": MessageLookupByLibrary.simpleMessage("Tak"),
         "yesCancel": MessageLookupByLibrary.simpleMessage("Tak, anuluj"),
         "yesConvertToViewer":
@@ -2179,11 +1943,7 @@
             "Nie możesz udostępnić samemu sobie"),
         "youDontHaveAnyArchivedItems": MessageLookupByLibrary.simpleMessage(
             "Nie masz żadnych zarchiwizowanych elementów."),
-<<<<<<< HEAD
-        "youHaveSuccessfullyFreedUp": m82,
-=======
         "youHaveSuccessfullyFreedUp": m81,
->>>>>>> 8692421b
         "yourAccountHasBeenDeleted": MessageLookupByLibrary.simpleMessage(
             "Twoje konto zostało usunięte"),
         "yourMap": MessageLookupByLibrary.simpleMessage("Twoja mapa"),
