--- conflicted
+++ resolved
@@ -106,138 +106,6 @@
   static String m42(currentlyProcessing, totalCount) =>
       "Przetwarzanie ${currentlyProcessing} / ${totalCount}";
 
-<<<<<<< HEAD
-  static String m45(count) =>
-      "${Intl.plural(count, one: '${count} element', few: '${count} elementy', many: '${count} elementów', other: '${count} elementu')}";
-
-  static String m47(email) =>
-      "${email} zaprosił Cię do zostania zaufanym kontaktem";
-
-  static String m48(expiryTime) => "Link wygaśnie ${expiryTime}";
-
-  static String m53(albumName) => "Pomyślnie przeniesiono do ${albumName}";
-
-  static String m54(personName) => "Brak sugestii dla ${personName}";
-
-  static String m55(name) => "Nie ${name}?";
-
-  static String m56(familyAdminEmail) =>
-      "Skontaktuj się z ${familyAdminEmail}, aby zmienić swój kod.";
-
-  static String m58(passwordStrengthValue) =>
-      "Siła hasła: ${passwordStrengthValue}";
-
-  static String m59(providerName) =>
-      "Porozmawiaj ze wsparciem ${providerName} jeśli zostałeś obciążony";
-
-  static String m64(endDate) =>
-      "Bezpłatny okres próbny ważny do ${endDate}.\nNastępnie możesz wybrać płatny plan.";
-
-  static String m65(toEmail) =>
-      "Prosimy o kontakt mailowy pod adresem ${toEmail}";
-
-  static String m66(toEmail) => "Prosimy wysłać logi do ${toEmail}";
-
-  static String m68(folderName) => "Przetwarzanie ${folderName}...";
-
-  static String m69(storeName) => "Oceń nas na ${storeName}";
-
-  static String m71(days, email) =>
-      "Możesz uzyskać dostęp do konta po dniu ${days} dni. Powiadomienie zostanie wysłane na ${email}.";
-
-  static String m72(email) =>
-      "Możesz teraz odzyskać konto ${email} poprzez ustawienie nowego hasła.";
-
-  static String m73(email) => "${email} próbuje odzyskać Twoje konto.";
-
-  static String m74(storageInGB) =>
-      "3. Oboje otrzymujecie ${storageInGB} GB* za darmo";
-
-  static String m75(userEmail) =>
-      "${userEmail} zostanie usunięty z tego udostępnionego albumu\n\nWszelkie dodane przez nich zdjęcia zostaną usunięte z albumu";
-
-  static String m76(endDate) => "Subskrypcja odnowi się ${endDate}";
-
-  static String m78(count) =>
-      "${Intl.plural(count, one: 'Znaleziono ${count} wynik', few: 'Znaleziono ${count} wyniki', other: 'Znaleziono ${count} wyników')}";
-
-  static String m79(snapshotLength, searchLength) =>
-      "Niezgodność długości sekcji: ${snapshotLength} != ${searchLength}";
-
-  static String m81(count) => "Wybrano ${count}";
-
-  static String m82(count, yourCount) =>
-      "Wybrano ${count} (twoich ${yourCount})";
-
-  static String m84(verificationID) =>
-      "Oto mój identyfikator weryfikacyjny: ${verificationID} dla ente.io.";
-
-  static String m85(verificationID) =>
-      "Hej, czy możesz potwierdzić, że to jest Twój identyfikator weryfikacyjny ente.io: ${verificationID}";
-
-  static String m86(referralCode, referralStorageInGB) =>
-      "Kod polecający: ${referralCode} \n\nZastosuj go w: Ustawienia → Ogólne → Polecanie, aby otrzymać ${referralStorageInGB} GB za darmo po zarejestrowaniu się w płatnym planie\n\nhttps://ente.io";
-
-  static String m87(numberOfPeople) =>
-      "${Intl.plural(numberOfPeople, zero: 'Udostępnione określonym osobom', one: 'Udostępnione 1 osobie', other: 'Udostępnione ${numberOfPeople} osobom')}";
-
-  static String m88(emailIDs) => "Udostępnione z ${emailIDs}";
-
-  static String m89(fileType) =>
-      "Ten ${fileType} zostanie usunięty z Twojego urządzenia.";
-
-  static String m90(fileType) =>
-      "Ten ${fileType} jest zarówno w Ente, jak i na twoim urządzeniu.";
-
-  static String m91(fileType) => "Ten ${fileType} zostanie usunięty z Ente.";
-
-  static String m94(storageAmountInGB) => "${storageAmountInGB} GB";
-
-  static String m95(
-          usedAmount, usedStorageUnit, totalAmount, totalStorageUnit) =>
-      "Użyto ${usedAmount} ${usedStorageUnit} z ${totalAmount} ${totalStorageUnit}";
-
-  static String m96(id) =>
-      "Twoje ${id} jest już połączony z innym kontem Ente.\nJeśli chcesz użyć swojego ${id} za pomocą tego konta, skontaktuj się z naszym wsparciem technicznym";
-
-  static String m97(endDate) =>
-      "Twoja subskrypcja zostanie anulowana dnia ${endDate}";
-
-  static String m98(completed, total) =>
-      "Zachowano ${completed}/${total} wspomnień";
-
-  static String m99(ignoreReason) =>
-      "Naciśnij, aby przesłać, przesyłanie jest obecnie ignorowane z powodu ${ignoreReason}";
-
-  static String m100(storageAmountInGB) =>
-      "Oni również otrzymują ${storageAmountInGB} GB";
-
-  static String m101(email) => "To jest identyfikator weryfikacyjny ${email}";
-
-  static String m104(count) =>
-      "${Intl.plural(count, zero: 'Wkrótce', one: '1 dzień', few: '${count} dni', other: '${count} dni')}";
-
-  static String m107(email) =>
-      "Zostałeś zaproszony do bycia dziedzicznym kontaktem przez ${email}.";
-
-  static String m108(galleryType) =>
-      "Typ galerii ${galleryType} nie jest obsługiwany dla zmiany nazwy";
-
-  static String m109(ignoreReason) =>
-      "Przesyłanie jest ignorowane z powodu ${ignoreReason}";
-
-  static String m110(count) => "Zachowywanie ${count} wspomnień...";
-
-  static String m111(endDate) => "Ważne do ${endDate}";
-
-  static String m112(email) => "Zweryfikuj ${email}";
-
-  static String m115(email) =>
-      "Wysłaliśmy wiadomość na adres <green>${email}</green>";
-
-  static String m116(count) =>
-      "${Intl.plural(count, one: '${count} rok temu', few: '${count} lata temu', many: '${count} lat temu', other: '${count} lata temu')}";
-=======
   static String m44(count) =>
       "${Intl.plural(count, one: '${count} element', other: '${count} elementu')}";
 
@@ -370,7 +238,6 @@
 
   static String m116(count) =>
       "${Intl.plural(count, one: '${count} rok temu', other: '${count} lata temu')}";
->>>>>>> 76bff25d
 
   static String m118(storageSaved) => "Pomyślnie zwolniłeś/aś ${storageSaved}!";
 
@@ -498,10 +365,6 @@
         "archiveAlbum":
             MessageLookupByLibrary.simpleMessage("Archiwizuj album"),
         "archiving": MessageLookupByLibrary.simpleMessage("Archiwizowanie..."),
-        "areThey": MessageLookupByLibrary.simpleMessage("Are they "),
-        "areYouSureRemoveThisFaceFromPerson":
-            MessageLookupByLibrary.simpleMessage(
-                "Are you sure you want to remove this face from this person?"),
         "areYouSureThatYouWantToLeaveTheFamily":
             MessageLookupByLibrary.simpleMessage(
                 "Czy jesteś pewien/pewna, że chcesz opuścić plan rodzinny?"),
@@ -1163,11 +1026,7 @@
         "itLooksLikeSomethingWentWrongPleaseRetryAfterSome":
             MessageLookupByLibrary.simpleMessage(
                 "Wygląda na to, że coś poszło nie tak. Spróbuj ponownie po pewnym czasie. Jeśli błąd będzie się powtarzał, skontaktuj się z naszym zespołem pomocy technicznej."),
-<<<<<<< HEAD
-        "itemCount": m45,
-=======
         "itemCount": m44,
->>>>>>> 76bff25d
         "itemsShowTheNumberOfDaysRemainingBeforePermanentDeletion":
             MessageLookupByLibrary.simpleMessage(
                 "Elementy pokazują liczbę dni pozostałych przed trwałym usunięciem"),
@@ -1197,11 +1056,7 @@
         "legacy": MessageLookupByLibrary.simpleMessage("Dziedzictwo"),
         "legacyAccounts":
             MessageLookupByLibrary.simpleMessage("Odziedziczone konta"),
-<<<<<<< HEAD
-        "legacyInvite": m47,
-=======
         "legacyInvite": m46,
->>>>>>> 76bff25d
         "legacyPageDesc": MessageLookupByLibrary.simpleMessage(
             "Dziedzictwo pozwala zaufanym kontaktom na dostęp do Twojego konta w razie Twojej nieobecności."),
         "legacyPageDesc2": MessageLookupByLibrary.simpleMessage(
@@ -1216,11 +1071,7 @@
             MessageLookupByLibrary.simpleMessage("Połącz adres e-mail"),
         "linkEnabled": MessageLookupByLibrary.simpleMessage("Aktywny"),
         "linkExpired": MessageLookupByLibrary.simpleMessage("Wygasł"),
-<<<<<<< HEAD
-        "linkExpiresOn": m48,
-=======
         "linkExpiresOn": m47,
->>>>>>> 76bff25d
         "linkExpiry": MessageLookupByLibrary.simpleMessage("Wygaśnięcie linku"),
         "linkHasExpired": MessageLookupByLibrary.simpleMessage("Link wygasł"),
         "linkNeverExpires": MessageLookupByLibrary.simpleMessage("Nigdy"),
@@ -1347,11 +1198,7 @@
             MessageLookupByLibrary.simpleMessage("Przenieś do albumu"),
         "moveToHiddenAlbum":
             MessageLookupByLibrary.simpleMessage("Przenieś do ukrytego albumu"),
-<<<<<<< HEAD
-        "movedSuccessfullyTo": m53,
-=======
         "movedSuccessfullyTo": m52,
->>>>>>> 76bff25d
         "movedToTrash":
             MessageLookupByLibrary.simpleMessage("Przeniesiono do kosza"),
         "movingFilesToAlbum": MessageLookupByLibrary.simpleMessage(
@@ -1404,17 +1251,10 @@
         "noResults": MessageLookupByLibrary.simpleMessage("Brak wyników"),
         "noResultsFound":
             MessageLookupByLibrary.simpleMessage("Nie znaleziono wyników"),
-<<<<<<< HEAD
-        "noSuggestionsForPerson": m54,
-        "noSystemLockFound": MessageLookupByLibrary.simpleMessage(
-            "Nie znaleziono blokady systemowej"),
-        "notPersonLabel": m55,
-=======
         "noSuggestionsForPerson": m53,
         "noSystemLockFound": MessageLookupByLibrary.simpleMessage(
             "Nie znaleziono blokady systemowej"),
         "notPersonLabel": m54,
->>>>>>> 76bff25d
         "nothingSharedWithYouYet": MessageLookupByLibrary.simpleMessage(
             "Nic Ci jeszcze nie udostępniono"),
         "nothingToSeeHere": MessageLookupByLibrary.simpleMessage(
@@ -1424,11 +1264,7 @@
         "onDevice": MessageLookupByLibrary.simpleMessage("Na urządzeniu"),
         "onEnte":
             MessageLookupByLibrary.simpleMessage("W <branding>ente</branding>"),
-<<<<<<< HEAD
-        "onlyFamilyAdminCanChangeCode": m56,
-=======
         "onlyFamilyAdminCanChangeCode": m55,
->>>>>>> 76bff25d
         "onlyThem": MessageLookupByLibrary.simpleMessage("Tylko te"),
         "oops": MessageLookupByLibrary.simpleMessage("Ups"),
         "oopsCouldNotSaveEdits": MessageLookupByLibrary.simpleMessage(
@@ -1451,8 +1287,6 @@
             MessageLookupByLibrary.simpleMessage("Lub złącz z istniejącymi"),
         "orPickAnExistingOne":
             MessageLookupByLibrary.simpleMessage("Lub wybierz istniejący"),
-        "otherDetectedFaces":
-            MessageLookupByLibrary.simpleMessage("Other detected faces"),
         "pair": MessageLookupByLibrary.simpleMessage("Sparuj"),
         "pairWithPin": MessageLookupByLibrary.simpleMessage("Sparuj kodem PIN"),
         "pairingComplete":
@@ -1467,11 +1301,7 @@
         "passwordChangedSuccessfully": MessageLookupByLibrary.simpleMessage(
             "Hasło zostało pomyślnie zmienione"),
         "passwordLock": MessageLookupByLibrary.simpleMessage("Blokada hasłem"),
-<<<<<<< HEAD
-        "passwordStrength": m58,
-=======
         "passwordStrength": m57,
->>>>>>> 76bff25d
         "passwordStrengthInfo": MessageLookupByLibrary.simpleMessage(
             "Siła hasła jest obliczana, biorąc pod uwagę długość hasła, użyte znaki, i czy hasło pojawi się w 10 000 najczęściej używanych haseł"),
         "passwordWarning": MessageLookupByLibrary.simpleMessage(
@@ -1482,11 +1312,7 @@
             MessageLookupByLibrary.simpleMessage("Płatność się nie powiodła"),
         "paymentFailedMessage": MessageLookupByLibrary.simpleMessage(
             "Niestety Twoja płatność nie powiodła się. Skontaktuj się z pomocą techniczną, a my Ci pomożemy!"),
-<<<<<<< HEAD
-        "paymentFailedTalkToProvider": m59,
-=======
         "paymentFailedTalkToProvider": m58,
->>>>>>> 76bff25d
         "pendingItems":
             MessageLookupByLibrary.simpleMessage("Oczekujące elementy"),
         "pendingSync":
@@ -1516,11 +1342,7 @@
         "pinLock": MessageLookupByLibrary.simpleMessage("Blokada PIN"),
         "playOnTv": MessageLookupByLibrary.simpleMessage(
             "Odtwórz album na telewizorze"),
-<<<<<<< HEAD
-        "playStoreFreeTrialValidTill": m64,
-=======
         "playStoreFreeTrialValidTill": m63,
->>>>>>> 76bff25d
         "playstoreSubscription":
             MessageLookupByLibrary.simpleMessage("Subskrypcja PlayStore"),
         "pleaseCheckYourInternetConnectionAndTryAgain":
@@ -1532,22 +1354,14 @@
         "pleaseContactSupportIfTheProblemPersists":
             MessageLookupByLibrary.simpleMessage(
                 "Skontaktuj się z pomocą techniczną, jeśli problem będzie się powtarzał"),
-<<<<<<< HEAD
-        "pleaseEmailUsAt": m65,
-=======
         "pleaseEmailUsAt": m64,
->>>>>>> 76bff25d
         "pleaseGrantPermissions": MessageLookupByLibrary.simpleMessage(
             "Prosimy przyznać uprawnienia"),
         "pleaseLoginAgain":
             MessageLookupByLibrary.simpleMessage("Zaloguj się ponownie"),
         "pleaseSelectQuickLinksToRemove": MessageLookupByLibrary.simpleMessage(
             "Prosimy wybrać szybkie linki do usunięcia"),
-<<<<<<< HEAD
-        "pleaseSendTheLogsTo": m66,
-=======
         "pleaseSendTheLogsTo": m65,
->>>>>>> 76bff25d
         "pleaseTryAgain":
             MessageLookupByLibrary.simpleMessage("Spróbuj ponownie"),
         "pleaseVerifyTheCodeYouHaveEntered":
@@ -1575,26 +1389,17 @@
             MessageLookupByLibrary.simpleMessage("Udostępnianie prywatne"),
         "proceed": MessageLookupByLibrary.simpleMessage("Kontynuuj"),
         "processed": MessageLookupByLibrary.simpleMessage("Przetworzone"),
-<<<<<<< HEAD
-        "processingImport": m68,
-=======
         "processingImport": m67,
->>>>>>> 76bff25d
         "publicLinkCreated":
             MessageLookupByLibrary.simpleMessage("Utworzono publiczny link"),
         "publicLinkEnabled":
             MessageLookupByLibrary.simpleMessage("Publiczny link włączony"),
-        "questionmark": MessageLookupByLibrary.simpleMessage("?"),
         "quickLinks": MessageLookupByLibrary.simpleMessage("Szybkie linki"),
         "radius": MessageLookupByLibrary.simpleMessage("Promień"),
         "raiseTicket": MessageLookupByLibrary.simpleMessage("Zgłoś"),
         "rateTheApp": MessageLookupByLibrary.simpleMessage("Oceń aplikację"),
         "rateUs": MessageLookupByLibrary.simpleMessage("Oceń nas"),
-<<<<<<< HEAD
-        "rateUsOnStore": m69,
-=======
         "rateUsOnStore": m68,
->>>>>>> 76bff25d
         "recover": MessageLookupByLibrary.simpleMessage("Odzyskaj"),
         "recoverAccount":
             MessageLookupByLibrary.simpleMessage("Odzyskaj konto"),
@@ -1603,11 +1408,7 @@
             MessageLookupByLibrary.simpleMessage("Odzyskaj konto"),
         "recoveryInitiated":
             MessageLookupByLibrary.simpleMessage("Odzyskiwanie rozpoczęte"),
-<<<<<<< HEAD
-        "recoveryInitiatedDesc": m71,
-=======
         "recoveryInitiatedDesc": m70,
->>>>>>> 76bff25d
         "recoveryKey":
             MessageLookupByLibrary.simpleMessage("Klucz odzyskiwania"),
         "recoveryKeyCopiedToClipboard": MessageLookupByLibrary.simpleMessage(
@@ -1622,20 +1423,12 @@
             "Klucz odzyskiwania zweryfikowany"),
         "recoveryKeyVerifyReason": MessageLookupByLibrary.simpleMessage(
             "Twój klucz odzyskiwania jest jedynym sposobem na odzyskanie zdjęć, jeśli zapomnisz hasła. Klucz odzyskiwania można znaleźć w Ustawieniach > Konto.\n\nWprowadź tutaj swój klucz odzyskiwania, aby sprawdzić, czy został zapisany poprawnie."),
-<<<<<<< HEAD
-        "recoveryReady": m72,
-=======
         "recoveryReady": m71,
->>>>>>> 76bff25d
         "recoverySuccessful":
             MessageLookupByLibrary.simpleMessage("Odzyskano pomyślnie!"),
         "recoveryWarning": MessageLookupByLibrary.simpleMessage(
             "Zaufany kontakt próbuje uzyskać dostęp do Twojego konta"),
-<<<<<<< HEAD
-        "recoveryWarningBody": m73,
-=======
         "recoveryWarningBody": m72,
->>>>>>> 76bff25d
         "recreatePasswordBody": MessageLookupByLibrary.simpleMessage(
             "Obecne urządzenie nie jest wystarczająco wydajne, aby zweryfikować hasło, ale możemy je wygenerować w sposób działający na wszystkich urządzeniach.\n\nZaloguj się przy użyciu klucza odzyskiwania i wygeneruj nowe hasło (jeśli chcesz, możesz ponownie użyć tego samego)."),
         "recreatePasswordTitle":
@@ -1651,11 +1444,7 @@
             "1. Przekaż ten kod swoim znajomym"),
         "referralStep2":
             MessageLookupByLibrary.simpleMessage("2. Wykupują płatny plan"),
-<<<<<<< HEAD
-        "referralStep3": m74,
-=======
         "referralStep3": m73,
->>>>>>> 76bff25d
         "referrals": MessageLookupByLibrary.simpleMessage("Polecenia"),
         "referralsAreCurrentlyPaused": MessageLookupByLibrary.simpleMessage(
             "Wysyłanie poleceń jest obecnie wstrzymane"),
@@ -1685,11 +1474,7 @@
         "removeLink": MessageLookupByLibrary.simpleMessage("Usuń link"),
         "removeParticipant":
             MessageLookupByLibrary.simpleMessage("Usuń użytkownika"),
-<<<<<<< HEAD
-        "removeParticipantBody": m75,
-=======
         "removeParticipantBody": m74,
->>>>>>> 76bff25d
         "removePersonLabel":
             MessageLookupByLibrary.simpleMessage("Usuń etykietę osoby"),
         "removePublicLink":
@@ -1710,11 +1495,7 @@
         "renameFile": MessageLookupByLibrary.simpleMessage("Zmień nazwę pliku"),
         "renewSubscription":
             MessageLookupByLibrary.simpleMessage("Odnów subskrypcję"),
-<<<<<<< HEAD
-        "renewsOn": m76,
-=======
         "renewsOn": m75,
->>>>>>> 76bff25d
         "reportABug": MessageLookupByLibrary.simpleMessage("Zgłoś błąd"),
         "reportBug": MessageLookupByLibrary.simpleMessage("Zgłoś błąd"),
         "resendEmail":
@@ -1746,8 +1527,6 @@
         "safelyStored":
             MessageLookupByLibrary.simpleMessage("Bezpiecznie przechowywane"),
         "save": MessageLookupByLibrary.simpleMessage("Zapisz"),
-        "saveAsAnotherPerson":
-            MessageLookupByLibrary.simpleMessage("Save as another person"),
         "saveCollage": MessageLookupByLibrary.simpleMessage("Zapisz kolaż"),
         "saveCopy": MessageLookupByLibrary.simpleMessage("Zapisz kopię"),
         "saveKey": MessageLookupByLibrary.simpleMessage("Zapisz klucz"),
@@ -1794,13 +1573,8 @@
             "Zaproś ludzi, a zobaczysz tutaj wszystkie udostępnione przez nich zdjęcia"),
         "searchPersonsEmptySection": MessageLookupByLibrary.simpleMessage(
             "Osoby będą wyświetlane tutaj po zakończeniu przetwarzania i synchronizacji"),
-<<<<<<< HEAD
-        "searchResultCount": m78,
-        "searchSectionsLengthMismatch": m79,
-=======
         "searchResultCount": m77,
         "searchSectionsLengthMismatch": m78,
->>>>>>> 76bff25d
         "security": MessageLookupByLibrary.simpleMessage("Bezpieczeństwo"),
         "seePublicAlbumLinksInApp": MessageLookupByLibrary.simpleMessage(
             "Zobacz publiczne linki do albumów w aplikacji"),
@@ -1833,13 +1607,8 @@
         "selectedItemsWillBeDeletedFromAllAlbumsAndMoved":
             MessageLookupByLibrary.simpleMessage(
                 "Wybrane elementy zostaną usunięte ze wszystkich albumów i przeniesione do kosza."),
-<<<<<<< HEAD
-        "selectedPhotos": m81,
-        "selectedPhotosWithYours": m82,
-=======
         "selectedPhotos": m80,
         "selectedPhotosWithYours": m81,
->>>>>>> 76bff25d
         "send": MessageLookupByLibrary.simpleMessage("Wyślij"),
         "sendEmail": MessageLookupByLibrary.simpleMessage("Wyślij e-mail"),
         "sendInvite":
@@ -1868,18 +1637,6 @@
         "shareAnAlbumNow":
             MessageLookupByLibrary.simpleMessage("Udostępnij teraz album"),
         "shareLink": MessageLookupByLibrary.simpleMessage("Udostępnij link"),
-<<<<<<< HEAD
-        "shareMyVerificationID": m84,
-        "shareOnlyWithThePeopleYouWant": MessageLookupByLibrary.simpleMessage(
-            "Udostępnij tylko ludziom, którym chcesz"),
-        "shareTextConfirmOthersVerificationID": m85,
-        "shareTextRecommendUsingEnte": MessageLookupByLibrary.simpleMessage(
-            "Pobierz Ente, abyśmy mogli łatwo udostępniać zdjęcia i wideo w oryginalnej jakości\n\nhttps://ente.io"),
-        "shareTextReferralCode": m86,
-        "shareWithNonenteUsers": MessageLookupByLibrary.simpleMessage(
-            "Udostępnij użytkownikom bez konta Ente"),
-        "shareWithPeopleSectionTitle": m87,
-=======
         "shareMyVerificationID": m83,
         "shareOnlyWithThePeopleYouWant": MessageLookupByLibrary.simpleMessage(
             "Udostępnij tylko ludziom, którym chcesz"),
@@ -1890,7 +1647,6 @@
         "shareWithNonenteUsers": MessageLookupByLibrary.simpleMessage(
             "Udostępnij użytkownikom bez konta Ente"),
         "shareWithPeopleSectionTitle": m86,
->>>>>>> 76bff25d
         "shareYourFirstAlbum": MessageLookupByLibrary.simpleMessage(
             "Udostępnij swój pierwszy album"),
         "sharedAlbumSectionDescription": MessageLookupByLibrary.simpleMessage(
@@ -1903,22 +1659,14 @@
             MessageLookupByLibrary.simpleMessage("Nowe udostępnione zdjęcia"),
         "sharedPhotoNotificationsExplanation": MessageLookupByLibrary.simpleMessage(
             "Otrzymuj powiadomienia, gdy ktoś doda zdjęcie do udostępnionego albumu, którego jesteś częścią"),
-<<<<<<< HEAD
-        "sharedWith": m88,
-=======
         "sharedWith": m87,
->>>>>>> 76bff25d
         "sharedWithMe":
             MessageLookupByLibrary.simpleMessage("Udostępnione ze mną"),
         "sharedWithYou":
             MessageLookupByLibrary.simpleMessage("Udostępnione z Tobą"),
         "sharing": MessageLookupByLibrary.simpleMessage("Udostępnianie..."),
-        "showLessFaces":
-            MessageLookupByLibrary.simpleMessage("Show less faces"),
         "showMemories":
             MessageLookupByLibrary.simpleMessage("Pokaż wspomnienia"),
-        "showMoreFaces":
-            MessageLookupByLibrary.simpleMessage("Show more faces"),
         "showPerson": MessageLookupByLibrary.simpleMessage("Pokaż osobę"),
         "signOutFromOtherDevices": MessageLookupByLibrary.simpleMessage(
             "Wyloguj z pozostałych urządzeń"),
@@ -1928,19 +1676,11 @@
             "Wyloguj z pozostałych urządzeń"),
         "signUpTerms": MessageLookupByLibrary.simpleMessage(
             "Akceptuję <u-terms>warunki korzystania z usługi</u-terms> i <u-policy>politykę prywatności</u-policy>"),
-<<<<<<< HEAD
-        "singleFileDeleteFromDevice": m89,
-        "singleFileDeleteHighlight": MessageLookupByLibrary.simpleMessage(
-            "To zostanie usunięte ze wszystkich albumów."),
-        "singleFileInBothLocalAndRemote": m90,
-        "singleFileInRemoteOnly": m91,
-=======
         "singleFileDeleteFromDevice": m88,
         "singleFileDeleteHighlight": MessageLookupByLibrary.simpleMessage(
             "To zostanie usunięte ze wszystkich albumów."),
         "singleFileInBothLocalAndRemote": m89,
         "singleFileInRemoteOnly": m90,
->>>>>>> 76bff25d
         "skip": MessageLookupByLibrary.simpleMessage("Pomiń"),
         "social": MessageLookupByLibrary.simpleMessage("Społeczność"),
         "someItemsAreInBothEnteAndYourDevice":
@@ -1988,15 +1728,6 @@
         "storage": MessageLookupByLibrary.simpleMessage("Pamięć"),
         "storageBreakupFamily": MessageLookupByLibrary.simpleMessage("Rodzina"),
         "storageBreakupYou": MessageLookupByLibrary.simpleMessage("Ty"),
-<<<<<<< HEAD
-        "storageInGB": m94,
-        "storageLimitExceeded":
-            MessageLookupByLibrary.simpleMessage("Przekroczono limit pamięci"),
-        "storageUsageInfo": m95,
-        "strongStrength": MessageLookupByLibrary.simpleMessage("Silne"),
-        "subAlreadyLinkedErrMessage": m96,
-        "subWillBeCancelledOn": m97,
-=======
         "storageInGB": m93,
         "storageLimitExceeded":
             MessageLookupByLibrary.simpleMessage("Przekroczono limit pamięci"),
@@ -2004,7 +1735,6 @@
         "strongStrength": MessageLookupByLibrary.simpleMessage("Silne"),
         "subAlreadyLinkedErrMessage": m95,
         "subWillBeCancelledOn": m96,
->>>>>>> 76bff25d
         "subscribe": MessageLookupByLibrary.simpleMessage("Subskrybuj"),
         "subscribeToEnableSharing": MessageLookupByLibrary.simpleMessage(
             "Potrzebujesz aktywnej płatnej subskrypcji, aby włączyć udostępnianie."),
@@ -2021,11 +1751,7 @@
         "suggestFeatures":
             MessageLookupByLibrary.simpleMessage("Zaproponuj funkcje"),
         "support": MessageLookupByLibrary.simpleMessage("Wsparcie techniczne"),
-<<<<<<< HEAD
-        "syncProgress": m98,
-=======
         "syncProgress": m97,
->>>>>>> 76bff25d
         "syncStopped":
             MessageLookupByLibrary.simpleMessage("Synchronizacja zatrzymana"),
         "syncing": MessageLookupByLibrary.simpleMessage("Synchronizowanie..."),
@@ -2038,11 +1764,7 @@
             MessageLookupByLibrary.simpleMessage("Naciśnij, aby odblokować"),
         "tapToUpload":
             MessageLookupByLibrary.simpleMessage("Naciśnij, aby przesłać"),
-<<<<<<< HEAD
-        "tapToUploadIsIgnoredDue": m99,
-=======
         "tapToUploadIsIgnoredDue": m98,
->>>>>>> 76bff25d
         "tempErrorContactSupportIfPersists": MessageLookupByLibrary.simpleMessage(
             "Wygląda na to, że coś poszło nie tak. Spróbuj ponownie po pewnym czasie. Jeśli błąd będzie się powtarzał, skontaktuj się z naszym zespołem pomocy technicznej."),
         "terminate": MessageLookupByLibrary.simpleMessage("Zakończ"),
@@ -2066,11 +1788,7 @@
         "theseItemsWillBeDeletedFromYourDevice":
             MessageLookupByLibrary.simpleMessage(
                 "Te elementy zostaną usunięte z Twojego urządzenia."),
-<<<<<<< HEAD
-        "theyAlsoGetXGb": m100,
-=======
         "theyAlsoGetXGb": m99,
->>>>>>> 76bff25d
         "theyWillBeDeletedFromAllAlbums": MessageLookupByLibrary.simpleMessage(
             "Zostaną one usunięte ze wszystkich albumów."),
         "thisActionCannotBeUndone": MessageLookupByLibrary.simpleMessage(
@@ -2086,11 +1804,7 @@
             MessageLookupByLibrary.simpleMessage("Ten e-mail jest już używany"),
         "thisImageHasNoExifData": MessageLookupByLibrary.simpleMessage(
             "Ten obraz nie posiada danych exif"),
-<<<<<<< HEAD
-        "thisIsPersonVerificationId": m101,
-=======
         "thisIsPersonVerificationId": m100,
->>>>>>> 76bff25d
         "thisIsYourVerificationId": MessageLookupByLibrary.simpleMessage(
             "To jest Twój Identyfikator Weryfikacji"),
         "thisWillLogYouOutOfTheFollowingDevice":
@@ -2114,19 +1828,11 @@
         "total": MessageLookupByLibrary.simpleMessage("ogółem"),
         "totalSize": MessageLookupByLibrary.simpleMessage("Całkowity rozmiar"),
         "trash": MessageLookupByLibrary.simpleMessage("Kosz"),
-<<<<<<< HEAD
-        "trashDaysLeft": m104,
-        "trim": MessageLookupByLibrary.simpleMessage("Przytnij"),
-        "trustedContacts":
-            MessageLookupByLibrary.simpleMessage("Zaufane kontakty"),
-        "trustedInviteBody": m107,
-=======
         "trashDaysLeft": m103,
         "trim": MessageLookupByLibrary.simpleMessage("Przytnij"),
         "trustedContacts":
             MessageLookupByLibrary.simpleMessage("Zaufane kontakty"),
         "trustedInviteBody": m106,
->>>>>>> 76bff25d
         "tryAgain": MessageLookupByLibrary.simpleMessage("Spróbuj ponownie"),
         "turnOnBackupForAutoUpload": MessageLookupByLibrary.simpleMessage(
             "Włącz kopię zapasową, aby automatycznie przesyłać pliki dodane do folderu urządzenia do Ente."),
@@ -2146,11 +1852,7 @@
                 "Pomyślnie zresetowano uwierzytelnianie dwustopniowe"),
         "twofactorSetup": MessageLookupByLibrary.simpleMessage(
             "Uwierzytelnianie dwustopniowe"),
-<<<<<<< HEAD
-        "typeOfGallerGallerytypeIsNotSupportedForRename": m108,
-=======
         "typeOfGallerGallerytypeIsNotSupportedForRename": m107,
->>>>>>> 76bff25d
         "unarchive":
             MessageLookupByLibrary.simpleMessage("Przywróć z archiwum"),
         "unarchiveAlbum":
@@ -2175,17 +1877,10 @@
         "updatingFolderSelection": MessageLookupByLibrary.simpleMessage(
             "Aktualizowanie wyboru folderu..."),
         "upgrade": MessageLookupByLibrary.simpleMessage("Ulepsz"),
-<<<<<<< HEAD
-        "uploadIsIgnoredDueToIgnorereason": m109,
-        "uploadingFilesToAlbum": MessageLookupByLibrary.simpleMessage(
-            "Przesyłanie plików do albumu..."),
-        "uploadingMultipleMemories": m110,
-=======
         "uploadIsIgnoredDueToIgnorereason": m108,
         "uploadingFilesToAlbum": MessageLookupByLibrary.simpleMessage(
             "Przesyłanie plików do albumu..."),
         "uploadingMultipleMemories": m109,
->>>>>>> 76bff25d
         "uploadingSingleMemory": MessageLookupByLibrary.simpleMessage(
             "Zachowywanie 1 wspomnienia..."),
         "upto50OffUntil4thDec": MessageLookupByLibrary.simpleMessage(
@@ -2203,11 +1898,7 @@
         "useSelectedPhoto":
             MessageLookupByLibrary.simpleMessage("Użyj zaznaczone zdjęcie"),
         "usedSpace": MessageLookupByLibrary.simpleMessage("Zajęta przestrzeń"),
-<<<<<<< HEAD
-        "validTill": m111,
-=======
         "validTill": m110,
->>>>>>> 76bff25d
         "verificationFailedPleaseTryAgain":
             MessageLookupByLibrary.simpleMessage(
                 "Weryfikacja nie powiodła się, spróbuj ponownie"),
@@ -2216,11 +1907,7 @@
         "verify": MessageLookupByLibrary.simpleMessage("Zweryfikuj"),
         "verifyEmail":
             MessageLookupByLibrary.simpleMessage("Zweryfikuj adres e-mail"),
-<<<<<<< HEAD
-        "verifyEmailID": m112,
-=======
         "verifyEmailID": m111,
->>>>>>> 76bff25d
         "verifyIDLabel": MessageLookupByLibrary.simpleMessage("Zweryfikuj"),
         "verifyPasskey":
             MessageLookupByLibrary.simpleMessage("Zweryfikuj klucz dostępu"),
@@ -2258,11 +1945,7 @@
         "weDontSupportEditingPhotosAndAlbumsThatYouDont":
             MessageLookupByLibrary.simpleMessage(
                 "Nie wspieramy edycji zdjęć i albumów, których jeszcze nie posiadasz"),
-<<<<<<< HEAD
-        "weHaveSendEmailTo": m115,
-=======
         "weHaveSendEmailTo": m114,
->>>>>>> 76bff25d
         "weakStrength": MessageLookupByLibrary.simpleMessage("Słabe"),
         "welcomeBack": MessageLookupByLibrary.simpleMessage("Witaj ponownie!"),
         "whatsNew": MessageLookupByLibrary.simpleMessage("Co nowego"),
