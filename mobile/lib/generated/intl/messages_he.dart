// DO NOT EDIT. This is code generated via package:intl/generate_localized.dart
// This is a library that provides messages for a he locale. All the
// messages from the main program should be duplicated here with the same
// function name.

// Ignore issues from commonly used lints in this file.
// ignore_for_file:unnecessary_brace_in_string_interps, unnecessary_new
// ignore_for_file:prefer_single_quotes,comment_references, directives_ordering
// ignore_for_file:annotate_overrides,prefer_generic_function_type_aliases
// ignore_for_file:unused_import, file_names, avoid_escaping_inner_quotes
// ignore_for_file:unnecessary_string_interpolations, unnecessary_string_escapes

import 'package:intl/intl.dart';
import 'package:intl/message_lookup_by_library.dart';

final messages = new MessageLookup();

typedef String MessageIfAbsent(String messageStr, List<dynamic> args);

class MessageLookup extends MessageLookupByLibrary {
  String get localeName => 'he';

  static String m7(count) =>
      "${Intl.plural(count, one: 'הוסף פריט', two: 'הוסף פריטים', many: 'הוסף פריטים', other: 'הוסף פריטים')}";

  static String m12(count) =>
      "${Intl.plural(count, zero: 'אין משתתפים', one: '1 משתתף', two: '2 משתתפים', other: '${count} משתתפים')}";

  static String m15(paymentProvider) =>
      "אנא בטל את המנוי הקיים מ-${paymentProvider} קודם";

  static String m16(user) =>
      "${user} לא יוכל להוסיף עוד תמונות לאלבום זה\n\nהם עדיין יכולו להסיר תמונות קיימות שנוספו על ידיהם";

  static String m17(isFamilyMember, storageAmountInGb) =>
      "${Intl.select(isFamilyMember, {
            'true': 'קיבלת ${storageAmountInGb} GB עד כה',
            'false': 'קיבלת ${storageAmountInGb} GB עד כה',
            'other': 'קיבלת ${storageAmountInGb} GB עד כה!',
          })}";

  static String m20(familyAdminEmail) =>
      "אנא צור קשר עם <green>${familyAdminEmail}</green> על מנת לנהל את המנוי שלך";

  static String m21(provider) =>
      "אנא צור איתנו קשר ב-support@ente.io על מנת לנהל את המנוי ${provider}.";

  static String m23(count) =>
      "${Intl.plural(count, one: 'מחק ${count} פריט', two: 'מחק ${count} פריטים', other: 'מחק ${count} פריטים')}";

  static String m24(currentlyDeleting, totalCount) =>
      "מוחק ${currentlyDeleting} / ${totalCount}";

  static String m25(albumName) =>
      "זה יסיר את הלינק הפומבי שדרכו ניתן לגשת ל\"${albumName}\".";

  static String m26(supportEmail) =>
      "אנא תשלח דוא\"ל ל${supportEmail} מהכתובת דוא\"ל שנרשמת איתה";

  static String m28(count, formattedSize) =>
      "${count} קבצים, כל אחד ${formattedSize}";

  static String m30(email) =>
      "לא נמצא חשבון ente ל-${email}.\n\nשלח להם הזמנה על מנת לשתף תמונות.";

  static String m34(storageAmountInGB) =>
      "${storageAmountInGB} GB כל פעם שמישהו נרשם עבור תוכנית בתשלום ומחיל את הקוד שלך";

  static String m35(endDate) => "ניסיון חינם בתוקף עד ל-${endDate}";

  static String m40(count) =>
      "${Intl.plural(count, one: '${count} פריט', two: '${count} פריטים', many: '${count} פריטים', other: '${count} פריטים')}";

  static String m41(expiryTime) => "תוקף הקישור יפוג ב-${expiryTime}";

  static String m3(count, formattedCount) =>
      "${Intl.plural(count, one: '${formattedCount} זכרון', two: '${formattedCount} זכרונות', many: '${formattedCount} זכרונות', other: '${formattedCount} זכרונות')}";

  static String m42(count) =>
      "${Intl.plural(count, one: 'הזז פריט', two: 'הזז פריטים', many: 'הזז פריטים', other: 'הזז פריטים')}";

  static String m0(passwordStrengthValue) =>
      "חוזק הסיסמא: ${passwordStrengthValue}";

  static String m47(providerName) =>
      "אנא דבר עם התמיכה של ${providerName} אם אתה חוייבת";

<<<<<<< HEAD
  static String m53(storeName) => "דרג אותנו ב-${storeName}";

  static String m54(storageInGB) => "3. שניכים מקבלים ${storageInGB} GB* בחינם";

  static String m55(userEmail) =>
=======
  static String m52(storeName) => "דרג אותנו ב-${storeName}";

  static String m53(storageInGB) => "3. שניכים מקבלים ${storageInGB} GB* בחינם";

  static String m54(userEmail) =>
>>>>>>> 8692421b
      "${userEmail} יוסר מהאלבום המשותף הזה\n\nגם תמונות שנוספו על ידיהם יוסרו מהאלבום";

  static String m4(count) => "${count} נבחרו";

<<<<<<< HEAD
  static String m59(count, yourCount) => "${count} נבחרו (${yourCount} שלך)";

  static String m60(verificationID) =>
=======
  static String m58(count, yourCount) => "${count} נבחרו (${yourCount} שלך)";

  static String m59(verificationID) =>
>>>>>>> 8692421b
      "הנה מזהה האימות שלי: ${verificationID} עבור ente.io.";

  static String m5(verificationID) =>
      "היי, תוכל לוודא שזה מזהה האימות שלך של ente.io: ${verificationID}";

<<<<<<< HEAD
  static String m62(numberOfPeople) =>
      "${Intl.plural(numberOfPeople, zero: 'שתף עם אנשים ספציפיים', one: 'שותף עם איש 1', two: 'שותף עם 2 אנשים', other: 'שותף עם ${numberOfPeople} אנשים')}";

  static String m63(emailIDs) => "הושתף ע\"י ${emailIDs}";

  static String m64(fileType) => "${fileType} יימחק מהמכשיר שלך.";

  static String m1(storageAmountInGB) => "${storageAmountInGB} GB";

  static String m69(endDate) => "המנוי שלך יבוטל ב-${endDate}";

  static String m70(completed, total) => "${completed}/${total} זכרונות נשמרו";

  static String m72(storageAmountInGB) => "הם גם יקבלו ${storageAmountInGB} GB";

  static String m73(email) => "זה מזהה האימות של ${email}";

  static String m79(email) => "אמת ${email}";

  static String m2(email) => "שלחנו דוא\"ל ל<green>${email}</green>";

  static String m81(count) =>
      "${Intl.plural(count, one: 'לפני ${count} שנה', two: 'לפני ${count} שנים', many: 'לפני ${count} שנים', other: 'לפני ${count} שנים')}";

  static String m82(storageSaved) => "הצלחת לפנות ${storageSaved}!";
=======
  static String m61(numberOfPeople) =>
      "${Intl.plural(numberOfPeople, zero: 'שתף עם אנשים ספציפיים', one: 'שותף עם איש 1', two: 'שותף עם 2 אנשים', other: 'שותף עם ${numberOfPeople} אנשים')}";

  static String m62(emailIDs) => "הושתף ע\"י ${emailIDs}";

  static String m63(fileType) => "${fileType} יימחק מהמכשיר שלך.";

  static String m1(storageAmountInGB) => "${storageAmountInGB} GB";

  static String m68(endDate) => "המנוי שלך יבוטל ב-${endDate}";

  static String m69(completed, total) => "${completed}/${total} זכרונות נשמרו";

  static String m71(storageAmountInGB) => "הם גם יקבלו ${storageAmountInGB} GB";

  static String m72(email) => "זה מזהה האימות של ${email}";

  static String m78(email) => "אמת ${email}";

  static String m2(email) => "שלחנו דוא\"ל ל<green>${email}</green>";

  static String m80(count) =>
      "${Intl.plural(count, one: 'לפני ${count} שנה', two: 'לפני ${count} שנים', many: 'לפני ${count} שנים', other: 'לפני ${count} שנים')}";

  static String m81(storageSaved) => "הצלחת לפנות ${storageSaved}!";
>>>>>>> 8692421b

  final messages = _notInlinedMessages(_notInlinedMessages);
  static Map<String, Function> _notInlinedMessages(_) => <String, Function>{
        "about": MessageLookupByLibrary.simpleMessage("אודות"),
        "account": MessageLookupByLibrary.simpleMessage("חשבון"),
        "accountWelcomeBack":
            MessageLookupByLibrary.simpleMessage("ברוך שובך!"),
        "ackPasswordLostWarning": MessageLookupByLibrary.simpleMessage(
            "אני מבין שאם אאבד את הסיסמא, אני עלול לאבד את המידע שלי מכיוון שהמידע שלי <underline>מוצפן מקצה אל קצה</underline>."),
        "activeSessions":
            MessageLookupByLibrary.simpleMessage("חיבורים פעילים"),
        "addANewEmail": MessageLookupByLibrary.simpleMessage("הוסף דוא\"ל חדש"),
        "addCollaborator":
            MessageLookupByLibrary.simpleMessage("הוסף משתף פעולה"),
        "addItem": m7,
        "addLocationButton": MessageLookupByLibrary.simpleMessage("הוסף"),
        "addMore": MessageLookupByLibrary.simpleMessage("הוסף עוד"),
        "addPhotos": MessageLookupByLibrary.simpleMessage("הוסף תמונות"),
        "addToAlbum": MessageLookupByLibrary.simpleMessage("הוסף לאלבום"),
        "addViewer": MessageLookupByLibrary.simpleMessage("הוסף צופה"),
        "addedAs": MessageLookupByLibrary.simpleMessage("הוסף בתור"),
        "addingToFavorites":
            MessageLookupByLibrary.simpleMessage("מוסיף למועדפים..."),
        "advanced": MessageLookupByLibrary.simpleMessage("מתקדם"),
        "advancedSettings": MessageLookupByLibrary.simpleMessage("מתקדם"),
        "after1Day": MessageLookupByLibrary.simpleMessage("אחרי יום 1"),
        "after1Hour": MessageLookupByLibrary.simpleMessage("אחרי שעה 1"),
        "after1Month": MessageLookupByLibrary.simpleMessage("אחרי חודש 1"),
        "after1Week": MessageLookupByLibrary.simpleMessage("אחרי שבוע 1"),
        "after1Year": MessageLookupByLibrary.simpleMessage("אחרי שנה 1"),
        "albumOwner": MessageLookupByLibrary.simpleMessage("בעלים"),
        "albumParticipantsCount": m12,
        "albumTitle": MessageLookupByLibrary.simpleMessage("כותרת האלבום"),
        "albumUpdated": MessageLookupByLibrary.simpleMessage("האלבום עודכן"),
        "albums": MessageLookupByLibrary.simpleMessage("אלבומים"),
        "allClear": MessageLookupByLibrary.simpleMessage("✨ הכל נוקה"),
        "allMemoriesPreserved":
            MessageLookupByLibrary.simpleMessage("כל הזכרונות נשמרו"),
        "allowAddPhotosDescription": MessageLookupByLibrary.simpleMessage(
            "בנוסף אפשר לאנשים עם הלינק להוסיף תמונות לאלבום המשותף."),
        "allowAddingPhotos":
            MessageLookupByLibrary.simpleMessage("אפשר הוספת תמונות"),
        "allowDownloads": MessageLookupByLibrary.simpleMessage("אפשר הורדות"),
        "allowPeopleToAddPhotos":
            MessageLookupByLibrary.simpleMessage("תן לאנשים להוסיף תמונות"),
        "androidBiometricSuccess":
            MessageLookupByLibrary.simpleMessage("הצלחה"),
        "androidCancelButton": MessageLookupByLibrary.simpleMessage("בטל"),
        "androidIosWebDesktop": MessageLookupByLibrary.simpleMessage(
            "Android, iOS, דפדפן, שולחן עבודה"),
        "appleId": MessageLookupByLibrary.simpleMessage("Apple ID"),
        "apply": MessageLookupByLibrary.simpleMessage("החל"),
        "applyCodeTitle": MessageLookupByLibrary.simpleMessage("החל קוד"),
        "appstoreSubscription":
            MessageLookupByLibrary.simpleMessage("מנוי AppStore"),
        "archive": MessageLookupByLibrary.simpleMessage("שמירה בארכיון"),
        "areYouSureThatYouWantToLeaveTheFamily":
            MessageLookupByLibrary.simpleMessage(
                "אתה בטוח שאתה רוצה לעזוב את התוכנית המשפתחית?"),
        "areYouSureYouWantToCancel":
            MessageLookupByLibrary.simpleMessage("אתה בטוח שאתה רוצה לבטל?"),
        "areYouSureYouWantToChangeYourPlan":
            MessageLookupByLibrary.simpleMessage(
                "אתה בטוח שאתה רוצה לשנות את התוכנית שלך?"),
        "areYouSureYouWantToExit":
            MessageLookupByLibrary.simpleMessage("האם אתה בטוח שברצונך לצאת?"),
        "areYouSureYouWantToLogout":
            MessageLookupByLibrary.simpleMessage("אתה בטוח שאתה רוצה להתנתק?"),
        "areYouSureYouWantToRenew":
            MessageLookupByLibrary.simpleMessage("אתה בטוח שאתה רוצה לחדש?"),
        "askCancelReason": MessageLookupByLibrary.simpleMessage(
            "המנוי שלך בוטל. תרצה לשתף את הסיבה?"),
        "askDeleteReason": MessageLookupByLibrary.simpleMessage(
            "מה הסיבה העיקרית שבגללה אתה מוחק את החשבון שלך?"),
        "atAFalloutShelter":
            MessageLookupByLibrary.simpleMessage("במקלט גרעיני"),
        "authToChangeEmailVerificationSetting":
            MessageLookupByLibrary.simpleMessage(
                "אנא התאמת על מנת לשנות את הדוא\"ל שלך"),
        "authToChangeLockscreenSetting": MessageLookupByLibrary.simpleMessage(
            "אנא התאמת כדי לשנות את הגדרות מסך הנעילה"),
        "authToChangeYourEmail": MessageLookupByLibrary.simpleMessage(
            "אנא אנא התאמת על מנת לשנות את הדוא\"ל שלך"),
        "authToChangeYourPassword": MessageLookupByLibrary.simpleMessage(
            "אנא התאמת על מנת לשנות את הסיסמא שלך"),
        "authToConfigureTwofactorAuthentication":
            MessageLookupByLibrary.simpleMessage(
                "אנא התאמת כדי להגדיר את האימות הדו-גורמי"),
        "authToInitiateAccountDeletion": MessageLookupByLibrary.simpleMessage(
            "אנא התאמת על מנת להתחיל את מחיקת החשבון שלך"),
        "authToViewYourActiveSessions": MessageLookupByLibrary.simpleMessage(
            "אנא התאמת על מנת לראות את החיבורים הפעילים שלך"),
        "authToViewYourHiddenFiles": MessageLookupByLibrary.simpleMessage(
            "אנא התאמת על מנת לראות את הקבצים החבויים שלך"),
        "authToViewYourMemories": MessageLookupByLibrary.simpleMessage(
            "אנא אמת על מנת לצפות בזכרונות שלך"),
        "authToViewYourRecoveryKey": MessageLookupByLibrary.simpleMessage(
            "אנא התאמת על מנת לראות את מפתח השחזור שלך"),
        "available": MessageLookupByLibrary.simpleMessage("זמין"),
        "backedUpFolders": MessageLookupByLibrary.simpleMessage("תיקיות שגובו"),
        "backup": MessageLookupByLibrary.simpleMessage("גיבוי"),
        "backupFailed": MessageLookupByLibrary.simpleMessage("הגיבוי נכשל"),
        "backupOverMobileData":
            MessageLookupByLibrary.simpleMessage("גבה על רשת סלולרית"),
        "backupSettings": MessageLookupByLibrary.simpleMessage("הגדרות גיבוי"),
        "backupVideos": MessageLookupByLibrary.simpleMessage("גבה סרטונים"),
        "blog": MessageLookupByLibrary.simpleMessage("בלוג"),
        "cachedData": MessageLookupByLibrary.simpleMessage("נתונים מוטמנים"),
        "canNotUploadToAlbumsOwnedByOthers":
            MessageLookupByLibrary.simpleMessage(
                "לא ניתן להעלות לאלבומים שבבעלות אחרים"),
        "canOnlyCreateLinkForFilesOwnedByYou":
            MessageLookupByLibrary.simpleMessage(
                "ניתן אך ורק ליצור קישור לקבצים שאתה בבעולתם"),
        "canOnlyRemoveFilesOwnedByYou": MessageLookupByLibrary.simpleMessage(
            "יכול להסיר רק קבצים שבבעלותך"),
        "cancel": MessageLookupByLibrary.simpleMessage("בטל"),
        "cancelOtherSubscription": m15,
        "cancelSubscription": MessageLookupByLibrary.simpleMessage("בטל מנוי"),
        "cannotAddMorePhotosAfterBecomingViewer": m16,
        "cannotDeleteSharedFiles": MessageLookupByLibrary.simpleMessage(
            "לא ניתן למחוק את הקבצים המשותפים"),
        "changeEmail": MessageLookupByLibrary.simpleMessage("שנה דוא\"ל"),
        "changePassword": MessageLookupByLibrary.simpleMessage("שנה סיסמה"),
        "changePasswordTitle":
            MessageLookupByLibrary.simpleMessage("שנה סיסמה"),
        "changePermissions": MessageLookupByLibrary.simpleMessage("שנה הרשאה?"),
        "checkForUpdates": MessageLookupByLibrary.simpleMessage("בדוק עדכונים"),
        "checkInboxAndSpamFolder": MessageLookupByLibrary.simpleMessage(
            "אנא בדוק את תיבת הדואר שלך (והספאם) כדי להשלים את האימות"),
        "checking": MessageLookupByLibrary.simpleMessage("בודק..."),
        "claimFreeStorage":
            MessageLookupByLibrary.simpleMessage("תבע מקום אחסון בחינם"),
        "claimMore": MessageLookupByLibrary.simpleMessage("תבע עוד!"),
        "claimed": MessageLookupByLibrary.simpleMessage("נתבע"),
        "claimedStorageSoFar": m17,
        "click": MessageLookupByLibrary.simpleMessage("• לחץ"),
        "close": MessageLookupByLibrary.simpleMessage("סגור"),
        "clubByCaptureTime":
            MessageLookupByLibrary.simpleMessage("קבץ לפי זמן הצילום"),
        "clubByFileName":
            MessageLookupByLibrary.simpleMessage("קבץ לפי שם הקובץ"),
        "codeAppliedPageTitle":
            MessageLookupByLibrary.simpleMessage("הקוד הוחל"),
        "codeCopiedToClipboard":
            MessageLookupByLibrary.simpleMessage("הקוד הועתק ללוח"),
        "codeUsedByYou":
            MessageLookupByLibrary.simpleMessage("הקוד שומש על ידיך"),
        "collabLinkSectionDescription": MessageLookupByLibrary.simpleMessage(
            "צור קישור על מנת לאפשר לאנשים להוסיף ולצפות בתמונות באלבום ששיתפת בלי צורך באפליקציית ente או חשבון. נהדר לאיסוף תמונות של אירועים."),
        "collaborativeLink":
            MessageLookupByLibrary.simpleMessage("קישור לשיתוף פעולה"),
        "collaborator": MessageLookupByLibrary.simpleMessage("משתף פעולה"),
        "collaboratorsCanAddPhotosAndVideosToTheSharedAlbum":
            MessageLookupByLibrary.simpleMessage(
                "משתפי פעולה יכולים להוסיף תמונות וסרטונים לאלבום המשותף."),
        "collageLayout": MessageLookupByLibrary.simpleMessage("פריסה"),
        "collageSaved":
            MessageLookupByLibrary.simpleMessage("הקולז נשמר לגלריה"),
        "collectEventPhotos":
            MessageLookupByLibrary.simpleMessage("אסף תמונות מאירוע"),
        "collectPhotos": MessageLookupByLibrary.simpleMessage("אסוף תמונות"),
        "color": MessageLookupByLibrary.simpleMessage("צבע"),
        "confirm": MessageLookupByLibrary.simpleMessage("אשר"),
        "confirm2FADisable": MessageLookupByLibrary.simpleMessage(
            "האם אתה בטוח שאתה רוצה להשבית את האימות הדו-גורמי?"),
        "confirmAccountDeletion":
            MessageLookupByLibrary.simpleMessage("אשר את מחיקת החשבון"),
        "confirmPassword": MessageLookupByLibrary.simpleMessage("אמת סיסמא"),
        "confirmPlanChange":
            MessageLookupByLibrary.simpleMessage("אשר שינוי תוכנית"),
        "confirmRecoveryKey":
            MessageLookupByLibrary.simpleMessage("אמת את מפתח השחזור"),
        "confirmYourRecoveryKey":
            MessageLookupByLibrary.simpleMessage("אמת את מפתח השחזור"),
        "contactFamilyAdmin": m20,
        "contactSupport":
            MessageLookupByLibrary.simpleMessage("צור קשר עם התמיכה"),
        "contactToManageSubscription": m21,
        "continueLabel": MessageLookupByLibrary.simpleMessage("המשך"),
        "continueOnFreeTrial":
            MessageLookupByLibrary.simpleMessage("המשך עם ניסיון חינמי"),
        "copyLink": MessageLookupByLibrary.simpleMessage("העתק קישור"),
        "copypasteThisCodentoYourAuthenticatorApp":
            MessageLookupByLibrary.simpleMessage(
                "תעתיק ותדביק את הקוד הזה\nלאפליקציית האימות שלך"),
        "couldNotBackUpTryLater": MessageLookupByLibrary.simpleMessage(
            "לא יכולנו לגבות את המידע שלך.\nאנא נסה שוב מאוחר יותר."),
        "couldNotUpdateSubscription":
            MessageLookupByLibrary.simpleMessage("לא ניתן לעדכן את המנוי"),
        "count": MessageLookupByLibrary.simpleMessage("כמות"),
        "create": MessageLookupByLibrary.simpleMessage("צור"),
        "createAccount": MessageLookupByLibrary.simpleMessage("צור חשבון"),
        "createAlbumActionHint": MessageLookupByLibrary.simpleMessage(
            "לחץ לחיצה ארוכה על מנת לבחור תמונות ולחץ על + על מנת ליצור אלבום"),
        "createCollage": MessageLookupByLibrary.simpleMessage("צור קולז"),
        "createNewAccount":
            MessageLookupByLibrary.simpleMessage("צור חשבון חדש"),
        "createOrSelectAlbum":
            MessageLookupByLibrary.simpleMessage("צור או בחר אלבום"),
        "createPublicLink":
            MessageLookupByLibrary.simpleMessage("צור קישור ציבורי"),
        "creatingLink": MessageLookupByLibrary.simpleMessage("יוצר קישור..."),
        "criticalUpdateAvailable":
            MessageLookupByLibrary.simpleMessage("עדכון חשוב זמין"),
        "currentUsageIs": MessageLookupByLibrary.simpleMessage(
            "השימוש במקום האחסון כרגע הוא "),
        "custom": MessageLookupByLibrary.simpleMessage("מותאם אישית"),
        "darkTheme": MessageLookupByLibrary.simpleMessage("כהה"),
        "dayToday": MessageLookupByLibrary.simpleMessage("היום"),
        "dayYesterday": MessageLookupByLibrary.simpleMessage("אתמול"),
        "decrypting": MessageLookupByLibrary.simpleMessage("מפענח..."),
        "decryptingVideo":
            MessageLookupByLibrary.simpleMessage("מפענח את הסרטון..."),
        "deduplicateFiles":
            MessageLookupByLibrary.simpleMessage("הסר קבצים כפולים"),
        "delete": MessageLookupByLibrary.simpleMessage("מחק"),
        "deleteAccount": MessageLookupByLibrary.simpleMessage("מחק חשבון"),
        "deleteAccountFeedbackPrompt": MessageLookupByLibrary.simpleMessage(
            "אנחנו מצטערים לראות שאתה עוזב. אנא תחלוק את המשוב שלך כדי לעזור לנו להשתפר."),
        "deleteAccountPermanentlyButton":
            MessageLookupByLibrary.simpleMessage("מחק את החשבון לצמיתות"),
        "deleteAlbum": MessageLookupByLibrary.simpleMessage("מחק אלבום"),
        "deleteAlbumDialog": MessageLookupByLibrary.simpleMessage(
            "גם להסיר תמונות (וסרטונים) שנמצאים באלבום הזה מ<bold>כל</bold> שאר האלבומים שהם שייכים אליהם?"),
        "deleteAlbumsDialogBody": MessageLookupByLibrary.simpleMessage(
            "זה ימחק את כל האלבומים הריקים. זה שימושי כשאתה רוצה להפחית את כמות האי סדר ברשימת האלבומים שלך."),
        "deleteAll": MessageLookupByLibrary.simpleMessage("מחק הכל"),
        "deleteEmailRequest": MessageLookupByLibrary.simpleMessage(
            "אנא תשלח דוא\"ל ל<warning>account-deletion@ente.io</warning> מהכתובת דוא\"ל שנרשמת איתה."),
        "deleteEmptyAlbums":
            MessageLookupByLibrary.simpleMessage("למחוק אלבומים ריקים"),
        "deleteEmptyAlbumsWithQuestionMark":
            MessageLookupByLibrary.simpleMessage("למחוק אלבומים ריקים?"),
        "deleteFromBoth": MessageLookupByLibrary.simpleMessage("מחק משניהם"),
        "deleteFromDevice": MessageLookupByLibrary.simpleMessage("מחק מהמכשיר"),
        "deleteItemCount": m23,
        "deletePhotos": MessageLookupByLibrary.simpleMessage("מחק תמונות"),
        "deleteProgress": m24,
        "deleteReason1":
            MessageLookupByLibrary.simpleMessage("חסר מאפיין מרכזי שאני צריך"),
        "deleteReason2": MessageLookupByLibrary.simpleMessage(
            "היישומון או מאפיין מסוים לא מתנהג כמו שאני חושב שהוא צריך"),
        "deleteReason3": MessageLookupByLibrary.simpleMessage(
            "מצאתי שירות אחר שאני יותר מחבב"),
        "deleteReason4":
            MessageLookupByLibrary.simpleMessage("הסיבה שלי לא כלולה"),
        "deleteRequestSLAText": MessageLookupByLibrary.simpleMessage(
            "הבקשה שלך תועבד תוך 72 שעות."),
        "deleteSharedAlbum":
            MessageLookupByLibrary.simpleMessage("מחק את האלבום המשותף?"),
        "deleteSharedAlbumDialogBody": MessageLookupByLibrary.simpleMessage(
            "האלבום הזה יימחק עבור כולם\n\nאתה תאבד גישה לתמונות משותפות באלבום הזה שבבעלות של אחרים"),
        "deselectAll": MessageLookupByLibrary.simpleMessage("בטל בחירה של הכל"),
        "designedToOutlive":
            MessageLookupByLibrary.simpleMessage("עוצב על מנת לשרוד"),
        "details": MessageLookupByLibrary.simpleMessage("פרטים"),
        "disableAutoLock":
            MessageLookupByLibrary.simpleMessage("השבת נעילה אוטומטית"),
        "disableDownloadWarningBody": MessageLookupByLibrary.simpleMessage(
            "צופים יכולים עדיין לקחת צילומי מסך או לשמור עותק של התמונות שלך בעזרת כלים חיצוניים"),
        "disableDownloadWarningTitle":
            MessageLookupByLibrary.simpleMessage("שים לב"),
        "disableLinkMessage": m25,
        "disableTwofactor":
            MessageLookupByLibrary.simpleMessage("השבת דו-גורמי"),
        "discord": MessageLookupByLibrary.simpleMessage("Discord"),
        "dismiss": MessageLookupByLibrary.simpleMessage("התעלם"),
        "distanceInKMUnit": MessageLookupByLibrary.simpleMessage("ק\"מ"),
        "doThisLater": MessageLookupByLibrary.simpleMessage("מאוחר יותר"),
        "done": MessageLookupByLibrary.simpleMessage("בוצע"),
        "download": MessageLookupByLibrary.simpleMessage("הורד"),
        "downloadFailed": MessageLookupByLibrary.simpleMessage("ההורדה נכשלה"),
        "downloading": MessageLookupByLibrary.simpleMessage("מוריד..."),
        "dropSupportEmail": m26,
        "duplicateItemsGroup": m28,
        "edit": MessageLookupByLibrary.simpleMessage("ערוך"),
        "eligible": MessageLookupByLibrary.simpleMessage("זכאי"),
        "email": MessageLookupByLibrary.simpleMessage("דוא\"ל"),
        "emailNoEnteAccount": m30,
        "emailVerificationToggle":
            MessageLookupByLibrary.simpleMessage("אימות מייל"),
        "empty": MessageLookupByLibrary.simpleMessage("ריק"),
        "encryption": MessageLookupByLibrary.simpleMessage("הצפנה"),
        "encryptionKeys": MessageLookupByLibrary.simpleMessage("מפתחות ההצפנה"),
        "endtoendEncryptedByDefault": MessageLookupByLibrary.simpleMessage(
            "מוצפן מקצה אל קצה כברירת מחדל"),
        "entePhotosPerm": MessageLookupByLibrary.simpleMessage(
            "Ente <i>צריך הרשאות על מנת </i> לשמור את התמונות שלך"),
        "enteSubscriptionShareWithFamily": MessageLookupByLibrary.simpleMessage(
            "אפשר להוסיף גם את המשפחה שלך לתוכנית."),
        "enterAlbumName": MessageLookupByLibrary.simpleMessage("הזן שם אלבום"),
        "enterCode": MessageLookupByLibrary.simpleMessage("הזן קוד"),
        "enterCodeDescription": MessageLookupByLibrary.simpleMessage(
            "הכנס את הקוד שנמסר לך מחברך בשביל לקבל מקום אחסון בחינם עבורך ועבורו"),
        "enterEmail": MessageLookupByLibrary.simpleMessage("הזן דוא\"ל"),
        "enterNewPasswordToEncrypt": MessageLookupByLibrary.simpleMessage(
            "הזן סיסמא חדשה שנוכל להשתמש בה כדי להצפין את המידע שלך"),
        "enterPassword": MessageLookupByLibrary.simpleMessage("הזן את הסיסמה"),
        "enterPasswordToEncrypt": MessageLookupByLibrary.simpleMessage(
            "הזן סיסמא כדי שנוכל לפענח את המידע שלך"),
        "enterReferralCode":
            MessageLookupByLibrary.simpleMessage("הזן קוד הפניה"),
        "enterThe6digitCodeFromnyourAuthenticatorApp":
            MessageLookupByLibrary.simpleMessage(
                "הכנס את הקוד בעל 6 ספרות מתוך\nאפליקציית האימות שלך"),
        "enterValidEmail": MessageLookupByLibrary.simpleMessage(
            "אנא הכנס כתובת דוא\"ל חוקית."),
        "enterYourEmailAddress":
            MessageLookupByLibrary.simpleMessage("הכנס את כתובת הדוא״ל שלך"),
        "enterYourPassword": MessageLookupByLibrary.simpleMessage("הכנס סיסמא"),
        "enterYourRecoveryKey":
            MessageLookupByLibrary.simpleMessage("הזן את מפתח השחזור שלך"),
        "error": MessageLookupByLibrary.simpleMessage("שגיאה"),
        "everywhere": MessageLookupByLibrary.simpleMessage("בכל מקום"),
        "exif": MessageLookupByLibrary.simpleMessage("EXIF"),
        "existingUser": MessageLookupByLibrary.simpleMessage("משתמש קיים"),
        "expiredLinkInfo": MessageLookupByLibrary.simpleMessage(
            "פג תוקף הקישור. אנא בחר בתאריך תפוגה חדש או השבת את תאריך התפוגה של הקישור."),
        "exportLogs": MessageLookupByLibrary.simpleMessage("ייצוא לוגים"),
        "exportYourData":
            MessageLookupByLibrary.simpleMessage("ייצוא הנתונים שלך"),
        "failedToApplyCode":
            MessageLookupByLibrary.simpleMessage("נכשל בהחלת הקוד"),
        "failedToCancel": MessageLookupByLibrary.simpleMessage("הביטול נכשל"),
        "failedToFetchReferralDetails": MessageLookupByLibrary.simpleMessage(
            "אחזור פרטי ההפניה נכשל. אנא נסה שוב מאוחר יותר."),
        "failedToLoadAlbums":
            MessageLookupByLibrary.simpleMessage("נכשל בטעינת האלבומים"),
        "failedToRenew": MessageLookupByLibrary.simpleMessage("החידוש נכשל"),
        "failedToVerifyPaymentStatus":
            MessageLookupByLibrary.simpleMessage("נכשל באימות סטטוס התשלום"),
        "familyPlanPortalTitle": MessageLookupByLibrary.simpleMessage("משפחה"),
        "familyPlans": MessageLookupByLibrary.simpleMessage("תוכניות משפחה"),
        "faq": MessageLookupByLibrary.simpleMessage("שאלות נפוצות"),
        "faqs": MessageLookupByLibrary.simpleMessage("שאלות נפוצות"),
        "favorite": MessageLookupByLibrary.simpleMessage("מועדף"),
        "feedback": MessageLookupByLibrary.simpleMessage("משוב"),
        "fileFailedToSaveToGallery":
            MessageLookupByLibrary.simpleMessage("נכשל בעת שמירת הקובץ לגלריה"),
        "fileSavedToGallery":
            MessageLookupByLibrary.simpleMessage("הקובץ נשמר לגלריה"),
        "flip": MessageLookupByLibrary.simpleMessage("הפוך"),
        "forYourMemories":
            MessageLookupByLibrary.simpleMessage("עבור הזכורונות שלך"),
        "forgotPassword": MessageLookupByLibrary.simpleMessage("שכחתי סיסמה"),
        "freeStorageClaimed":
            MessageLookupByLibrary.simpleMessage("מקום אחסון בחינם נתבע"),
        "freeStorageOnReferralSuccess": m34,
        "freeStorageUsable":
            MessageLookupByLibrary.simpleMessage("מקום אחסון שמיש"),
        "freeTrial": MessageLookupByLibrary.simpleMessage("ניסיון חינמי"),
        "freeTrialValidTill": m35,
        "freeUpDeviceSpace":
            MessageLookupByLibrary.simpleMessage("פנה אחסון במכשיר"),
        "freeUpSpace": MessageLookupByLibrary.simpleMessage("פנה מקום"),
        "general": MessageLookupByLibrary.simpleMessage("כללי"),
        "generatingEncryptionKeys":
            MessageLookupByLibrary.simpleMessage("יוצר מפתחות הצפנה..."),
        "googlePlayId": MessageLookupByLibrary.simpleMessage("Google Play ID"),
        "grantFullAccessPrompt": MessageLookupByLibrary.simpleMessage(
            "נא לתת גישה לכל התמונות בתוך ההגדרות של הטלפון"),
        "grantPermission": MessageLookupByLibrary.simpleMessage("הענק הרשאה"),
        "hidden": MessageLookupByLibrary.simpleMessage("מוסתר"),
        "hide": MessageLookupByLibrary.simpleMessage("הסתר"),
        "hiding": MessageLookupByLibrary.simpleMessage("מחביא..."),
        "howItWorks": MessageLookupByLibrary.simpleMessage("איך זה עובד"),
        "howToViewShareeVerificationID": MessageLookupByLibrary.simpleMessage(
            "אנא בקש מהם ללחוץ לחיצה ארוכה על הכתובת אימייל שלהם בעמוד ההגדרות, וודא שהמזההים בשני המכשירים תואמים."),
        "iOSOkButton": MessageLookupByLibrary.simpleMessage("אישור"),
        "ignoreUpdate": MessageLookupByLibrary.simpleMessage("התעלם"),
        "importing": MessageLookupByLibrary.simpleMessage("מייבא...."),
        "incorrectPasswordTitle":
            MessageLookupByLibrary.simpleMessage("סיסמא לא נכונה"),
        "incorrectRecoveryKeyBody":
            MessageLookupByLibrary.simpleMessage("המפתח שחזור שהזנת שגוי"),
        "incorrectRecoveryKeyTitle":
            MessageLookupByLibrary.simpleMessage("מפתח שחזור שגוי"),
        "insecureDevice":
            MessageLookupByLibrary.simpleMessage("מכשיר בלתי מאובטח"),
        "installManually":
            MessageLookupByLibrary.simpleMessage("התקן באופן ידני"),
        "invalidEmailAddress":
            MessageLookupByLibrary.simpleMessage("כתובת דוא״ל לא תקינה"),
        "invalidKey": MessageLookupByLibrary.simpleMessage("מפתח לא חוקי"),
        "invalidRecoveryKey": MessageLookupByLibrary.simpleMessage(
            "מפתח השחזור שהזמנת אינו תקין. אנא וודא שהוא מכיל 24 מילים, ותבדוק את האיות של כל אחת.\n\nאם הכנסת קוד שחזור ישן, וודא שהוא בעל 64 אותיות, ותבדוק כל אחת מהן."),
        "invite": MessageLookupByLibrary.simpleMessage("הזמן"),
        "inviteYourFriends":
            MessageLookupByLibrary.simpleMessage("הזמן את חברייך"),
        "itemCount": m40,
        "itemsWillBeRemovedFromAlbum": MessageLookupByLibrary.simpleMessage(
            "הפריטים שנבחרו יוסרו מהאלבום הזה"),
        "keepPhotos": MessageLookupByLibrary.simpleMessage("השאר תמונות"),
        "kiloMeterUnit": MessageLookupByLibrary.simpleMessage("ק\"מ"),
        "kindlyHelpUsWithThisInformation":
            MessageLookupByLibrary.simpleMessage("אנא עזור לנו עם המידע הזה"),
        "language": MessageLookupByLibrary.simpleMessage("שפה"),
        "lastUpdated": MessageLookupByLibrary.simpleMessage("עדכון אחרון"),
        "leave": MessageLookupByLibrary.simpleMessage("עזוב"),
        "leaveAlbum": MessageLookupByLibrary.simpleMessage("צא מהאלבום"),
        "leaveFamily": MessageLookupByLibrary.simpleMessage("עזוב משפחה"),
        "leaveSharedAlbum":
            MessageLookupByLibrary.simpleMessage("לעזוב את האלבום המשותף?"),
        "light": MessageLookupByLibrary.simpleMessage("אור"),
        "lightTheme": MessageLookupByLibrary.simpleMessage("בהיר"),
        "linkCopiedToClipboard":
            MessageLookupByLibrary.simpleMessage("הקישור הועתק ללוח"),
        "linkDeviceLimit":
            MessageLookupByLibrary.simpleMessage("מגבלת כמות מכשירים"),
        "linkEnabled": MessageLookupByLibrary.simpleMessage("מאופשר"),
        "linkExpired": MessageLookupByLibrary.simpleMessage("פג תוקף"),
        "linkExpiresOn": m41,
        "linkExpiry": MessageLookupByLibrary.simpleMessage("תאריך תפוגה ללינק"),
        "linkHasExpired":
            MessageLookupByLibrary.simpleMessage("הקישור פג תוקף"),
        "linkNeverExpires": MessageLookupByLibrary.simpleMessage("לעולם לא"),
        "location": MessageLookupByLibrary.simpleMessage("מקום"),
        "lockButtonLabel": MessageLookupByLibrary.simpleMessage("נעל"),
        "lockscreen": MessageLookupByLibrary.simpleMessage("מסך נעילה"),
        "logInLabel": MessageLookupByLibrary.simpleMessage("התחבר"),
        "loggingOut": MessageLookupByLibrary.simpleMessage("מתנתק..."),
        "loginTerms": MessageLookupByLibrary.simpleMessage(
            "על ידי לחיצה על התחברות, אני מסכים ל<u-terms>תנאי שירות</u-terms> ול<u-policy>מדיניות הפרטיות</u-policy>"),
        "logout": MessageLookupByLibrary.simpleMessage("התנתק"),
        "longpressOnAnItemToViewInFullscreen":
            MessageLookupByLibrary.simpleMessage(
                "לחץ לחיצה ארוכה על פריט על מנת לראות אותו במסך מלא"),
        "lostDevice": MessageLookupByLibrary.simpleMessage("איבדת את המכשיר?"),
        "manage": MessageLookupByLibrary.simpleMessage("נהל"),
        "manageFamily": MessageLookupByLibrary.simpleMessage("נהל משפחה"),
        "manageLink": MessageLookupByLibrary.simpleMessage("ניהול קישור"),
        "manageParticipants": MessageLookupByLibrary.simpleMessage("נהל"),
        "manageSubscription": MessageLookupByLibrary.simpleMessage("נהל מנוי"),
        "map": MessageLookupByLibrary.simpleMessage("מפה"),
        "maps": MessageLookupByLibrary.simpleMessage("מפות"),
        "mastodon": MessageLookupByLibrary.simpleMessage("Mastodon"),
        "matrix": MessageLookupByLibrary.simpleMessage("Matrix"),
        "memoryCount": m3,
        "merchandise": MessageLookupByLibrary.simpleMessage("סחורה"),
        "mobileWebDesktop":
            MessageLookupByLibrary.simpleMessage("פלאפון, דפדפן, שולחן עבודה"),
        "moderateStrength": MessageLookupByLibrary.simpleMessage("מתונה"),
        "monthly": MessageLookupByLibrary.simpleMessage("חודשי"),
        "moveItem": m42,
        "moveToAlbum": MessageLookupByLibrary.simpleMessage("הזז לאלבום"),
        "movedToTrash": MessageLookupByLibrary.simpleMessage("הועבר לאשפה"),
        "movingFilesToAlbum":
            MessageLookupByLibrary.simpleMessage("מעביר קבצים לאלבום..."),
        "name": MessageLookupByLibrary.simpleMessage("שם"),
        "never": MessageLookupByLibrary.simpleMessage("לעולם לא"),
        "newAlbum": MessageLookupByLibrary.simpleMessage("אלבום חדש"),
        "newest": MessageLookupByLibrary.simpleMessage("החדש ביותר"),
        "no": MessageLookupByLibrary.simpleMessage("לא"),
        "noDeviceLimit": MessageLookupByLibrary.simpleMessage("אין"),
        "noDeviceThatCanBeDeleted": MessageLookupByLibrary.simpleMessage(
            "אין לך קבצים במכשיר הזה שניתן למחוק אותם"),
        "noDuplicates": MessageLookupByLibrary.simpleMessage("✨ אין כפילויות"),
        "noPhotosAreBeingBackedUpRightNow":
            MessageLookupByLibrary.simpleMessage(
                "אף תמונה אינה נמצאת בתהליך גיבוי כרגע"),
        "noRecoveryKey":
            MessageLookupByLibrary.simpleMessage("אין מפתח שחזור?"),
        "noRecoveryKeyNoDecryption": MessageLookupByLibrary.simpleMessage(
            "בשל טבע הפרוטוקול של ההצפנת קצה-אל-קצה שלנו, אין אפשרות לפענח את הנתונים שלך בלי הסיסמה או מפתח השחזור שלך"),
        "noResults": MessageLookupByLibrary.simpleMessage("אין תוצאות"),
        "notifications": MessageLookupByLibrary.simpleMessage("התראות"),
        "ok": MessageLookupByLibrary.simpleMessage("אוקיי"),
        "onDevice": MessageLookupByLibrary.simpleMessage("על המכשיר"),
        "onEnte":
            MessageLookupByLibrary.simpleMessage("ב<branding>אנטע</branding>"),
        "oops": MessageLookupByLibrary.simpleMessage("אופס"),
        "oopsSomethingWentWrong":
            MessageLookupByLibrary.simpleMessage("אופס, משהו השתבש"),
        "openSettings": MessageLookupByLibrary.simpleMessage("פתח הגדרות"),
        "optionalAsShortAsYouLike":
            MessageLookupByLibrary.simpleMessage("אופציונלי, קצר ככל שתרצה..."),
        "orPickAnExistingOne":
            MessageLookupByLibrary.simpleMessage("או בחר באחד קיים"),
        "password": MessageLookupByLibrary.simpleMessage("סיסמא"),
        "passwordChangedSuccessfully":
            MessageLookupByLibrary.simpleMessage("הססמה הוחלפה בהצלחה"),
        "passwordLock": MessageLookupByLibrary.simpleMessage("נעילת סיסמא"),
        "passwordStrength": m0,
        "passwordWarning": MessageLookupByLibrary.simpleMessage(
            "אנחנו לא שומרים את הסיסמא הזו, לכן אם אתה שוכח אותה, <underline>אנחנו לא יכולים לפענח את המידע שלך</underline>"),
        "paymentDetails": MessageLookupByLibrary.simpleMessage("פרטי תשלום"),
        "paymentFailed": MessageLookupByLibrary.simpleMessage("התשלום נכשל"),
        "paymentFailedTalkToProvider": m47,
        "peopleUsingYourCode":
            MessageLookupByLibrary.simpleMessage("אנשים משתמשים בקוד שלך"),
        "permanentlyDelete":
            MessageLookupByLibrary.simpleMessage("למחוק לצמיתות?"),
        "photoGridSize":
            MessageLookupByLibrary.simpleMessage("גודל לוח של התמונה"),
        "photoSmallCase": MessageLookupByLibrary.simpleMessage("תמונה"),
        "playstoreSubscription":
            MessageLookupByLibrary.simpleMessage("מנוי PlayStore"),
        "pleaseContactSupportAndWeWillBeHappyToHelp":
            MessageLookupByLibrary.simpleMessage(
                "אנא צור קשר עם support@ente.io ואנחנו נשמח לעזור!"),
        "pleaseGrantPermissions":
            MessageLookupByLibrary.simpleMessage("נא הענק את ההרשאות"),
        "pleaseLoginAgain":
            MessageLookupByLibrary.simpleMessage("אנא התחבר שוב"),
        "pleaseTryAgain": MessageLookupByLibrary.simpleMessage("אנא נסה שנית"),
        "pleaseWait": MessageLookupByLibrary.simpleMessage("אנא המתן..."),
        "pleaseWaitForSometimeBeforeRetrying":
            MessageLookupByLibrary.simpleMessage(
                "אנא חכה מעט לפני שאתה מנסה שוב"),
        "preparingLogs": MessageLookupByLibrary.simpleMessage("מכין לוגים..."),
        "preserveMore": MessageLookupByLibrary.simpleMessage("שמור עוד"),
        "pressAndHoldToPlayVideo": MessageLookupByLibrary.simpleMessage(
            "לחץ והחזק על מנת להריץ את הסרטון"),
        "pressAndHoldToPlayVideoDetailed": MessageLookupByLibrary.simpleMessage(
            "לחץ והחזק על התמונה על מנת להריץ את הסרטון"),
        "privacy": MessageLookupByLibrary.simpleMessage("פרטיות"),
        "privacyPolicyTitle":
            MessageLookupByLibrary.simpleMessage("מדיניות פרטיות"),
        "privateBackups":
            MessageLookupByLibrary.simpleMessage("גיבויים פרטיים"),
        "privateSharing": MessageLookupByLibrary.simpleMessage("שיתוף פרטי"),
        "publicLinkCreated":
            MessageLookupByLibrary.simpleMessage("קישור ציבורי נוצר"),
        "publicLinkEnabled":
            MessageLookupByLibrary.simpleMessage("לינק ציבורי אופשר"),
        "radius": MessageLookupByLibrary.simpleMessage("רדיוס"),
        "raiseTicket": MessageLookupByLibrary.simpleMessage("צור ticket"),
        "rateTheApp": MessageLookupByLibrary.simpleMessage("דרג את האפליקציה"),
        "rateUs": MessageLookupByLibrary.simpleMessage("דרג אותנו"),
<<<<<<< HEAD
        "rateUsOnStore": m53,
=======
        "rateUsOnStore": m52,
>>>>>>> 8692421b
        "recover": MessageLookupByLibrary.simpleMessage("שחזר"),
        "recoverAccount": MessageLookupByLibrary.simpleMessage("שחזר חשבון"),
        "recoverButton": MessageLookupByLibrary.simpleMessage("שחזר"),
        "recoveryKey": MessageLookupByLibrary.simpleMessage("מפתח שחזור"),
        "recoveryKeyCopiedToClipboard":
            MessageLookupByLibrary.simpleMessage("מפתח השחזור הועתק ללוח"),
        "recoveryKeyOnForgotPassword": MessageLookupByLibrary.simpleMessage(
            "אם אתה שוכח את הסיסמא שלך, הדרך היחידה שתוכל לשחזר את המידע שלך היא עם המפתח הזה."),
        "recoveryKeySaveDescription": MessageLookupByLibrary.simpleMessage(
            "אנחנו לא מאחסנים את המפתח הזה, אנא שמור את המפתח 24 מילים הזה במקום בטוח."),
        "recoveryKeySuccessBody": MessageLookupByLibrary.simpleMessage(
            "נהדר! מפתח השחזור תקין. אנחנו מודים לך על האימות.\n\nאנא תזכור לגבות את מפתח השחזור שלך באופן בטוח."),
        "recoveryKeyVerified":
            MessageLookupByLibrary.simpleMessage("מפתח השחזור אומת"),
        "recoverySuccessful":
            MessageLookupByLibrary.simpleMessage("השחזור עבר בהצלחה!"),
        "recreatePasswordBody": MessageLookupByLibrary.simpleMessage(
            "המכשיר הנוכחי אינו חזק מספיק כדי לאמת את הסיסמא שלך, אבל אנחנו יכולים ליצור בצורה שתעבוד עם כל המכשירים.\n\nאנא התחבר בעזרת המפתח שחזור שלך וצור מחדש את הסיסמא שלך (אתה יכול להשתמש באותה אחת אם אתה רוצה)."),
        "recreatePasswordTitle":
            MessageLookupByLibrary.simpleMessage("צור סיסמא מחדש"),
        "reddit": MessageLookupByLibrary.simpleMessage("Reddit"),
        "referralStep1": MessageLookupByLibrary.simpleMessage(
            "1. תמסור את הקוד הזה לחברייך"),
        "referralStep2": MessageLookupByLibrary.simpleMessage(
            "2. הם נרשמים עבור תוכנית בתשלום"),
<<<<<<< HEAD
        "referralStep3": m54,
=======
        "referralStep3": m53,
>>>>>>> 8692421b
        "referrals": MessageLookupByLibrary.simpleMessage("הפניות"),
        "referralsAreCurrentlyPaused":
            MessageLookupByLibrary.simpleMessage("הפניות כרגע מושהות"),
        "remindToEmptyDeviceTrash": MessageLookupByLibrary.simpleMessage(
            "גם נקה \"נמחק לאחרונה\" מ-\"הגדרות\" -> \"אחסון\" על מנת לקבל המקום אחסון שהתפנה"),
        "remindToEmptyEnteTrash": MessageLookupByLibrary.simpleMessage(
            "גם נקה את ה-\"אשפה\" שלך על מנת לקבל את המקום אחסון שהתפנה"),
        "remove": MessageLookupByLibrary.simpleMessage("הסר"),
        "removeDuplicates":
            MessageLookupByLibrary.simpleMessage("הסר כפילויות"),
        "removeFromAlbum": MessageLookupByLibrary.simpleMessage("הסר מהאלבום"),
        "removeFromAlbumTitle":
            MessageLookupByLibrary.simpleMessage("הסר מהאלבום?"),
        "removeLink": MessageLookupByLibrary.simpleMessage("הסרת קישור"),
        "removeParticipant": MessageLookupByLibrary.simpleMessage("הסר משתתף"),
<<<<<<< HEAD
        "removeParticipantBody": m55,
=======
        "removeParticipantBody": m54,
>>>>>>> 8692421b
        "removePublicLink":
            MessageLookupByLibrary.simpleMessage("הסר לינק ציבורי"),
        "removeShareItemsWarning": MessageLookupByLibrary.simpleMessage(
            "חלק מהפריטים שאתה מסיר הוספו על ידי אנשים אחרים, ואתה תאבד גישה אליהם"),
        "removeWithQuestionMark": MessageLookupByLibrary.simpleMessage("הסר?"),
        "removingFromFavorites":
            MessageLookupByLibrary.simpleMessage("מסיר מהמועדפים..."),
        "rename": MessageLookupByLibrary.simpleMessage("שנה שם"),
        "renameFile": MessageLookupByLibrary.simpleMessage("שנה שם הקובץ"),
        "renewSubscription": MessageLookupByLibrary.simpleMessage("חדש מנוי"),
        "reportABug": MessageLookupByLibrary.simpleMessage("דווח על באג"),
        "reportBug": MessageLookupByLibrary.simpleMessage("דווח על באג"),
        "resendEmail": MessageLookupByLibrary.simpleMessage("שלח דוא\"ל מחדש"),
        "resetPasswordTitle":
            MessageLookupByLibrary.simpleMessage("איפוס סיסמה"),
        "restore": MessageLookupByLibrary.simpleMessage("שחזר"),
        "restoreToAlbum": MessageLookupByLibrary.simpleMessage("שחזר לאלבום"),
        "restoringFiles":
            MessageLookupByLibrary.simpleMessage("משחזר קבצים..."),
        "retry": MessageLookupByLibrary.simpleMessage("נסה שוב"),
        "reviewDeduplicateItems": MessageLookupByLibrary.simpleMessage(
            "אנא בחן והסר את הפריטים שאתה מאמין שהם כפלים."),
        "rotateLeft": MessageLookupByLibrary.simpleMessage("סובב שמאלה"),
        "safelyStored": MessageLookupByLibrary.simpleMessage("נשמר באופן בטוח"),
        "save": MessageLookupByLibrary.simpleMessage("שמור"),
        "saveCollage": MessageLookupByLibrary.simpleMessage("שמור קולז"),
        "saveCopy": MessageLookupByLibrary.simpleMessage("שמירת עותק"),
        "saveKey": MessageLookupByLibrary.simpleMessage("שמור מפתח"),
        "saveYourRecoveryKeyIfYouHaventAlready":
            MessageLookupByLibrary.simpleMessage(
                "שמור את מפתח השחזור שלך אם לא שמרת כבר"),
        "saving": MessageLookupByLibrary.simpleMessage("שומר..."),
        "scanCode": MessageLookupByLibrary.simpleMessage("סרוק קוד"),
        "scanThisBarcodeWithnyourAuthenticatorApp":
            MessageLookupByLibrary.simpleMessage(
                "סרוק את הברקוד הזה\nבעזרת אפליקציית האימות שלך"),
        "searchByAlbumNameHint":
            MessageLookupByLibrary.simpleMessage("שם האלבום"),
        "security": MessageLookupByLibrary.simpleMessage("אבטחה"),
        "selectAlbum": MessageLookupByLibrary.simpleMessage("בחר אלבום"),
        "selectAll": MessageLookupByLibrary.simpleMessage("בחר הכל"),
        "selectFoldersForBackup":
            MessageLookupByLibrary.simpleMessage("בחר תיקיות לגיבוי"),
        "selectMorePhotos":
            MessageLookupByLibrary.simpleMessage("בחר תמונות נוספות"),
        "selectReason": MessageLookupByLibrary.simpleMessage("בחר סיבה"),
        "selectYourPlan": MessageLookupByLibrary.simpleMessage("בחר תוכנית"),
        "selectedFoldersWillBeEncryptedAndBackedUp":
            MessageLookupByLibrary.simpleMessage(
                "התיקיות שנבחרו יוצפנו ויגובו"),
        "selectedPhotos": m4,
<<<<<<< HEAD
        "selectedPhotosWithYours": m59,
=======
        "selectedPhotosWithYours": m58,
>>>>>>> 8692421b
        "send": MessageLookupByLibrary.simpleMessage("שלח"),
        "sendEmail": MessageLookupByLibrary.simpleMessage("שלח דוא\"ל"),
        "sendInvite": MessageLookupByLibrary.simpleMessage("שלח הזמנה"),
        "sendLink": MessageLookupByLibrary.simpleMessage("שלח קישור"),
        "sessionExpired":
            MessageLookupByLibrary.simpleMessage("פג תוקף החיבור"),
        "setAPassword": MessageLookupByLibrary.simpleMessage("הגדר סיסמה"),
        "setAs": MessageLookupByLibrary.simpleMessage("הגדר בתור"),
        "setCover": MessageLookupByLibrary.simpleMessage("הגדר כרקע"),
        "setLabel": MessageLookupByLibrary.simpleMessage("הגדר"),
        "setPasswordTitle": MessageLookupByLibrary.simpleMessage("הגדר סיסמא"),
        "setRadius": MessageLookupByLibrary.simpleMessage("הגדר רדיוס"),
        "setupComplete": MessageLookupByLibrary.simpleMessage("ההתקנה הושלמה"),
        "share": MessageLookupByLibrary.simpleMessage("שתף"),
        "shareALink": MessageLookupByLibrary.simpleMessage("שתף קישור"),
        "shareAnAlbumNow":
            MessageLookupByLibrary.simpleMessage("שתף אלבום עכשיו"),
        "shareLink": MessageLookupByLibrary.simpleMessage("שתף קישור"),
<<<<<<< HEAD
        "shareMyVerificationID": m60,
=======
        "shareMyVerificationID": m59,
>>>>>>> 8692421b
        "shareOnlyWithThePeopleYouWant":
            MessageLookupByLibrary.simpleMessage("שתף רק אם אנשים שאתה בוחר"),
        "shareTextConfirmOthersVerificationID": m5,
        "shareTextRecommendUsingEnte": MessageLookupByLibrary.simpleMessage(
            "הורד את ente על מנת שנוכל לשתף תמונות וסרטונים באיכות המקור באופן קל\n\nhttps://ente.io"),
        "shareWithNonenteUsers": MessageLookupByLibrary.simpleMessage(
            "שתף עם משתמשים שהם לא של ente"),
<<<<<<< HEAD
        "shareWithPeopleSectionTitle": m62,
=======
        "shareWithPeopleSectionTitle": m61,
>>>>>>> 8692421b
        "shareYourFirstAlbum":
            MessageLookupByLibrary.simpleMessage("שתף את האלבום הראשון שלך"),
        "sharedAlbumSectionDescription": MessageLookupByLibrary.simpleMessage(
            "צור אלבומים הניתנים לשיתוף ושיתוף פעולה עם משתמשי ente אחרים, כולל משתמשים בתוכניות החינמיות."),
        "sharedByMe": MessageLookupByLibrary.simpleMessage("שותף על ידי"),
        "sharedPhotoNotifications":
            MessageLookupByLibrary.simpleMessage("אלבומים משותפים חדשים"),
        "sharedPhotoNotificationsExplanation":
            MessageLookupByLibrary.simpleMessage(
                "קבל התראות כשמישהו מוסיף תמונה לאלבום משותף שאתה חלק ממנו"),
<<<<<<< HEAD
        "sharedWith": m63,
=======
        "sharedWith": m62,
>>>>>>> 8692421b
        "sharedWithMe": MessageLookupByLibrary.simpleMessage("שותף איתי"),
        "sharing": MessageLookupByLibrary.simpleMessage("משתף..."),
        "showMemories": MessageLookupByLibrary.simpleMessage("הצג זכרונות"),
        "signUpTerms": MessageLookupByLibrary.simpleMessage(
            "אני מסכים ל<u-terms>תנאי שירות</u-terms> ול<u-policy>מדיניות הפרטיות</u-policy>"),
<<<<<<< HEAD
        "singleFileDeleteFromDevice": m64,
=======
        "singleFileDeleteFromDevice": m63,
>>>>>>> 8692421b
        "singleFileDeleteHighlight":
            MessageLookupByLibrary.simpleMessage("זה יימחק מכל האלבומים."),
        "skip": MessageLookupByLibrary.simpleMessage("דלג"),
        "social": MessageLookupByLibrary.simpleMessage("חברתי"),
        "someoneSharingAlbumsWithYouShouldSeeTheSameId":
            MessageLookupByLibrary.simpleMessage(
                "מי שמשתף איתך אלבומים יוכל לראות את אותו המזהה במכשיר שלהם."),
        "somethingWentWrong":
            MessageLookupByLibrary.simpleMessage("משהו השתבש"),
        "somethingWentWrongPleaseTryAgain":
            MessageLookupByLibrary.simpleMessage("משהו השתבש, אנא נסה שנית"),
        "sorry": MessageLookupByLibrary.simpleMessage("מצטער"),
        "sorryCouldNotAddToFavorites": MessageLookupByLibrary.simpleMessage(
            "סליחה, לא ניתן להוסיף למועדפים!"),
        "sorryCouldNotRemoveFromFavorites":
            MessageLookupByLibrary.simpleMessage(
                "סליחה, לא ניתן להסיר מהמועדפים!"),
        "sorryWeCouldNotGenerateSecureKeysOnThisDevicennplease":
            MessageLookupByLibrary.simpleMessage(
                "אנחנו מצטערים, לא הצלחנו ליצור מפתחות מאובטחים על מכשיר זה.\n\nאנא הירשם ממכשיר אחר."),
        "sortAlbumsBy": MessageLookupByLibrary.simpleMessage("מיין לפי"),
        "sortOldestFirst":
            MessageLookupByLibrary.simpleMessage("הישן ביותר קודם"),
        "sparkleSuccess": MessageLookupByLibrary.simpleMessage("✨ הצלחה"),
        "startBackup": MessageLookupByLibrary.simpleMessage("התחל גיבוי"),
        "storage": MessageLookupByLibrary.simpleMessage("אחסון"),
        "storageBreakupFamily": MessageLookupByLibrary.simpleMessage("משפחה"),
        "storageBreakupYou": MessageLookupByLibrary.simpleMessage("אתה"),
        "storageInGB": m1,
        "storageLimitExceeded":
            MessageLookupByLibrary.simpleMessage("גבול מקום האחסון נחרג"),
        "strongStrength": MessageLookupByLibrary.simpleMessage("חזקה"),
<<<<<<< HEAD
        "subWillBeCancelledOn": m69,
=======
        "subWillBeCancelledOn": m68,
>>>>>>> 8692421b
        "subscribe": MessageLookupByLibrary.simpleMessage("הרשם"),
        "subscription": MessageLookupByLibrary.simpleMessage("מנוי"),
        "success": MessageLookupByLibrary.simpleMessage("הצלחה"),
        "suggestFeatures":
            MessageLookupByLibrary.simpleMessage("הציעו מאפיינים"),
        "support": MessageLookupByLibrary.simpleMessage("תמיכה"),
<<<<<<< HEAD
        "syncProgress": m70,
=======
        "syncProgress": m69,
>>>>>>> 8692421b
        "syncing": MessageLookupByLibrary.simpleMessage("מסנכרן..."),
        "systemTheme": MessageLookupByLibrary.simpleMessage("מערכת"),
        "tapToCopy": MessageLookupByLibrary.simpleMessage("הקש כדי להעתיק"),
        "tapToEnterCode":
            MessageLookupByLibrary.simpleMessage("הקש כדי להזין את הקוד"),
        "terminate": MessageLookupByLibrary.simpleMessage("סיים"),
        "terminateSession": MessageLookupByLibrary.simpleMessage("סיים חיבור?"),
        "terms": MessageLookupByLibrary.simpleMessage("תנאים"),
        "termsOfServicesTitle": MessageLookupByLibrary.simpleMessage("תנאים"),
        "thankYou": MessageLookupByLibrary.simpleMessage("תודה"),
        "thankYouForSubscribing":
            MessageLookupByLibrary.simpleMessage("תודה שנרשמת!"),
        "theDownloadCouldNotBeCompleted":
            MessageLookupByLibrary.simpleMessage("לא ניתן להשלים את ההורדה"),
        "theme": MessageLookupByLibrary.simpleMessage("ערכת נושא"),
<<<<<<< HEAD
        "theyAlsoGetXGb": m72,
=======
        "theyAlsoGetXGb": m71,
>>>>>>> 8692421b
        "thisCanBeUsedToRecoverYourAccountIfYou":
            MessageLookupByLibrary.simpleMessage(
                "זה יכול לשמש לשחזור החשבון שלך במקרה ותאבד את הגורם השני"),
        "thisDevice": MessageLookupByLibrary.simpleMessage("מכשיר זה"),
<<<<<<< HEAD
        "thisIsPersonVerificationId": m73,
=======
        "thisIsPersonVerificationId": m72,
>>>>>>> 8692421b
        "thisIsYourVerificationId":
            MessageLookupByLibrary.simpleMessage("זה מזהה האימות שלך"),
        "thisWillLogYouOutOfTheFollowingDevice":
            MessageLookupByLibrary.simpleMessage("זה ינתק אותך מהמכשיר הבא:"),
        "thisWillLogYouOutOfThisDevice":
            MessageLookupByLibrary.simpleMessage("זה ינתק אותך במכשיר זה!"),
        "toResetVerifyEmail": MessageLookupByLibrary.simpleMessage(
            "כדי לאפס את הסיסמא שלך, אנא אמת את האימייל שלך קודם."),
        "total": MessageLookupByLibrary.simpleMessage("סך הכל"),
        "totalSize": MessageLookupByLibrary.simpleMessage("גודל כולל"),
        "trash": MessageLookupByLibrary.simpleMessage("אשפה"),
        "tryAgain": MessageLookupByLibrary.simpleMessage("נסה שוב"),
        "twitter": MessageLookupByLibrary.simpleMessage("Twitter"),
        "twoMonthsFreeOnYearlyPlans": MessageLookupByLibrary.simpleMessage(
            "חודשיים בחינם בתוכניות שנתיות"),
        "twofactor": MessageLookupByLibrary.simpleMessage("דו-גורמי"),
        "twofactorAuthenticationPageTitle":
            MessageLookupByLibrary.simpleMessage("אימות דו-גורמי"),
        "twofactorSetup": MessageLookupByLibrary.simpleMessage("אימות דו-שלבי"),
        "unarchive": MessageLookupByLibrary.simpleMessage("הוצאה מארכיון"),
        "uncategorized": MessageLookupByLibrary.simpleMessage("ללא קטגוריה"),
        "unhide": MessageLookupByLibrary.simpleMessage("בטל הסתרה"),
        "unhideToAlbum":
            MessageLookupByLibrary.simpleMessage("בטל הסתרה בחזרה לאלבום"),
        "unhidingFilesToAlbum":
            MessageLookupByLibrary.simpleMessage("מבטל הסתרת הקבצים לאלבום"),
        "unlock": MessageLookupByLibrary.simpleMessage("ביטול נעילה"),
        "unselectAll": MessageLookupByLibrary.simpleMessage("בטל בחירה של הכל"),
        "update": MessageLookupByLibrary.simpleMessage("עדכן"),
        "updateAvailable": MessageLookupByLibrary.simpleMessage("עדכון זמין"),
        "updatingFolderSelection":
            MessageLookupByLibrary.simpleMessage("מעדכן את בחירת התיקיות..."),
        "upgrade": MessageLookupByLibrary.simpleMessage("שדרג"),
        "uploadingFilesToAlbum":
            MessageLookupByLibrary.simpleMessage("מעלה קבצים לאלבום..."),
        "usableReferralStorageInfo": MessageLookupByLibrary.simpleMessage(
            "כמות האחסון השמישה שלך מוגבלת בתוכנית הנוכחית. אחסון עודף יהפוך שוב לשמיש אחרי שתשדרג את התוכנית שלך."),
        "useRecoveryKey":
            MessageLookupByLibrary.simpleMessage("השתמש במפתח שחזור"),
        "usedSpace": MessageLookupByLibrary.simpleMessage("מקום בשימוש"),
        "verificationId": MessageLookupByLibrary.simpleMessage("מזהה אימות"),
        "verify": MessageLookupByLibrary.simpleMessage("אמת"),
        "verifyEmail": MessageLookupByLibrary.simpleMessage("אימות דוא\"ל"),
<<<<<<< HEAD
        "verifyEmailID": m79,
=======
        "verifyEmailID": m78,
>>>>>>> 8692421b
        "verifyIDLabel": MessageLookupByLibrary.simpleMessage("אמת"),
        "verifyPassword": MessageLookupByLibrary.simpleMessage("אמת סיסמא"),
        "verifyingRecoveryKey":
            MessageLookupByLibrary.simpleMessage("מוודא את מפתח השחזור..."),
        "videoSmallCase": MessageLookupByLibrary.simpleMessage("וידאו"),
        "viewActiveSessions":
            MessageLookupByLibrary.simpleMessage("צפה בחיבורים פעילים"),
        "viewAll": MessageLookupByLibrary.simpleMessage("הצג הכל"),
        "viewLogs": MessageLookupByLibrary.simpleMessage("צפייה בלוגים"),
        "viewRecoveryKey":
            MessageLookupByLibrary.simpleMessage("צפה במפתח השחזור"),
        "viewer": MessageLookupByLibrary.simpleMessage("צפיין"),
        "visitWebToManage": MessageLookupByLibrary.simpleMessage(
            "אנא בקר ב-web.ente.io על מנת לנהל את המנוי שלך"),
        "weAreOpenSource":
            MessageLookupByLibrary.simpleMessage("הקוד שלנו פתוח!"),
        "weHaveSendEmailTo": m2,
        "weakStrength": MessageLookupByLibrary.simpleMessage("חלשה"),
        "welcomeBack": MessageLookupByLibrary.simpleMessage("ברוך שובך!"),
        "yearly": MessageLookupByLibrary.simpleMessage("שנתי"),
<<<<<<< HEAD
        "yearsAgo": m81,
=======
        "yearsAgo": m80,
>>>>>>> 8692421b
        "yes": MessageLookupByLibrary.simpleMessage("כן"),
        "yesCancel": MessageLookupByLibrary.simpleMessage("כן, בטל"),
        "yesConvertToViewer":
            MessageLookupByLibrary.simpleMessage("כן, המר לצפיין"),
        "yesDelete": MessageLookupByLibrary.simpleMessage("כן, מחק"),
        "yesLogout": MessageLookupByLibrary.simpleMessage("כן, התנתק"),
        "yesRemove": MessageLookupByLibrary.simpleMessage("כן, הסר"),
        "yesRenew": MessageLookupByLibrary.simpleMessage("כן, חדש"),
        "you": MessageLookupByLibrary.simpleMessage("אתה"),
        "youAreOnAFamilyPlan":
            MessageLookupByLibrary.simpleMessage("אתה על תוכנית משפחתית!"),
        "youAreOnTheLatestVersion":
            MessageLookupByLibrary.simpleMessage("אתה על הגרסא הכי עדכנית"),
        "youCanAtMaxDoubleYourStorage": MessageLookupByLibrary.simpleMessage(
            "* אתה יכול במקסימום להכפיל את מקום האחסון שלך"),
        "youCanManageYourLinksInTheShareTab":
            MessageLookupByLibrary.simpleMessage(
                "אתה יכול לנהת את הקישורים שלך בלשונית שיתוף."),
        "youCannotDowngradeToThisPlan": MessageLookupByLibrary.simpleMessage(
            "אתה לא יכול לשנמך לתוכנית הזו"),
        "youCannotShareWithYourself":
            MessageLookupByLibrary.simpleMessage("אתה לא יכול לשתף עם עצמך"),
<<<<<<< HEAD
        "youHaveSuccessfullyFreedUp": m82,
=======
        "youHaveSuccessfullyFreedUp": m81,
>>>>>>> 8692421b
        "yourAccountHasBeenDeleted":
            MessageLookupByLibrary.simpleMessage("החשבון שלך נמחק"),
        "yourPlanWasSuccessfullyDowngraded":
            MessageLookupByLibrary.simpleMessage("התוכנית שלך שונמכה בהצלחה"),
        "yourPlanWasSuccessfullyUpgraded":
            MessageLookupByLibrary.simpleMessage("התוכנית שלך שודרגה בהצלחה"),
        "yourPurchaseWasSuccessful":
            MessageLookupByLibrary.simpleMessage("התשלום שלך עבר בהצלחה"),
        "yourStorageDetailsCouldNotBeFetched":
            MessageLookupByLibrary.simpleMessage(
                "לא ניתן לאחזר את פרטי מקום האחסון"),
        "yourSubscriptionHasExpired":
            MessageLookupByLibrary.simpleMessage("פג תוקף המנוי שלך"),
        "yourSubscriptionWasUpdatedSuccessfully":
            MessageLookupByLibrary.simpleMessage("המנוי שלך עודכן בהצלחה"),
        "youveNoDuplicateFilesThatCanBeCleared":
            MessageLookupByLibrary.simpleMessage(
                "אין לך קבצים כפולים שניתן לנקות אותם")
      };
}<|MERGE_RESOLUTION|>--- conflicted
+++ resolved
@@ -39,110 +39,69 @@
             'other': 'קיבלת ${storageAmountInGb} GB עד כה!',
           })}";
 
-  static String m20(familyAdminEmail) =>
+  static String m19(familyAdminEmail) =>
       "אנא צור קשר עם <green>${familyAdminEmail}</green> על מנת לנהל את המנוי שלך";
 
-  static String m21(provider) =>
+  static String m20(provider) =>
       "אנא צור איתנו קשר ב-support@ente.io על מנת לנהל את המנוי ${provider}.";
 
-  static String m23(count) =>
+  static String m22(count) =>
       "${Intl.plural(count, one: 'מחק ${count} פריט', two: 'מחק ${count} פריטים', other: 'מחק ${count} פריטים')}";
 
-  static String m24(currentlyDeleting, totalCount) =>
+  static String m23(currentlyDeleting, totalCount) =>
       "מוחק ${currentlyDeleting} / ${totalCount}";
 
-  static String m25(albumName) =>
+  static String m24(albumName) =>
       "זה יסיר את הלינק הפומבי שדרכו ניתן לגשת ל\"${albumName}\".";
 
-  static String m26(supportEmail) =>
+  static String m25(supportEmail) =>
       "אנא תשלח דוא\"ל ל${supportEmail} מהכתובת דוא\"ל שנרשמת איתה";
 
-  static String m28(count, formattedSize) =>
+  static String m27(count, formattedSize) =>
       "${count} קבצים, כל אחד ${formattedSize}";
 
-  static String m30(email) =>
+  static String m29(email) =>
       "לא נמצא חשבון ente ל-${email}.\n\nשלח להם הזמנה על מנת לשתף תמונות.";
 
-  static String m34(storageAmountInGB) =>
+  static String m33(storageAmountInGB) =>
       "${storageAmountInGB} GB כל פעם שמישהו נרשם עבור תוכנית בתשלום ומחיל את הקוד שלך";
 
-  static String m35(endDate) => "ניסיון חינם בתוקף עד ל-${endDate}";
-
-  static String m40(count) =>
+  static String m34(endDate) => "ניסיון חינם בתוקף עד ל-${endDate}";
+
+  static String m39(count) =>
       "${Intl.plural(count, one: '${count} פריט', two: '${count} פריטים', many: '${count} פריטים', other: '${count} פריטים')}";
 
-  static String m41(expiryTime) => "תוקף הקישור יפוג ב-${expiryTime}";
+  static String m40(expiryTime) => "תוקף הקישור יפוג ב-${expiryTime}";
 
   static String m3(count, formattedCount) =>
       "${Intl.plural(count, one: '${formattedCount} זכרון', two: '${formattedCount} זכרונות', many: '${formattedCount} זכרונות', other: '${formattedCount} זכרונות')}";
 
-  static String m42(count) =>
+  static String m41(count) =>
       "${Intl.plural(count, one: 'הזז פריט', two: 'הזז פריטים', many: 'הזז פריטים', other: 'הזז פריטים')}";
 
   static String m0(passwordStrengthValue) =>
       "חוזק הסיסמא: ${passwordStrengthValue}";
 
-  static String m47(providerName) =>
+  static String m46(providerName) =>
       "אנא דבר עם התמיכה של ${providerName} אם אתה חוייבת";
 
-<<<<<<< HEAD
-  static String m53(storeName) => "דרג אותנו ב-${storeName}";
-
-  static String m54(storageInGB) => "3. שניכים מקבלים ${storageInGB} GB* בחינם";
-
-  static String m55(userEmail) =>
-=======
   static String m52(storeName) => "דרג אותנו ב-${storeName}";
 
   static String m53(storageInGB) => "3. שניכים מקבלים ${storageInGB} GB* בחינם";
 
   static String m54(userEmail) =>
->>>>>>> 8692421b
       "${userEmail} יוסר מהאלבום המשותף הזה\n\nגם תמונות שנוספו על ידיהם יוסרו מהאלבום";
 
   static String m4(count) => "${count} נבחרו";
 
-<<<<<<< HEAD
-  static String m59(count, yourCount) => "${count} נבחרו (${yourCount} שלך)";
-
-  static String m60(verificationID) =>
-=======
   static String m58(count, yourCount) => "${count} נבחרו (${yourCount} שלך)";
 
   static String m59(verificationID) =>
->>>>>>> 8692421b
       "הנה מזהה האימות שלי: ${verificationID} עבור ente.io.";
 
   static String m5(verificationID) =>
       "היי, תוכל לוודא שזה מזהה האימות שלך של ente.io: ${verificationID}";
 
-<<<<<<< HEAD
-  static String m62(numberOfPeople) =>
-      "${Intl.plural(numberOfPeople, zero: 'שתף עם אנשים ספציפיים', one: 'שותף עם איש 1', two: 'שותף עם 2 אנשים', other: 'שותף עם ${numberOfPeople} אנשים')}";
-
-  static String m63(emailIDs) => "הושתף ע\"י ${emailIDs}";
-
-  static String m64(fileType) => "${fileType} יימחק מהמכשיר שלך.";
-
-  static String m1(storageAmountInGB) => "${storageAmountInGB} GB";
-
-  static String m69(endDate) => "המנוי שלך יבוטל ב-${endDate}";
-
-  static String m70(completed, total) => "${completed}/${total} זכרונות נשמרו";
-
-  static String m72(storageAmountInGB) => "הם גם יקבלו ${storageAmountInGB} GB";
-
-  static String m73(email) => "זה מזהה האימות של ${email}";
-
-  static String m79(email) => "אמת ${email}";
-
-  static String m2(email) => "שלחנו דוא\"ל ל<green>${email}</green>";
-
-  static String m81(count) =>
-      "${Intl.plural(count, one: 'לפני ${count} שנה', two: 'לפני ${count} שנים', many: 'לפני ${count} שנים', other: 'לפני ${count} שנים')}";
-
-  static String m82(storageSaved) => "הצלחת לפנות ${storageSaved}!";
-=======
   static String m61(numberOfPeople) =>
       "${Intl.plural(numberOfPeople, zero: 'שתף עם אנשים ספציפיים', one: 'שותף עם איש 1', two: 'שותף עם 2 אנשים', other: 'שותף עם ${numberOfPeople} אנשים')}";
 
@@ -168,7 +127,6 @@
       "${Intl.plural(count, one: 'לפני ${count} שנה', two: 'לפני ${count} שנים', many: 'לפני ${count} שנים', other: 'לפני ${count} שנים')}";
 
   static String m81(storageSaved) => "הצלחת לפנות ${storageSaved}!";
->>>>>>> 8692421b
 
   final messages = _notInlinedMessages(_notInlinedMessages);
   static Map<String, Function> _notInlinedMessages(_) => <String, Function>{
@@ -344,10 +302,10 @@
             MessageLookupByLibrary.simpleMessage("אמת את מפתח השחזור"),
         "confirmYourRecoveryKey":
             MessageLookupByLibrary.simpleMessage("אמת את מפתח השחזור"),
-        "contactFamilyAdmin": m20,
+        "contactFamilyAdmin": m19,
         "contactSupport":
             MessageLookupByLibrary.simpleMessage("צור קשר עם התמיכה"),
-        "contactToManageSubscription": m21,
+        "contactToManageSubscription": m20,
         "continueLabel": MessageLookupByLibrary.simpleMessage("המשך"),
         "continueOnFreeTrial":
             MessageLookupByLibrary.simpleMessage("המשך עם ניסיון חינמי"),
@@ -405,9 +363,9 @@
             MessageLookupByLibrary.simpleMessage("למחוק אלבומים ריקים?"),
         "deleteFromBoth": MessageLookupByLibrary.simpleMessage("מחק משניהם"),
         "deleteFromDevice": MessageLookupByLibrary.simpleMessage("מחק מהמכשיר"),
-        "deleteItemCount": m23,
+        "deleteItemCount": m22,
         "deletePhotos": MessageLookupByLibrary.simpleMessage("מחק תמונות"),
-        "deleteProgress": m24,
+        "deleteProgress": m23,
         "deleteReason1":
             MessageLookupByLibrary.simpleMessage("חסר מאפיין מרכזי שאני צריך"),
         "deleteReason2": MessageLookupByLibrary.simpleMessage(
@@ -432,7 +390,7 @@
             "צופים יכולים עדיין לקחת צילומי מסך או לשמור עותק של התמונות שלך בעזרת כלים חיצוניים"),
         "disableDownloadWarningTitle":
             MessageLookupByLibrary.simpleMessage("שים לב"),
-        "disableLinkMessage": m25,
+        "disableLinkMessage": m24,
         "disableTwofactor":
             MessageLookupByLibrary.simpleMessage("השבת דו-גורמי"),
         "discord": MessageLookupByLibrary.simpleMessage("Discord"),
@@ -443,12 +401,12 @@
         "download": MessageLookupByLibrary.simpleMessage("הורד"),
         "downloadFailed": MessageLookupByLibrary.simpleMessage("ההורדה נכשלה"),
         "downloading": MessageLookupByLibrary.simpleMessage("מוריד..."),
-        "dropSupportEmail": m26,
-        "duplicateItemsGroup": m28,
+        "dropSupportEmail": m25,
+        "duplicateItemsGroup": m27,
         "edit": MessageLookupByLibrary.simpleMessage("ערוך"),
         "eligible": MessageLookupByLibrary.simpleMessage("זכאי"),
         "email": MessageLookupByLibrary.simpleMessage("דוא\"ל"),
-        "emailNoEnteAccount": m30,
+        "emailNoEnteAccount": m29,
         "emailVerificationToggle":
             MessageLookupByLibrary.simpleMessage("אימות מייל"),
         "empty": MessageLookupByLibrary.simpleMessage("ריק"),
@@ -517,11 +475,11 @@
         "forgotPassword": MessageLookupByLibrary.simpleMessage("שכחתי סיסמה"),
         "freeStorageClaimed":
             MessageLookupByLibrary.simpleMessage("מקום אחסון בחינם נתבע"),
-        "freeStorageOnReferralSuccess": m34,
+        "freeStorageOnReferralSuccess": m33,
         "freeStorageUsable":
             MessageLookupByLibrary.simpleMessage("מקום אחסון שמיש"),
         "freeTrial": MessageLookupByLibrary.simpleMessage("ניסיון חינמי"),
-        "freeTrialValidTill": m35,
+        "freeTrialValidTill": m34,
         "freeUpDeviceSpace":
             MessageLookupByLibrary.simpleMessage("פנה אחסון במכשיר"),
         "freeUpSpace": MessageLookupByLibrary.simpleMessage("פנה מקום"),
@@ -559,7 +517,7 @@
         "invite": MessageLookupByLibrary.simpleMessage("הזמן"),
         "inviteYourFriends":
             MessageLookupByLibrary.simpleMessage("הזמן את חברייך"),
-        "itemCount": m40,
+        "itemCount": m39,
         "itemsWillBeRemovedFromAlbum": MessageLookupByLibrary.simpleMessage(
             "הפריטים שנבחרו יוסרו מהאלבום הזה"),
         "keepPhotos": MessageLookupByLibrary.simpleMessage("השאר תמונות"),
@@ -581,7 +539,7 @@
             MessageLookupByLibrary.simpleMessage("מגבלת כמות מכשירים"),
         "linkEnabled": MessageLookupByLibrary.simpleMessage("מאופשר"),
         "linkExpired": MessageLookupByLibrary.simpleMessage("פג תוקף"),
-        "linkExpiresOn": m41,
+        "linkExpiresOn": m40,
         "linkExpiry": MessageLookupByLibrary.simpleMessage("תאריך תפוגה ללינק"),
         "linkHasExpired":
             MessageLookupByLibrary.simpleMessage("הקישור פג תוקף"),
@@ -613,7 +571,7 @@
             MessageLookupByLibrary.simpleMessage("פלאפון, דפדפן, שולחן עבודה"),
         "moderateStrength": MessageLookupByLibrary.simpleMessage("מתונה"),
         "monthly": MessageLookupByLibrary.simpleMessage("חודשי"),
-        "moveItem": m42,
+        "moveItem": m41,
         "moveToAlbum": MessageLookupByLibrary.simpleMessage("הזז לאלבום"),
         "movedToTrash": MessageLookupByLibrary.simpleMessage("הועבר לאשפה"),
         "movingFilesToAlbum":
@@ -657,7 +615,7 @@
             "אנחנו לא שומרים את הסיסמא הזו, לכן אם אתה שוכח אותה, <underline>אנחנו לא יכולים לפענח את המידע שלך</underline>"),
         "paymentDetails": MessageLookupByLibrary.simpleMessage("פרטי תשלום"),
         "paymentFailed": MessageLookupByLibrary.simpleMessage("התשלום נכשל"),
-        "paymentFailedTalkToProvider": m47,
+        "paymentFailedTalkToProvider": m46,
         "peopleUsingYourCode":
             MessageLookupByLibrary.simpleMessage("אנשים משתמשים בקוד שלך"),
         "permanentlyDelete":
@@ -699,11 +657,7 @@
         "raiseTicket": MessageLookupByLibrary.simpleMessage("צור ticket"),
         "rateTheApp": MessageLookupByLibrary.simpleMessage("דרג את האפליקציה"),
         "rateUs": MessageLookupByLibrary.simpleMessage("דרג אותנו"),
-<<<<<<< HEAD
-        "rateUsOnStore": m53,
-=======
         "rateUsOnStore": m52,
->>>>>>> 8692421b
         "recover": MessageLookupByLibrary.simpleMessage("שחזר"),
         "recoverAccount": MessageLookupByLibrary.simpleMessage("שחזר חשבון"),
         "recoverButton": MessageLookupByLibrary.simpleMessage("שחזר"),
@@ -729,11 +683,7 @@
             "1. תמסור את הקוד הזה לחברייך"),
         "referralStep2": MessageLookupByLibrary.simpleMessage(
             "2. הם נרשמים עבור תוכנית בתשלום"),
-<<<<<<< HEAD
-        "referralStep3": m54,
-=======
         "referralStep3": m53,
->>>>>>> 8692421b
         "referrals": MessageLookupByLibrary.simpleMessage("הפניות"),
         "referralsAreCurrentlyPaused":
             MessageLookupByLibrary.simpleMessage("הפניות כרגע מושהות"),
@@ -749,11 +699,7 @@
             MessageLookupByLibrary.simpleMessage("הסר מהאלבום?"),
         "removeLink": MessageLookupByLibrary.simpleMessage("הסרת קישור"),
         "removeParticipant": MessageLookupByLibrary.simpleMessage("הסר משתתף"),
-<<<<<<< HEAD
-        "removeParticipantBody": m55,
-=======
         "removeParticipantBody": m54,
->>>>>>> 8692421b
         "removePublicLink":
             MessageLookupByLibrary.simpleMessage("הסר לינק ציבורי"),
         "removeShareItemsWarning": MessageLookupByLibrary.simpleMessage(
@@ -805,11 +751,7 @@
             MessageLookupByLibrary.simpleMessage(
                 "התיקיות שנבחרו יוצפנו ויגובו"),
         "selectedPhotos": m4,
-<<<<<<< HEAD
-        "selectedPhotosWithYours": m59,
-=======
         "selectedPhotosWithYours": m58,
->>>>>>> 8692421b
         "send": MessageLookupByLibrary.simpleMessage("שלח"),
         "sendEmail": MessageLookupByLibrary.simpleMessage("שלח דוא\"ל"),
         "sendInvite": MessageLookupByLibrary.simpleMessage("שלח הזמנה"),
@@ -828,11 +770,7 @@
         "shareAnAlbumNow":
             MessageLookupByLibrary.simpleMessage("שתף אלבום עכשיו"),
         "shareLink": MessageLookupByLibrary.simpleMessage("שתף קישור"),
-<<<<<<< HEAD
-        "shareMyVerificationID": m60,
-=======
         "shareMyVerificationID": m59,
->>>>>>> 8692421b
         "shareOnlyWithThePeopleYouWant":
             MessageLookupByLibrary.simpleMessage("שתף רק אם אנשים שאתה בוחר"),
         "shareTextConfirmOthersVerificationID": m5,
@@ -840,11 +778,7 @@
             "הורד את ente על מנת שנוכל לשתף תמונות וסרטונים באיכות המקור באופן קל\n\nhttps://ente.io"),
         "shareWithNonenteUsers": MessageLookupByLibrary.simpleMessage(
             "שתף עם משתמשים שהם לא של ente"),
-<<<<<<< HEAD
-        "shareWithPeopleSectionTitle": m62,
-=======
         "shareWithPeopleSectionTitle": m61,
->>>>>>> 8692421b
         "shareYourFirstAlbum":
             MessageLookupByLibrary.simpleMessage("שתף את האלבום הראשון שלך"),
         "sharedAlbumSectionDescription": MessageLookupByLibrary.simpleMessage(
@@ -855,21 +789,13 @@
         "sharedPhotoNotificationsExplanation":
             MessageLookupByLibrary.simpleMessage(
                 "קבל התראות כשמישהו מוסיף תמונה לאלבום משותף שאתה חלק ממנו"),
-<<<<<<< HEAD
-        "sharedWith": m63,
-=======
         "sharedWith": m62,
->>>>>>> 8692421b
         "sharedWithMe": MessageLookupByLibrary.simpleMessage("שותף איתי"),
         "sharing": MessageLookupByLibrary.simpleMessage("משתף..."),
         "showMemories": MessageLookupByLibrary.simpleMessage("הצג זכרונות"),
         "signUpTerms": MessageLookupByLibrary.simpleMessage(
             "אני מסכים ל<u-terms>תנאי שירות</u-terms> ול<u-policy>מדיניות הפרטיות</u-policy>"),
-<<<<<<< HEAD
-        "singleFileDeleteFromDevice": m64,
-=======
         "singleFileDeleteFromDevice": m63,
->>>>>>> 8692421b
         "singleFileDeleteHighlight":
             MessageLookupByLibrary.simpleMessage("זה יימחק מכל האלבומים."),
         "skip": MessageLookupByLibrary.simpleMessage("דלג"),
@@ -902,22 +828,14 @@
         "storageLimitExceeded":
             MessageLookupByLibrary.simpleMessage("גבול מקום האחסון נחרג"),
         "strongStrength": MessageLookupByLibrary.simpleMessage("חזקה"),
-<<<<<<< HEAD
-        "subWillBeCancelledOn": m69,
-=======
         "subWillBeCancelledOn": m68,
->>>>>>> 8692421b
         "subscribe": MessageLookupByLibrary.simpleMessage("הרשם"),
         "subscription": MessageLookupByLibrary.simpleMessage("מנוי"),
         "success": MessageLookupByLibrary.simpleMessage("הצלחה"),
         "suggestFeatures":
             MessageLookupByLibrary.simpleMessage("הציעו מאפיינים"),
         "support": MessageLookupByLibrary.simpleMessage("תמיכה"),
-<<<<<<< HEAD
-        "syncProgress": m70,
-=======
         "syncProgress": m69,
->>>>>>> 8692421b
         "syncing": MessageLookupByLibrary.simpleMessage("מסנכרן..."),
         "systemTheme": MessageLookupByLibrary.simpleMessage("מערכת"),
         "tapToCopy": MessageLookupByLibrary.simpleMessage("הקש כדי להעתיק"),
@@ -933,20 +851,12 @@
         "theDownloadCouldNotBeCompleted":
             MessageLookupByLibrary.simpleMessage("לא ניתן להשלים את ההורדה"),
         "theme": MessageLookupByLibrary.simpleMessage("ערכת נושא"),
-<<<<<<< HEAD
-        "theyAlsoGetXGb": m72,
-=======
         "theyAlsoGetXGb": m71,
->>>>>>> 8692421b
         "thisCanBeUsedToRecoverYourAccountIfYou":
             MessageLookupByLibrary.simpleMessage(
                 "זה יכול לשמש לשחזור החשבון שלך במקרה ותאבד את הגורם השני"),
         "thisDevice": MessageLookupByLibrary.simpleMessage("מכשיר זה"),
-<<<<<<< HEAD
-        "thisIsPersonVerificationId": m73,
-=======
         "thisIsPersonVerificationId": m72,
->>>>>>> 8692421b
         "thisIsYourVerificationId":
             MessageLookupByLibrary.simpleMessage("זה מזהה האימות שלך"),
         "thisWillLogYouOutOfTheFollowingDevice":
@@ -990,11 +900,7 @@
         "verificationId": MessageLookupByLibrary.simpleMessage("מזהה אימות"),
         "verify": MessageLookupByLibrary.simpleMessage("אמת"),
         "verifyEmail": MessageLookupByLibrary.simpleMessage("אימות דוא\"ל"),
-<<<<<<< HEAD
-        "verifyEmailID": m79,
-=======
         "verifyEmailID": m78,
->>>>>>> 8692421b
         "verifyIDLabel": MessageLookupByLibrary.simpleMessage("אמת"),
         "verifyPassword": MessageLookupByLibrary.simpleMessage("אמת סיסמא"),
         "verifyingRecoveryKey":
@@ -1015,11 +921,7 @@
         "weakStrength": MessageLookupByLibrary.simpleMessage("חלשה"),
         "welcomeBack": MessageLookupByLibrary.simpleMessage("ברוך שובך!"),
         "yearly": MessageLookupByLibrary.simpleMessage("שנתי"),
-<<<<<<< HEAD
-        "yearsAgo": m81,
-=======
         "yearsAgo": m80,
->>>>>>> 8692421b
         "yes": MessageLookupByLibrary.simpleMessage("כן"),
         "yesCancel": MessageLookupByLibrary.simpleMessage("כן, בטל"),
         "yesConvertToViewer":
@@ -1042,11 +944,7 @@
             "אתה לא יכול לשנמך לתוכנית הזו"),
         "youCannotShareWithYourself":
             MessageLookupByLibrary.simpleMessage("אתה לא יכול לשתף עם עצמך"),
-<<<<<<< HEAD
-        "youHaveSuccessfullyFreedUp": m82,
-=======
         "youHaveSuccessfullyFreedUp": m81,
->>>>>>> 8692421b
         "yourAccountHasBeenDeleted":
             MessageLookupByLibrary.simpleMessage("החשבון שלך נמחק"),
         "yourPlanWasSuccessfullyDowngraded":
