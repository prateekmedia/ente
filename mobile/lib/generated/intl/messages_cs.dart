// DO NOT EDIT. This is code generated via package:intl/generate_localized.dart
// This is a library that provides messages for a cs locale. All the
// messages from the main program should be duplicated here with the same
// function name.

// Ignore issues from commonly used lints in this file.
// ignore_for_file:unnecessary_brace_in_string_interps, unnecessary_new
// ignore_for_file:prefer_single_quotes,comment_references, directives_ordering
// ignore_for_file:annotate_overrides,prefer_generic_function_type_aliases
// ignore_for_file:unused_import, file_names, avoid_escaping_inner_quotes
// ignore_for_file:unnecessary_string_interpolations, unnecessary_string_escapes

import 'package:intl/intl.dart';
import 'package:intl/message_lookup_by_library.dart';

final messages = new MessageLookup();

typedef String MessageIfAbsent(String messageStr, List<dynamic> args);

class MessageLookup extends MessageLookupByLibrary {
  String get localeName => 'cs';

  static String m6(albumName) => "Úspěšně přidáno do  ${albumName}";

<<<<<<< HEAD
  static String m48(expiryTime) => "Platnost odkazu vyprší ${expiryTime}";

  static String m69(storeName) => "Ohodnoťte nás na ${storeName}";

  static String m76(endDate) => "Předplatné se obnoví ${endDate}";

  static String m83(name) => "Selfie s ${name}";

  static String m112(email) => "Ověřit ${email}";

=======
  static String m47(expiryTime) => "Platnost odkazu vyprší ${expiryTime}";

  static String m68(storeName) => "Ohodnoťte nás na ${storeName}";

  static String m75(endDate) => "Předplatné se obnoví ${endDate}";

  static String m82(name) => "Selfie s ${name}";

  static String m111(email) => "Ověřit ${email}";

  static String m115(name) => "Wish \$${name} a happy birthday! 🎉";

>>>>>>> 76bff25d
  static String m117(name) => "Vy a ${name}";

  final messages = _notInlinedMessages(_notInlinedMessages);
  static Map<String, Function> _notInlinedMessages(_) => <String, Function>{
        "aNewVersionOfEnteIsAvailable": MessageLookupByLibrary.simpleMessage(
            "Je dostupná nová verze Ente."),
        "acceptTrustInvite":
            MessageLookupByLibrary.simpleMessage("Přijmout pozvání"),
        "account": MessageLookupByLibrary.simpleMessage("Účet"),
        "accountWelcomeBack":
            MessageLookupByLibrary.simpleMessage("Vítejte zpět!"),
        "activeSessions":
            MessageLookupByLibrary.simpleMessage("Aktivní relace"),
        "add": MessageLookupByLibrary.simpleMessage("Přidat"),
        "addFiles": MessageLookupByLibrary.simpleMessage("Přidat soubory"),
        "addLocation": MessageLookupByLibrary.simpleMessage("Přidat polohu"),
        "addLocationButton": MessageLookupByLibrary.simpleMessage("Přidat"),
        "addMore": MessageLookupByLibrary.simpleMessage("Přidat další"),
        "addName": MessageLookupByLibrary.simpleMessage("Přidat název"),
        "addNew": MessageLookupByLibrary.simpleMessage("Přidat nový"),
        "addNewPerson":
            MessageLookupByLibrary.simpleMessage("Přidat novou osobu"),
        "addPhotos": MessageLookupByLibrary.simpleMessage("Přidat fotky"),
        "addToAlbum": MessageLookupByLibrary.simpleMessage("Přidat do alba"),
        "addedSuccessfullyTo": m6,
        "advancedSettings": MessageLookupByLibrary.simpleMessage("Pokročilé"),
        "after1Day": MessageLookupByLibrary.simpleMessage("Po 1 dni"),
        "after1Hour": MessageLookupByLibrary.simpleMessage("Po 1 hodině"),
        "after1Month": MessageLookupByLibrary.simpleMessage("Po 1 měsíci"),
        "after1Week": MessageLookupByLibrary.simpleMessage("Po 1 týdnu"),
        "after1Year": MessageLookupByLibrary.simpleMessage("Po 1 roce"),
        "albumOwner": MessageLookupByLibrary.simpleMessage("Vlastník"),
        "albumUpdated":
            MessageLookupByLibrary.simpleMessage("Album bylo aktualizováno"),
        "albums": MessageLookupByLibrary.simpleMessage("Alba"),
        "allow": MessageLookupByLibrary.simpleMessage("Povolit"),
        "androidBiometricRequiredTitle": MessageLookupByLibrary.simpleMessage(
            "Je požadováno biometrické ověření"),
        "androidBiometricSuccess":
            MessageLookupByLibrary.simpleMessage("Úspěšně dokončeno"),
        "androidCancelButton": MessageLookupByLibrary.simpleMessage("Zrušit"),
        "appleId": MessageLookupByLibrary.simpleMessage("Apple ID"),
        "apply": MessageLookupByLibrary.simpleMessage("Použít"),
        "archiveAlbum":
            MessageLookupByLibrary.simpleMessage("Archivovat album"),
        "archiving": MessageLookupByLibrary.simpleMessage("Archivování..."),
        "areThey": MessageLookupByLibrary.simpleMessage("Are they "),
        "areYouSureRemoveThisFaceFromPerson":
            MessageLookupByLibrary.simpleMessage(
                "Are you sure you want to remove this face from this person?"),
        "areYouSureYouWantToLogout":
            MessageLookupByLibrary.simpleMessage("Opravdu se chcete odhlásit?"),
        "askDeleteReason": MessageLookupByLibrary.simpleMessage(
            "Jaký je váš hlavní důvod, proč mažete svůj účet?"),
        "autoLock":
            MessageLookupByLibrary.simpleMessage("Automatické zamykání"),
        "backedUpFolders":
            MessageLookupByLibrary.simpleMessage("Zálohované složky"),
        "backup": MessageLookupByLibrary.simpleMessage("Zálohovat"),
        "backupFile": MessageLookupByLibrary.simpleMessage("Zálohovat soubor"),
        "backupStatus": MessageLookupByLibrary.simpleMessage("Stav zálohování"),
        "birthday": MessageLookupByLibrary.simpleMessage("Narozeniny"),
        "blog": MessageLookupByLibrary.simpleMessage("Blog"),
        "cachedData":
            MessageLookupByLibrary.simpleMessage("Data uložená v mezipaměti"),
        "calculating":
            MessageLookupByLibrary.simpleMessage("Probíhá výpočet..."),
        "cancel": MessageLookupByLibrary.simpleMessage("Zrušit"),
        "cancelAccountRecovery":
            MessageLookupByLibrary.simpleMessage("Zrušit obnovení"),
        "cannotDeleteSharedFiles": MessageLookupByLibrary.simpleMessage(
            "Sdílené soubory nelze odstranit"),
        "changeEmail": MessageLookupByLibrary.simpleMessage("Změnit e-mail"),
        "changePassword": MessageLookupByLibrary.simpleMessage("Změnit heslo"),
        "checkForUpdates":
            MessageLookupByLibrary.simpleMessage("Zkontrolovat aktualizace"),
        "checkInboxAndSpamFolder": MessageLookupByLibrary.simpleMessage(
            "Zkontrolujte prosím svou doručenou poštu (a spam) pro dokončení ověření"),
        "checkStatus":
            MessageLookupByLibrary.simpleMessage("Zkontrolovat stav"),
        "checking": MessageLookupByLibrary.simpleMessage("Probíhá kontrola..."),
        "clearCaches":
            MessageLookupByLibrary.simpleMessage("Vymazat mezipaměť"),
        "clearIndexes": MessageLookupByLibrary.simpleMessage("Smazat indexy"),
        "close": MessageLookupByLibrary.simpleMessage("Zavřít"),
        "codeAppliedPageTitle":
            MessageLookupByLibrary.simpleMessage("Kód byl použit"),
        "collaborator": MessageLookupByLibrary.simpleMessage("Spolupracovník"),
        "collageLayout": MessageLookupByLibrary.simpleMessage("Rozvržení"),
        "color": MessageLookupByLibrary.simpleMessage("Barva"),
        "configuration": MessageLookupByLibrary.simpleMessage("Nastavení"),
        "confirm": MessageLookupByLibrary.simpleMessage("Potvrdit"),
        "confirmAccountDeletion":
            MessageLookupByLibrary.simpleMessage("Potvrdit odstranění účtu"),
        "contactSupport":
            MessageLookupByLibrary.simpleMessage("Kontaktovat podporu"),
        "contacts": MessageLookupByLibrary.simpleMessage("Kontakty"),
        "continueLabel": MessageLookupByLibrary.simpleMessage("Pokračovat"),
        "count": MessageLookupByLibrary.simpleMessage("Počet"),
        "crashReporting":
            MessageLookupByLibrary.simpleMessage("Hlášení o pádu"),
        "create": MessageLookupByLibrary.simpleMessage("Vytvořit"),
        "createAccount": MessageLookupByLibrary.simpleMessage("Vytvořit účet"),
        "createNewAccount":
            MessageLookupByLibrary.simpleMessage("Vytvořit nový účet"),
        "crop": MessageLookupByLibrary.simpleMessage("Oříznout"),
        "darkTheme": MessageLookupByLibrary.simpleMessage("Tmavý"),
        "dayToday": MessageLookupByLibrary.simpleMessage("Dnes"),
        "dayYesterday": MessageLookupByLibrary.simpleMessage("Včera"),
        "declineTrustInvite":
            MessageLookupByLibrary.simpleMessage("Odmítnout pozvání"),
        "decrypting": MessageLookupByLibrary.simpleMessage("Dešifrování..."),
        "decryptingVideo":
            MessageLookupByLibrary.simpleMessage("Dešifrování videa..."),
        "delete": MessageLookupByLibrary.simpleMessage("Smazat"),
        "deleteAccount": MessageLookupByLibrary.simpleMessage("Smazat účet"),
        "deleteAccountPermanentlyButton":
            MessageLookupByLibrary.simpleMessage("Trvale smazat účet"),
        "deleteAlbum": MessageLookupByLibrary.simpleMessage("Odstranit album"),
        "deleteAll": MessageLookupByLibrary.simpleMessage("Smazat vše"),
        "deleteEmptyAlbums":
            MessageLookupByLibrary.simpleMessage("Smazat prázdná alba"),
        "deleteEmptyAlbumsWithQuestionMark":
            MessageLookupByLibrary.simpleMessage("Smazat prázdná alba?"),
        "deleteFromBoth":
            MessageLookupByLibrary.simpleMessage("Odstranit z obou"),
        "deleteFromDevice":
            MessageLookupByLibrary.simpleMessage("Odstranit ze zařízení"),
        "deleteFromEnte":
            MessageLookupByLibrary.simpleMessage("Odstranit z Ente"),
        "deleteLocation":
            MessageLookupByLibrary.simpleMessage("Odstranit polohu"),
        "deleteReason1": MessageLookupByLibrary.simpleMessage(
            "Chybí klíčová funkce, kterou potřebuji"),
        "deleteReason2": MessageLookupByLibrary.simpleMessage(
            "Aplikace nebo určitá funkce se nechová tak, jak si myslím, že by měla"),
        "deleteReason3": MessageLookupByLibrary.simpleMessage(
            "Našel jsem jinou službu, která se mi líbí více"),
        "deleteReason4":
            MessageLookupByLibrary.simpleMessage("Můj důvod není uveden"),
        "deleteRequestSLAText": MessageLookupByLibrary.simpleMessage(
            "Váš požadavek bude zpracován do 72 hodin."),
        "deleteSharedAlbum":
            MessageLookupByLibrary.simpleMessage("Opustit sdílené album?"),
        "deselectAll":
            MessageLookupByLibrary.simpleMessage("Zrušte výběr všech"),
        "deviceCodeHint": MessageLookupByLibrary.simpleMessage("Zadejte kód"),
        "deviceLock": MessageLookupByLibrary.simpleMessage("Zámek zařízení"),
        "deviceNotFound":
            MessageLookupByLibrary.simpleMessage("Zařízení nebylo nalezeno"),
        "didYouKnow": MessageLookupByLibrary.simpleMessage("Věděli jste?"),
        "discord": MessageLookupByLibrary.simpleMessage("Discord"),
        "discover_food": MessageLookupByLibrary.simpleMessage("Jídlo"),
        "discover_pets":
            MessageLookupByLibrary.simpleMessage("Domácí mazlíčci"),
        "discover_screenshots":
            MessageLookupByLibrary.simpleMessage("Snímky obrazovky"),
        "discover_selfies": MessageLookupByLibrary.simpleMessage("Selfie"),
        "discover_wallpapers": MessageLookupByLibrary.simpleMessage("Pozadí"),
        "dismiss": MessageLookupByLibrary.simpleMessage("Zrušit"),
        "done": MessageLookupByLibrary.simpleMessage("Hotovo"),
        "doubleYourStorage":
            MessageLookupByLibrary.simpleMessage("Zdvojnásobte své úložiště"),
        "download": MessageLookupByLibrary.simpleMessage("Stáhnout"),
        "downloadFailed":
            MessageLookupByLibrary.simpleMessage("Stahování selhalo"),
        "downloading": MessageLookupByLibrary.simpleMessage("Stahuji..."),
        "edit": MessageLookupByLibrary.simpleMessage("Upravit"),
        "editLocation": MessageLookupByLibrary.simpleMessage("Upravit polohu"),
        "editLocationTagTitle":
            MessageLookupByLibrary.simpleMessage("Upravit lokalitu"),
        "editPerson": MessageLookupByLibrary.simpleMessage("Upravit osobu"),
        "editTime": MessageLookupByLibrary.simpleMessage("Upravit čas"),
        "email": MessageLookupByLibrary.simpleMessage("E-mail"),
        "emailAlreadyRegistered": MessageLookupByLibrary.simpleMessage(
            "E-mail je již zaregistrován."),
        "emailNotRegistered":
            MessageLookupByLibrary.simpleMessage("E-mail není registrován."),
        "empty": MessageLookupByLibrary.simpleMessage("Vyprázdnit"),
        "emptyTrash": MessageLookupByLibrary.simpleMessage("Vyprázdnit koš?"),
        "enable": MessageLookupByLibrary.simpleMessage("Povolit"),
        "enabled": MessageLookupByLibrary.simpleMessage("Zapnuto"),
        "encryption": MessageLookupByLibrary.simpleMessage("Šifrování"),
        "encryptionKeys":
            MessageLookupByLibrary.simpleMessage("Šifrovací klíče"),
        "enterAlbumName":
            MessageLookupByLibrary.simpleMessage("Zadejte název alba"),
        "enterDateOfBirth":
            MessageLookupByLibrary.simpleMessage("Narozeniny (volitelné)"),
        "enterFileName":
            MessageLookupByLibrary.simpleMessage("Zadejte název souboru"),
        "enterPassword": MessageLookupByLibrary.simpleMessage("Zadejte heslo"),
        "enterPin": MessageLookupByLibrary.simpleMessage("Zadejte PIN"),
        "enterValidEmail": MessageLookupByLibrary.simpleMessage(
            "Prosím, zadejte platnou e-mailovou adresu."),
        "enterYourEmailAddress": MessageLookupByLibrary.simpleMessage(
            "Zadejte svou e-mailovou adresu"),
        "enterYourPassword":
            MessageLookupByLibrary.simpleMessage("Zadejte své heslo"),
        "enterYourRecoveryKey": MessageLookupByLibrary.simpleMessage(
            "Zadejte svůj obnovovací klíč"),
        "everywhere": MessageLookupByLibrary.simpleMessage("všude"),
        "exif": MessageLookupByLibrary.simpleMessage("EXIF"),
        "exportLogs": MessageLookupByLibrary.simpleMessage("Exportovat logy"),
        "exportYourData":
            MessageLookupByLibrary.simpleMessage("Exportujte svá data"),
        "faces": MessageLookupByLibrary.simpleMessage("Obličeje"),
        "failedToDownloadVideo": MessageLookupByLibrary.simpleMessage(
            "Stahování videa se nezdařilo"),
        "failedToLoadAlbums":
            MessageLookupByLibrary.simpleMessage("Nepodařilo se načíst alba"),
        "failedToPlayVideo": MessageLookupByLibrary.simpleMessage(
            "Přehrávání videa se nezdařilo"),
        "familyPlanPortalTitle": MessageLookupByLibrary.simpleMessage("Rodina"),
        "faq": MessageLookupByLibrary.simpleMessage("Často kladené dotazy"),
        "faqs": MessageLookupByLibrary.simpleMessage("Často kladené dotazy"),
        "favorite": MessageLookupByLibrary.simpleMessage("Oblíbené"),
        "feedback": MessageLookupByLibrary.simpleMessage("Zpětná vazba"),
        "fileInfoAddDescHint":
            MessageLookupByLibrary.simpleMessage("Přidat popis..."),
        "fileTypes": MessageLookupByLibrary.simpleMessage("Typy souboru"),
        "filesDeleted":
            MessageLookupByLibrary.simpleMessage("Soubory odstraněny"),
        "flip": MessageLookupByLibrary.simpleMessage("Překlopit"),
        "freeUpSpace": MessageLookupByLibrary.simpleMessage("Uvolnit místo"),
        "gallery": MessageLookupByLibrary.simpleMessage("Galerie"),
        "general": MessageLookupByLibrary.simpleMessage("Obecné"),
        "generatingEncryptionKeys": MessageLookupByLibrary.simpleMessage(
            "Generování šifrovacích klíčů..."),
        "goToSettings":
            MessageLookupByLibrary.simpleMessage("Jít do nastavení"),
        "hidden": MessageLookupByLibrary.simpleMessage("Skryté"),
        "hide": MessageLookupByLibrary.simpleMessage("Skrýt"),
        "howItWorks": MessageLookupByLibrary.simpleMessage("Jak to funguje"),
        "iOSOkButton": MessageLookupByLibrary.simpleMessage("OK"),
        "ignoreUpdate": MessageLookupByLibrary.simpleMessage("Ignorovat"),
        "immediately": MessageLookupByLibrary.simpleMessage("Ihned"),
        "importing": MessageLookupByLibrary.simpleMessage("Importování…"),
        "incorrectPasswordTitle":
            MessageLookupByLibrary.simpleMessage("Nesprávné heslo"),
        "incorrectRecoveryKeyBody": MessageLookupByLibrary.simpleMessage(""),
        "incorrectRecoveryKeyTitle":
            MessageLookupByLibrary.simpleMessage("Nesprávný obnovovací klíč"),
        "info": MessageLookupByLibrary.simpleMessage("Informace"),
        "installManually":
            MessageLookupByLibrary.simpleMessage("Instalovat manuálně"),
        "invalidEmailAddress":
            MessageLookupByLibrary.simpleMessage("Neplatná e-mailová adresa"),
        "invalidKey": MessageLookupByLibrary.simpleMessage("Neplatný klíč"),
        "invite": MessageLookupByLibrary.simpleMessage("Pozvat"),
        "inviteToEnte": MessageLookupByLibrary.simpleMessage("Pozvat do Ente"),
        "inviteYourFriendsToEnte":
            MessageLookupByLibrary.simpleMessage("Pozvěte své přátelé do Ente"),
        "join": MessageLookupByLibrary.simpleMessage("Připojit se"),
        "kindlyHelpUsWithThisInformation": MessageLookupByLibrary.simpleMessage(
            "Pomozte nám s těmito informacemi"),
        "language": MessageLookupByLibrary.simpleMessage("Jazyk"),
        "leave": MessageLookupByLibrary.simpleMessage("Odejít"),
        "leaveAlbum": MessageLookupByLibrary.simpleMessage("Opustit album"),
        "left": MessageLookupByLibrary.simpleMessage("Doleva"),
        "lightTheme": MessageLookupByLibrary.simpleMessage("Světlý"),
<<<<<<< HEAD
        "linkExpiresOn": m48,
=======
        "linkExpiresOn": m47,
>>>>>>> 76bff25d
        "linkHasExpired":
            MessageLookupByLibrary.simpleMessage("Platnost odkazu vypršela"),
        "linkNeverExpires": MessageLookupByLibrary.simpleMessage("Nikdy"),
        "loadingGallery":
            MessageLookupByLibrary.simpleMessage("Načítání galerie..."),
        "location": MessageLookupByLibrary.simpleMessage("Poloha"),
        "locations": MessageLookupByLibrary.simpleMessage("Lokality"),
        "lockButtonLabel": MessageLookupByLibrary.simpleMessage("Uzamknout"),
        "logInLabel": MessageLookupByLibrary.simpleMessage("Přihlásit se"),
        "loggingOut": MessageLookupByLibrary.simpleMessage("Odhlašování..."),
        "loginSessionExpired":
            MessageLookupByLibrary.simpleMessage("Relace vypršela"),
        "loginWithTOTP":
            MessageLookupByLibrary.simpleMessage("Přihlášení pomocí TOTP"),
        "logout": MessageLookupByLibrary.simpleMessage("Odhlásit se"),
        "lostDevice":
            MessageLookupByLibrary.simpleMessage("Ztratili jste zařízení?"),
        "manage": MessageLookupByLibrary.simpleMessage("Spravovat"),
        "manageParticipants": MessageLookupByLibrary.simpleMessage("Spravovat"),
        "manageSubscription":
            MessageLookupByLibrary.simpleMessage("Spravovat předplatné"),
        "map": MessageLookupByLibrary.simpleMessage("Mapa"),
        "maps": MessageLookupByLibrary.simpleMessage("Mapy"),
        "mastodon": MessageLookupByLibrary.simpleMessage("Mastodon"),
        "matrix": MessageLookupByLibrary.simpleMessage("Matrix"),
        "me": MessageLookupByLibrary.simpleMessage("Já"),
        "merchandise": MessageLookupByLibrary.simpleMessage("E-shop"),
        "mergedPhotos":
            MessageLookupByLibrary.simpleMessage("Sloučené fotografie"),
        "moments": MessageLookupByLibrary.simpleMessage("Momenty"),
        "monthly": MessageLookupByLibrary.simpleMessage("Měsíčně"),
        "moreDetails":
            MessageLookupByLibrary.simpleMessage("Další podrobnosti"),
        "moveToAlbum":
            MessageLookupByLibrary.simpleMessage("Přesunout do alba"),
        "movedToTrash":
            MessageLookupByLibrary.simpleMessage("Přesunuto do koše"),
        "never": MessageLookupByLibrary.simpleMessage("Nikdy"),
        "newAlbum": MessageLookupByLibrary.simpleMessage("Nové album"),
        "newPerson": MessageLookupByLibrary.simpleMessage("Nová osoba"),
        "newRange": MessageLookupByLibrary.simpleMessage("Nový rozsah"),
        "newest": MessageLookupByLibrary.simpleMessage("Nejnovější"),
        "next": MessageLookupByLibrary.simpleMessage("Další"),
        "no": MessageLookupByLibrary.simpleMessage("Ne"),
        "noAlbumsSharedByYouYet": MessageLookupByLibrary.simpleMessage(
            "Zatím nemáte žádná sdílená alba"),
        "noDuplicates":
            MessageLookupByLibrary.simpleMessage("✨ Žádné duplicity"),
        "noInternetConnection":
            MessageLookupByLibrary.simpleMessage("Žádné připojení k internetu"),
        "noPhotosFoundHere": MessageLookupByLibrary.simpleMessage(
            "Zde nebyly nalezeny žádné fotky"),
        "noRecoveryKey":
            MessageLookupByLibrary.simpleMessage("Nemáte obnovovací klíč?"),
        "noResultsFound": MessageLookupByLibrary.simpleMessage(
            "Nebyly nalezeny žádné výsledky"),
        "notifications": MessageLookupByLibrary.simpleMessage("Notifikace"),
        "ok": MessageLookupByLibrary.simpleMessage("Ok"),
        "onDevice": MessageLookupByLibrary.simpleMessage("V zařízení"),
        "onEnte": MessageLookupByLibrary.simpleMessage(
            "Na <branding>ente</branding>"),
        "oops": MessageLookupByLibrary.simpleMessage("Jejda"),
        "oopsSomethingWentWrong":
            MessageLookupByLibrary.simpleMessage("Jejda, něco se pokazilo"),
        "openAlbumInBrowser":
            MessageLookupByLibrary.simpleMessage("Otevřít album v prohlížeči"),
        "openFile": MessageLookupByLibrary.simpleMessage("Otevřít soubor"),
        "openSettings":
            MessageLookupByLibrary.simpleMessage("Otevřít Nastavení"),
        "otherDetectedFaces":
            MessageLookupByLibrary.simpleMessage("Other detected faces"),
        "pair": MessageLookupByLibrary.simpleMessage("Spárovat"),
        "panorama": MessageLookupByLibrary.simpleMessage("Panorama"),
        "password": MessageLookupByLibrary.simpleMessage("Heslo"),
        "passwordChangedSuccessfully":
            MessageLookupByLibrary.simpleMessage("Heslo úspěšně změněno"),
        "paymentDetails":
            MessageLookupByLibrary.simpleMessage("Platební údaje"),
        "people": MessageLookupByLibrary.simpleMessage("Lidé"),
        "permanentlyDelete":
            MessageLookupByLibrary.simpleMessage("Trvale odstranit"),
        "personName": MessageLookupByLibrary.simpleMessage("Jméno osoby"),
        "photos": MessageLookupByLibrary.simpleMessage("Fotky"),
        "pinAlbum": MessageLookupByLibrary.simpleMessage("Připnout album"),
        "pleaseLoginAgain":
            MessageLookupByLibrary.simpleMessage("Přihlaste se, prosím, znovu"),
        "pleaseTryAgain":
            MessageLookupByLibrary.simpleMessage("Zkuste to prosím znovu"),
        "pleaseWait": MessageLookupByLibrary.simpleMessage("Čekejte prosím..."),
        "previous": MessageLookupByLibrary.simpleMessage("Předchozí"),
        "privacy": MessageLookupByLibrary.simpleMessage("Soukromí"),
        "processing": MessageLookupByLibrary.simpleMessage("Zpracovává se"),
        "publicLinkCreated":
            MessageLookupByLibrary.simpleMessage("Veřejný odkaz vytvořen"),
        "questionmark": MessageLookupByLibrary.simpleMessage("?"),
        "queued": MessageLookupByLibrary.simpleMessage("Ve frontě"),
        "radius": MessageLookupByLibrary.simpleMessage("Rádius"),
        "rateUs": MessageLookupByLibrary.simpleMessage("Ohodnoť nás"),
<<<<<<< HEAD
        "rateUsOnStore": m69,
=======
        "rateUsOnStore": m68,
>>>>>>> 76bff25d
        "recoverButton": MessageLookupByLibrary.simpleMessage("Obnovit"),
        "recoveryKeyVerified":
            MessageLookupByLibrary.simpleMessage("Obnovovací klíč byl ověřen"),
        "recoverySuccessful":
            MessageLookupByLibrary.simpleMessage("Úspěšně obnoveno!"),
        "reddit": MessageLookupByLibrary.simpleMessage("Reddit"),
        "reenterPin": MessageLookupByLibrary.simpleMessage("Zadejte PIN znovu"),
        "remove": MessageLookupByLibrary.simpleMessage("Odstranit"),
        "removeDuplicates":
            MessageLookupByLibrary.simpleMessage("Odstranit duplicity"),
        "removeFromAlbum":
            MessageLookupByLibrary.simpleMessage("Odstranit z alba"),
        "removeFromAlbumTitle":
            MessageLookupByLibrary.simpleMessage("Odstranit z alba?"),
        "removeInvite":
            MessageLookupByLibrary.simpleMessage("Odstranit pozvání"),
        "removeLink": MessageLookupByLibrary.simpleMessage("Odstranit odkaz"),
        "removeParticipant":
            MessageLookupByLibrary.simpleMessage("Odebrat účastníka"),
        "removePublicLink":
            MessageLookupByLibrary.simpleMessage("Odstranit veřejný odkaz"),
        "removeWithQuestionMark":
            MessageLookupByLibrary.simpleMessage("Odstranit?"),
        "rename": MessageLookupByLibrary.simpleMessage("Přejmenovat"),
        "renameAlbum":
            MessageLookupByLibrary.simpleMessage("Přejmenovat album"),
        "renameFile":
            MessageLookupByLibrary.simpleMessage("Přejmenovat soubor"),
<<<<<<< HEAD
        "renewsOn": m76,
=======
        "renewsOn": m75,
>>>>>>> 76bff25d
        "reportABug": MessageLookupByLibrary.simpleMessage("Nahlásit chybu"),
        "reportBug": MessageLookupByLibrary.simpleMessage("Nahlásit chybu"),
        "resendEmail":
            MessageLookupByLibrary.simpleMessage("Znovu odeslat e-mail"),
        "resetPasswordTitle":
            MessageLookupByLibrary.simpleMessage("Obnovit heslo"),
        "resetPerson": MessageLookupByLibrary.simpleMessage("Odstranit"),
        "restore": MessageLookupByLibrary.simpleMessage("Obnovit"),
        "restoringFiles":
            MessageLookupByLibrary.simpleMessage("Obnovuji soubory..."),
        "retry": MessageLookupByLibrary.simpleMessage("Opakovat"),
        "right": MessageLookupByLibrary.simpleMessage("Doprava"),
        "rotate": MessageLookupByLibrary.simpleMessage("Otočit"),
        "rotateLeft": MessageLookupByLibrary.simpleMessage("Otočit doleva"),
        "rotateRight": MessageLookupByLibrary.simpleMessage("Otočit doprava"),
        "safelyStored":
            MessageLookupByLibrary.simpleMessage("Bezpečně uloženo"),
        "save": MessageLookupByLibrary.simpleMessage("Uložit"),
        "saveAsAnotherPerson":
            MessageLookupByLibrary.simpleMessage("Save as another person"),
        "saveCopy": MessageLookupByLibrary.simpleMessage("Uložit kopii"),
        "saveKey": MessageLookupByLibrary.simpleMessage("Uložit klíč"),
        "savePerson": MessageLookupByLibrary.simpleMessage("Uložit osobu"),
        "search": MessageLookupByLibrary.simpleMessage("Hledat"),
        "searchAlbumsEmptySection":
            MessageLookupByLibrary.simpleMessage("Alba"),
        "searchByAlbumNameHint":
            MessageLookupByLibrary.simpleMessage("Název alba"),
        "security": MessageLookupByLibrary.simpleMessage("Zabezpečení"),
        "selectALocation":
            MessageLookupByLibrary.simpleMessage("Vybrat polohu"),
        "selectALocationFirst":
            MessageLookupByLibrary.simpleMessage("Nejprve vyberte polohu"),
        "selectAlbum": MessageLookupByLibrary.simpleMessage("Vybrat album"),
        "selectAll": MessageLookupByLibrary.simpleMessage("Vybrat vše"),
        "selectDate": MessageLookupByLibrary.simpleMessage("Vybrat datum"),
        "selectFoldersForBackup": MessageLookupByLibrary.simpleMessage(
            "Vyberte složky pro zálohování"),
        "selectLanguage": MessageLookupByLibrary.simpleMessage("Vybrat jazyk"),
        "selectReason": MessageLookupByLibrary.simpleMessage("Vyberte důvod"),
        "selectTime": MessageLookupByLibrary.simpleMessage("Vybrat čas"),
        "selectYourPlan":
            MessageLookupByLibrary.simpleMessage("Vyberte svůj plán"),
<<<<<<< HEAD
        "selfiesWithThem": m83,
=======
        "selfiesWithThem": m82,
>>>>>>> 76bff25d
        "send": MessageLookupByLibrary.simpleMessage("Odeslat"),
        "sendEmail": MessageLookupByLibrary.simpleMessage("Odeslat e-mail"),
        "sendInvite": MessageLookupByLibrary.simpleMessage("Odeslat pozvánku"),
        "sendLink": MessageLookupByLibrary.simpleMessage("Odeslat odkaz"),
        "sessionExpired":
            MessageLookupByLibrary.simpleMessage("Relace vypršela"),
        "setAPassword": MessageLookupByLibrary.simpleMessage("Nastavit heslo"),
        "setLabel": MessageLookupByLibrary.simpleMessage("Nastavit"),
        "setNewPassword":
            MessageLookupByLibrary.simpleMessage("Nastavit nové heslo"),
        "setNewPin": MessageLookupByLibrary.simpleMessage("Nastavit nový PIN"),
        "share": MessageLookupByLibrary.simpleMessage("Sdílet"),
        "shareLink": MessageLookupByLibrary.simpleMessage("Sdílet odkaz"),
        "sharedByMe": MessageLookupByLibrary.simpleMessage("Sdíleno mnou"),
        "sharedByYou": MessageLookupByLibrary.simpleMessage("Sdíleno vámi"),
        "sharedWithMe": MessageLookupByLibrary.simpleMessage("Sdíleno se mnou"),
        "sharedWithYou": MessageLookupByLibrary.simpleMessage("Sdíleno s vámi"),
        "sharing": MessageLookupByLibrary.simpleMessage("Sdílení..."),
        "showLessFaces":
            MessageLookupByLibrary.simpleMessage("Show less faces"),
        "showMoreFaces":
            MessageLookupByLibrary.simpleMessage("Show more faces"),
        "skip": MessageLookupByLibrary.simpleMessage("Přeskočit"),
        "sorry": MessageLookupByLibrary.simpleMessage("Omlouváme se"),
        "sort": MessageLookupByLibrary.simpleMessage("Seřadit"),
        "sortAlbumsBy": MessageLookupByLibrary.simpleMessage("Seřadit podle"),
        "sortNewestFirst":
            MessageLookupByLibrary.simpleMessage("Od nejnovějších"),
        "sortOldestFirst":
            MessageLookupByLibrary.simpleMessage("Od nejstarších"),
        "stopCastingTitle":
            MessageLookupByLibrary.simpleMessage("Zastavit přenos"),
        "storage": MessageLookupByLibrary.simpleMessage("Úložiště"),
        "storageBreakupFamily": MessageLookupByLibrary.simpleMessage("Rodina"),
        "strongStrength": MessageLookupByLibrary.simpleMessage("Silné"),
        "subscribe": MessageLookupByLibrary.simpleMessage("Odebírat"),
        "subscription": MessageLookupByLibrary.simpleMessage("Předplatné"),
        "suggestFeatures":
            MessageLookupByLibrary.simpleMessage("Navrhnout funkce"),
        "support": MessageLookupByLibrary.simpleMessage("Podpora"),
        "syncStopped":
            MessageLookupByLibrary.simpleMessage("Synchronizace zastavena"),
        "syncing": MessageLookupByLibrary.simpleMessage("Synchronizace..."),
        "systemTheme": MessageLookupByLibrary.simpleMessage("Systém"),
        "terminate": MessageLookupByLibrary.simpleMessage("Ukončit"),
        "terminateSession":
            MessageLookupByLibrary.simpleMessage("Ukončit relaci?"),
        "terms": MessageLookupByLibrary.simpleMessage("Podmínky"),
        "thankYou": MessageLookupByLibrary.simpleMessage("Děkujeme"),
        "theDownloadCouldNotBeCompleted": MessageLookupByLibrary.simpleMessage(
            "Stahování nebylo možné dokončit"),
        "theme": MessageLookupByLibrary.simpleMessage("Motiv"),
        "thisDevice": MessageLookupByLibrary.simpleMessage("Toto zařízení"),
        "thisIsMeExclamation":
            MessageLookupByLibrary.simpleMessage("To jsem já!"),
        "totalSize": MessageLookupByLibrary.simpleMessage("Celková velikost"),
        "trash": MessageLookupByLibrary.simpleMessage("Koš"),
        "tryAgain": MessageLookupByLibrary.simpleMessage("Zkusit znovu"),
        "twitter": MessageLookupByLibrary.simpleMessage("Twitter"),
        "unlock": MessageLookupByLibrary.simpleMessage("Odemknout"),
        "unpinAlbum": MessageLookupByLibrary.simpleMessage("Odepnout album"),
        "unselectAll": MessageLookupByLibrary.simpleMessage("Zrušit výběr"),
        "update": MessageLookupByLibrary.simpleMessage("Aktualizovat"),
        "updateAvailable":
            MessageLookupByLibrary.simpleMessage("Je k dispozici aktualizace"),
        "upgrade": MessageLookupByLibrary.simpleMessage("Upgradovat"),
        "uploadingFilesToAlbum": MessageLookupByLibrary.simpleMessage(
            "Nahrávání souborů do alba..."),
        "usedSpace": MessageLookupByLibrary.simpleMessage("Využité místo"),
        "verify": MessageLookupByLibrary.simpleMessage("Ověřit"),
        "verifyEmail": MessageLookupByLibrary.simpleMessage("Ověřit e-mail"),
<<<<<<< HEAD
        "verifyEmailID": m112,
=======
        "verifyEmailID": m111,
>>>>>>> 76bff25d
        "verifyIDLabel": MessageLookupByLibrary.simpleMessage("Ověřit"),
        "verifying": MessageLookupByLibrary.simpleMessage("Ověřování..."),
        "verifyingRecoveryKey": MessageLookupByLibrary.simpleMessage(
            "Ověřování obnovovacího klíče..."),
        "videos": MessageLookupByLibrary.simpleMessage("Videa"),
        "viewAll": MessageLookupByLibrary.simpleMessage("Zobrazit vše"),
        "viewer": MessageLookupByLibrary.simpleMessage("Prohlížející"),
        "warning": MessageLookupByLibrary.simpleMessage("Varování"),
        "weAreOpenSource":
            MessageLookupByLibrary.simpleMessage("Jsme open source!"),
        "weakStrength": MessageLookupByLibrary.simpleMessage("Slabé"),
        "welcomeBack": MessageLookupByLibrary.simpleMessage("Vítejte zpět!"),
        "whatsNew": MessageLookupByLibrary.simpleMessage("Co je nového"),
        "wishThemAHappyBirthday": m115,
        "yearly": MessageLookupByLibrary.simpleMessage("Ročně"),
        "yes": MessageLookupByLibrary.simpleMessage("Ano"),
        "yesCancel": MessageLookupByLibrary.simpleMessage("Ano, zrušit"),
        "yesDelete": MessageLookupByLibrary.simpleMessage("Ano, smazat"),
        "yesDiscardChanges":
            MessageLookupByLibrary.simpleMessage("Ano, zahodit změny"),
        "yesLogout": MessageLookupByLibrary.simpleMessage("Ano, odhlásit se"),
        "yesRemove": MessageLookupByLibrary.simpleMessage("Ano, odstranit"),
        "yesRenew": MessageLookupByLibrary.simpleMessage("Ano, obnovit"),
        "you": MessageLookupByLibrary.simpleMessage("Vy"),
        "youAndThem": m117,
        "yourAccountHasBeenDeleted":
            MessageLookupByLibrary.simpleMessage("Váš účet byl smazán"),
        "yourMap": MessageLookupByLibrary.simpleMessage("Vaše mapa")
      };
}<|MERGE_RESOLUTION|>--- conflicted
+++ resolved
@@ -22,18 +22,6 @@
 
   static String m6(albumName) => "Úspěšně přidáno do  ${albumName}";
 
-<<<<<<< HEAD
-  static String m48(expiryTime) => "Platnost odkazu vyprší ${expiryTime}";
-
-  static String m69(storeName) => "Ohodnoťte nás na ${storeName}";
-
-  static String m76(endDate) => "Předplatné se obnoví ${endDate}";
-
-  static String m83(name) => "Selfie s ${name}";
-
-  static String m112(email) => "Ověřit ${email}";
-
-=======
   static String m47(expiryTime) => "Platnost odkazu vyprší ${expiryTime}";
 
   static String m68(storeName) => "Ohodnoťte nás na ${storeName}";
@@ -46,7 +34,6 @@
 
   static String m115(name) => "Wish \$${name} a happy birthday! 🎉";
 
->>>>>>> 76bff25d
   static String m117(name) => "Vy a ${name}";
 
   final messages = _notInlinedMessages(_notInlinedMessages);
@@ -93,10 +80,6 @@
         "archiveAlbum":
             MessageLookupByLibrary.simpleMessage("Archivovat album"),
         "archiving": MessageLookupByLibrary.simpleMessage("Archivování..."),
-        "areThey": MessageLookupByLibrary.simpleMessage("Are they "),
-        "areYouSureRemoveThisFaceFromPerson":
-            MessageLookupByLibrary.simpleMessage(
-                "Are you sure you want to remove this face from this person?"),
         "areYouSureYouWantToLogout":
             MessageLookupByLibrary.simpleMessage("Opravdu se chcete odhlásit?"),
         "askDeleteReason": MessageLookupByLibrary.simpleMessage(
@@ -308,11 +291,7 @@
         "leaveAlbum": MessageLookupByLibrary.simpleMessage("Opustit album"),
         "left": MessageLookupByLibrary.simpleMessage("Doleva"),
         "lightTheme": MessageLookupByLibrary.simpleMessage("Světlý"),
-<<<<<<< HEAD
-        "linkExpiresOn": m48,
-=======
         "linkExpiresOn": m47,
->>>>>>> 76bff25d
         "linkHasExpired":
             MessageLookupByLibrary.simpleMessage("Platnost odkazu vypršela"),
         "linkNeverExpires": MessageLookupByLibrary.simpleMessage("Nikdy"),
@@ -382,8 +361,6 @@
         "openFile": MessageLookupByLibrary.simpleMessage("Otevřít soubor"),
         "openSettings":
             MessageLookupByLibrary.simpleMessage("Otevřít Nastavení"),
-        "otherDetectedFaces":
-            MessageLookupByLibrary.simpleMessage("Other detected faces"),
         "pair": MessageLookupByLibrary.simpleMessage("Spárovat"),
         "panorama": MessageLookupByLibrary.simpleMessage("Panorama"),
         "password": MessageLookupByLibrary.simpleMessage("Heslo"),
@@ -407,15 +384,10 @@
         "processing": MessageLookupByLibrary.simpleMessage("Zpracovává se"),
         "publicLinkCreated":
             MessageLookupByLibrary.simpleMessage("Veřejný odkaz vytvořen"),
-        "questionmark": MessageLookupByLibrary.simpleMessage("?"),
         "queued": MessageLookupByLibrary.simpleMessage("Ve frontě"),
         "radius": MessageLookupByLibrary.simpleMessage("Rádius"),
         "rateUs": MessageLookupByLibrary.simpleMessage("Ohodnoť nás"),
-<<<<<<< HEAD
-        "rateUsOnStore": m69,
-=======
         "rateUsOnStore": m68,
->>>>>>> 76bff25d
         "recoverButton": MessageLookupByLibrary.simpleMessage("Obnovit"),
         "recoveryKeyVerified":
             MessageLookupByLibrary.simpleMessage("Obnovovací klíč byl ověřen"),
@@ -444,11 +416,7 @@
             MessageLookupByLibrary.simpleMessage("Přejmenovat album"),
         "renameFile":
             MessageLookupByLibrary.simpleMessage("Přejmenovat soubor"),
-<<<<<<< HEAD
-        "renewsOn": m76,
-=======
         "renewsOn": m75,
->>>>>>> 76bff25d
         "reportABug": MessageLookupByLibrary.simpleMessage("Nahlásit chybu"),
         "reportBug": MessageLookupByLibrary.simpleMessage("Nahlásit chybu"),
         "resendEmail":
@@ -467,8 +435,6 @@
         "safelyStored":
             MessageLookupByLibrary.simpleMessage("Bezpečně uloženo"),
         "save": MessageLookupByLibrary.simpleMessage("Uložit"),
-        "saveAsAnotherPerson":
-            MessageLookupByLibrary.simpleMessage("Save as another person"),
         "saveCopy": MessageLookupByLibrary.simpleMessage("Uložit kopii"),
         "saveKey": MessageLookupByLibrary.simpleMessage("Uložit klíč"),
         "savePerson": MessageLookupByLibrary.simpleMessage("Uložit osobu"),
@@ -492,11 +458,7 @@
         "selectTime": MessageLookupByLibrary.simpleMessage("Vybrat čas"),
         "selectYourPlan":
             MessageLookupByLibrary.simpleMessage("Vyberte svůj plán"),
-<<<<<<< HEAD
-        "selfiesWithThem": m83,
-=======
         "selfiesWithThem": m82,
->>>>>>> 76bff25d
         "send": MessageLookupByLibrary.simpleMessage("Odeslat"),
         "sendEmail": MessageLookupByLibrary.simpleMessage("Odeslat e-mail"),
         "sendInvite": MessageLookupByLibrary.simpleMessage("Odeslat pozvánku"),
@@ -515,10 +477,6 @@
         "sharedWithMe": MessageLookupByLibrary.simpleMessage("Sdíleno se mnou"),
         "sharedWithYou": MessageLookupByLibrary.simpleMessage("Sdíleno s vámi"),
         "sharing": MessageLookupByLibrary.simpleMessage("Sdílení..."),
-        "showLessFaces":
-            MessageLookupByLibrary.simpleMessage("Show less faces"),
-        "showMoreFaces":
-            MessageLookupByLibrary.simpleMessage("Show more faces"),
         "skip": MessageLookupByLibrary.simpleMessage("Přeskočit"),
         "sorry": MessageLookupByLibrary.simpleMessage("Omlouváme se"),
         "sort": MessageLookupByLibrary.simpleMessage("Seřadit"),
@@ -568,11 +526,7 @@
         "usedSpace": MessageLookupByLibrary.simpleMessage("Využité místo"),
         "verify": MessageLookupByLibrary.simpleMessage("Ověřit"),
         "verifyEmail": MessageLookupByLibrary.simpleMessage("Ověřit e-mail"),
-<<<<<<< HEAD
-        "verifyEmailID": m112,
-=======
         "verifyEmailID": m111,
->>>>>>> 76bff25d
         "verifyIDLabel": MessageLookupByLibrary.simpleMessage("Ověřit"),
         "verifying": MessageLookupByLibrary.simpleMessage("Ověřování..."),
         "verifyingRecoveryKey": MessageLookupByLibrary.simpleMessage(
