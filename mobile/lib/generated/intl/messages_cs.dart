--- conflicted
+++ resolved
@@ -22,25 +22,18 @@
 
   final messages = _notInlinedMessages(_notInlinedMessages);
   static Map<String, Function> _notInlinedMessages(_) => <String, Function>{
-<<<<<<< HEAD
-=======
         "allPersonGroupingWillReset": MessageLookupByLibrary.simpleMessage(
             "All groupings for this person will be reset, and you will lose all suggestions made for this person"),
         "areYouSureYouWantToResetThisPerson":
             MessageLookupByLibrary.simpleMessage(
                 "Are you sure you want to reset this person?"),
->>>>>>> d6a76269
         "askDeleteReason": MessageLookupByLibrary.simpleMessage(
             "Jaký je váš hlavní důvod, proč mažete svůj účet?"),
         "checkInboxAndSpamFolder": MessageLookupByLibrary.simpleMessage(
             "Zkontrolujte prosím svou doručenou poštu (a spam) pro dokončení ověření"),
-<<<<<<< HEAD
-        "incorrectRecoveryKeyBody": MessageLookupByLibrary.simpleMessage("")
-=======
         "incorrectRecoveryKeyBody": MessageLookupByLibrary.simpleMessage(""),
         "resetPerson": MessageLookupByLibrary.simpleMessage("Reset person"),
         "yesResetPerson":
             MessageLookupByLibrary.simpleMessage("Yes, reset person")
->>>>>>> d6a76269
       };
 }