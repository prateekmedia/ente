--- conflicted
+++ resolved
@@ -1384,12 +1384,9 @@
         "onEnte": MessageLookupByLibrary.simpleMessage(
             "On <branding>ente</branding>"),
         "onTheRoad": MessageLookupByLibrary.simpleMessage("On the road again"),
-<<<<<<< HEAD
+        "onThisDay": MessageLookupByLibrary.simpleMessage("On this day"),
         "onThisDayMemories":
             MessageLookupByLibrary.simpleMessage("On this day memories"),
-=======
-        "onThisDay": MessageLookupByLibrary.simpleMessage("On this day"),
->>>>>>> 6ff6594a
         "onlyFamilyAdminCanChangeCode": m53,
         "onlyThem": MessageLookupByLibrary.simpleMessage("Only them"),
         "oops": MessageLookupByLibrary.simpleMessage("Oops"),
