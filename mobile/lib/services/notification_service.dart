import 'dart:io';

import 'package:flutter_local_notifications/flutter_local_notifications.dart';
import "package:flutter_timezone/flutter_timezone.dart";
import "package:logging/logging.dart";
import "package:photos/services/sync/remote_sync_service.dart";
import "package:shared_preferences/shared_preferences.dart";
import 'package:timezone/data/latest_10y.dart' as tzdb;
import "package:timezone/timezone.dart" as tz;

class NotificationService {
  static final NotificationService instance =
      NotificationService._privateConstructor();
  static const String keyGrantedNotificationPermission =
      "notification_permission_granted";
  static const String keyShouldShowNotificationsForSharedPhotos =
      "notifications_enabled_shared_photos";

  NotificationService._privateConstructor();

  late SharedPreferences _preferences;
  final FlutterLocalNotificationsPlugin _notificationsPlugin =
      FlutterLocalNotificationsPlugin();
  final _logger = Logger("NotificationService");

  void init(SharedPreferences preferences) {
    _preferences = preferences;
  }

  bool timezoneInitialized = false;

  Future<void> initialize(
    void Function(
      NotificationResponse notificationResponse,
    ) onNotificationTapped,
  ) async {
    await initTimezones();
    const androidSettings = AndroidInitializationSettings('notification_icon');
    const iosSettings = DarwinInitializationSettings(
      requestAlertPermission: false,
      requestSoundPermission: false,
      requestBadgePermission: false,
      requestCriticalPermission: false,
    );
    const InitializationSettings initializationSettings =
        InitializationSettings(
      android: androidSettings,
      iOS: iosSettings,
    );
    await _notificationsPlugin.initialize(
      initializationSettings,
      onDidReceiveNotificationResponse: onNotificationTapped,
    );

    final launchDetails =
        await _notificationsPlugin.getNotificationAppLaunchDetails();
    if (launchDetails != null &&
        launchDetails.didNotificationLaunchApp &&
        launchDetails.notificationResponse != null) {
      onNotificationTapped(launchDetails.notificationResponse!);
    }
    if (!hasGrantedPermissions() &&
        RemoteSyncService.instance.isFirstRemoteSyncDone()) {
      await requestPermissions();
    }
  }

  Future<void> initTimezones() async {
    if (timezoneInitialized) return;
    tzdb.initializeTimeZones();
    final String currentTimeZone = await FlutterTimezone.getLocalTimezone();
    tz.setLocalLocation(tz.getLocation(currentTimeZone));
    timezoneInitialized = true;
  }

  Future<void> requestPermissions() async {
    bool? result;
    if (Platform.isIOS) {
      result = await _notificationsPlugin
          .resolvePlatformSpecificImplementation<
              IOSFlutterLocalNotificationsPlugin>()
          ?.requestPermissions(
            sound: true,
            alert: true,
          );
    } else {
      result = await _notificationsPlugin
          .resolvePlatformSpecificImplementation<
              AndroidFlutterLocalNotificationsPlugin>()
          ?.requestNotificationsPermission();
    }
    if (result != null) {
      await _preferences.setBool(keyGrantedNotificationPermission, result);
    }
  }

  bool hasGrantedPermissions() {
    final result = _preferences.getBool(keyGrantedNotificationPermission);
    return result ?? false;
  }

  bool shouldShowNotificationsForSharedPhotos() {
    final result =
        _preferences.getBool(keyShouldShowNotificationsForSharedPhotos);
    return result ?? true;
  }

  Future<void> setShouldShowNotificationsForSharedPhotos(bool value) {
    return _preferences.setBool(
      keyShouldShowNotificationsForSharedPhotos,
      value,
    );
  }

  Future<void> showNotification(
    String title,
    String message, {
    String channelID = "io.ente.photos",
    String channelName = "ente",
    String payload = "ente://home",
  }) async {
    _logger.info(
      "Showing notification with: $title, $message, $channelID, $channelName, $payload",
    );
    final androidSpecs = AndroidNotificationDetails(
      channelID,
      channelName,
      channelDescription: 'ente alerts',
      importance: Importance.max,
      priority: Priority.high,
      showWhen: false,
    );
    final iosSpecs = DarwinNotificationDetails(threadIdentifier: channelID);
    final platformChannelSpecs =
        NotificationDetails(android: androidSpecs, iOS: iosSpecs);
    await _notificationsPlugin.show(
      channelName.hashCode,
      title,
      message,
      platformChannelSpecs,
      payload: payload,
    );
  }

  Future<void> scheduleNotification(
    String title, {
    String? message,
    required int id,
    String channelID = "io.ente.photos",
    String channelName = "ente",
    String payload = "ente://home",
    required DateTime dateTime,
    Duration? timeoutDurationAndroid,
  }) async {
    try {
      _logger.info(
        "Scheduling notification with: $title, $message, $channelID, $channelName, $payload",
      );
      await initTimezones();
      if (!hasGrantedPermissions()) {
        _logger.warning("Notification permissions not granted");
        await requestPermissions();
        if (!hasGrantedPermissions()) {
          _logger.severe("Failed to get notification permissions");
          return;
        }
      } else {
        _logger.info("Notification permissions already granted");
      }
      final androidSpecs = AndroidNotificationDetails(
        channelID,
        channelName,
        channelDescription: 'ente alerts',
        importance: Importance.max,
        priority: Priority.high,
        category: AndroidNotificationCategory.reminder,
        showWhen: false,
      );
      final iosSpecs = DarwinNotificationDetails(threadIdentifier: channelID);
      final platformChannelSpecs =
          NotificationDetails(android: androidSpecs, iOS: iosSpecs);
      final scheduledDate = tz.TZDateTime.local(
        dateTime.year,
        dateTime.month,
        dateTime.day,
        dateTime.hour,
        dateTime.minute,
        dateTime.second,
      );
      // final tz.TZDateTime scheduledDate = tz.TZDateTime.now(tz.local).add(delay);
      await _notificationsPlugin.zonedSchedule(
        id,
        title,
        message,
        scheduledDate,
        platformChannelSpecs,
        androidScheduleMode: AndroidScheduleMode.inexactAllowWhileIdle,
        payload: payload,
      );
      _logger.info(
<<<<<<< HEAD
        "Scheduled notification with: $title, $message, $channelID, $channelName, $payload",
=======
        "Scheduled notification with: $title, $message, $channelID, $channelName, $payload for $dateTime",
>>>>>>> 29d95593
      );
    } catch (e, s) {
      // For now we're swallowing any exceptions here because we don't want the memories logic to get disturbed
      _logger.severe(
        "Something went wrong while scheduling notification",
        e,
        s,
      );
    }
<<<<<<< HEAD
=======
    final androidSpecs = AndroidNotificationDetails(
      channelID,
      channelName,
      channelDescription: 'ente alerts',
      importance: Importance.max,
      priority: Priority.high,
      category: AndroidNotificationCategory.reminder,
      showWhen: false,
      timeoutAfter: timeoutDurationAndroid?.inMilliseconds,
    );
    final iosSpecs = DarwinNotificationDetails(threadIdentifier: channelID);
    final platformChannelSpecs =
        NotificationDetails(android: androidSpecs, iOS: iosSpecs);
    final scheduledDate = tz.TZDateTime.local(
      dateTime.year,
      dateTime.month,
      dateTime.day,
      dateTime.hour,
      dateTime.minute,
      dateTime.second,
    );
    await _notificationsPlugin.zonedSchedule(
      id,
      title,
      message,
      scheduledDate,
      platformChannelSpecs,
      androidScheduleMode: AndroidScheduleMode.inexactAllowWhileIdle,
      payload: payload,
    );
    _logger.info(
      "Scheduled notification with: $title, $message, $channelID, $channelName, $payload",
    );
>>>>>>> 29d95593
  }

  Future<void> clearAllScheduledNotifications({
    String? containingPayload,
  }) async {
    try {
      _logger.info("Clearing all scheduled notifications");
      final pending = await _notificationsPlugin.pendingNotificationRequests();
      if (pending.isEmpty) {
        _logger.info("No pending notifications to clear");
        return;
      }
      for (final request in pending) {
        if (containingPayload != null &&
            !request.payload.toString().contains(containingPayload)) {
          _logger.info(
            "Skip clearing of notification with id: ${request.id} and payload: ${request.payload}",
          );
          continue;
        }
<<<<<<< HEAD
        _logger.info("Clearing notification with id: ${request.id}");
        await _notificationsPlugin.cancel(request.id);
=======
        _logger.info(
          "Clearing notification with id: ${request.id} and payload: ${request.payload}",
        );
        await _notificationsPlugin.cancel(request.id);
        _logger.info(
          "Cleared notification with id: ${request.id} and payload: ${request.payload}",
        );
>>>>>>> 29d95593
      }
    } catch (e, s) {
      _logger.severe("Something is wrong with scheduled notifications", e, s);
    }
  }

  Future<int> pendingNotifications() async {
    final pending = await _notificationsPlugin.pendingNotificationRequests();
    return pending.length;
  }
}<|MERGE_RESOLUTION|>--- conflicted
+++ resolved
@@ -198,11 +198,7 @@
         payload: payload,
       );
       _logger.info(
-<<<<<<< HEAD
-        "Scheduled notification with: $title, $message, $channelID, $channelName, $payload",
-=======
         "Scheduled notification with: $title, $message, $channelID, $channelName, $payload for $dateTime",
->>>>>>> 29d95593
       );
     } catch (e, s) {
       // For now we're swallowing any exceptions here because we don't want the memories logic to get disturbed
@@ -212,8 +208,6 @@
         s,
       );
     }
-<<<<<<< HEAD
-=======
     final androidSpecs = AndroidNotificationDetails(
       channelID,
       channelName,
@@ -247,7 +241,6 @@
     _logger.info(
       "Scheduled notification with: $title, $message, $channelID, $channelName, $payload",
     );
->>>>>>> 29d95593
   }
 
   Future<void> clearAllScheduledNotifications({
@@ -268,10 +261,6 @@
           );
           continue;
         }
-<<<<<<< HEAD
-        _logger.info("Clearing notification with id: ${request.id}");
-        await _notificationsPlugin.cancel(request.id);
-=======
         _logger.info(
           "Clearing notification with id: ${request.id} and payload: ${request.payload}",
         );
@@ -279,7 +268,6 @@
         _logger.info(
           "Cleared notification with id: ${request.id} and payload: ${request.payload}",
         );
->>>>>>> 29d95593
       }
     } catch (e, s) {
       _logger.severe("Something is wrong with scheduled notifications", e, s);
