--- conflicted
+++ resolved
@@ -404,7 +404,6 @@
     final decodeTime = DateTime.now();
     final decodeMs = decodeTime.difference(startTime).inMilliseconds;
 
-<<<<<<< HEAD
     String faceMsString = "", clipMsString = "";
     final pipelines = await Future.wait([
       runFaces
@@ -438,41 +437,7 @@
     if (pipelines[1] != null) result.clip = pipelines[1] as ClipResult;
 
     final totalMs = DateTime.now().difference(startTime).inMilliseconds;
-=======
-    if (runFaces) {
-      final resultFaces = await FaceRecognitionService.runFacesPipeline(
-        enteFileID,
-        image,
-        rawRgbaBytes,
-        faceDetectionAddress,
-        faceEmbeddingAddress,
-      );
-      if (resultFaces.isEmpty) {
-        result.faces = <FaceResult>[];
-      } else {
-        result.faces = resultFaces;
-      }
-    }
-    final facesTime = DateTime.now();
-    final facesMs = facesTime.difference(decodeTime).inMilliseconds;
-    final faceMsString = runFaces ? ", faces: $facesMs ms" : "";
-
-    if (runClip) {
-      final clipResult = await SemanticSearchService.runClipImage(
-        enteFileID,
-        image,
-        rawRgbaBytes,
-        clipImageAddress,
-      );
-      result.clip = clipResult;
-    }
-    final clipTime = DateTime.now();
-    final clipMs = clipTime.difference(facesTime).inMilliseconds;
-    final clipMsString = runClip ? ", clip: $clipMs ms" : "";
-
-    final endTime = DateTime.now();
-    final totalMs = endTime.difference(startTime).inMilliseconds;
->>>>>>> a496debb
+
     _logger.info(
       'Finished analyzeImageStatic for fileID $enteFileID, in $totalMs ms (decode: $decodeMs ms$faceMsString$clipMsString)',
     );
