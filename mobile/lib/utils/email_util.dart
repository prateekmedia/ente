import 'dart:io';

import 'package:archive/archive_io.dart';
import 'package:email_validator/email_validator.dart';
import "package:file_saver/file_saver.dart";
import 'package:flutter/cupertino.dart';
import 'package:flutter/material.dart';
import 'package:flutter/services.dart';
import 'package:flutter_email_sender/flutter_email_sender.dart';
import "package:intl/intl.dart";
import 'package:logging/logging.dart';
import 'package:open_mail_app/open_mail_app.dart';
import 'package:package_info_plus/package_info_plus.dart';
import 'package:path_provider/path_provider.dart';
import 'package:photos/core/configuration.dart';
import 'package:photos/core/error-reporting/super_logging.dart';
import "package:photos/generated/l10n.dart";
import "package:photos/ui/common/progress_dialog.dart";
import 'package:photos/ui/components/buttons/button_widget.dart';
import 'package:photos/ui/components/dialog_widget.dart';
import 'package:photos/ui/components/models/button_type.dart';
import 'package:photos/ui/tools/debug/log_file_viewer.dart';
import 'package:photos/utils/dialog_util.dart';
import 'package:photos/utils/toast_util.dart';
import 'package:share_plus/share_plus.dart';
import 'package:url_launcher/url_launcher.dart';

final Logger _logger = Logger('email_util');

bool isValidEmail(String? email) {
  if (email == null) {
    return false;
  }
  return EmailValidator.validate(email);
}

Future<void> sendLogs(
  BuildContext context,
  String title,
  String toEmail, {
  Function? postShare,
  String? subject,
  String? body,
}) async {
  // ignore: unawaited_futures
  showDialogWidget(
    context: context,
    title: S.of(context).reportABug,
    icon: Icons.bug_report_outlined,
    body: S.of(context).logsDialogBody,
    buttons: [
      ButtonWidget(
        isInAlert: true,
        buttonType: ButtonType.neutral,
        labelText: S.of(context).reportABug,
        buttonAction: ButtonAction.first,
        shouldSurfaceExecutionStates: false,
        onTap: () async {
          await _sendLogs(context, toEmail, subject, body);
          if (postShare != null) {
            postShare();
          }
        },
      ),
      //isInAlert is false here as we don't want to the dialog to dismiss
      //on pressing this button
      ButtonWidget(
        buttonType: ButtonType.secondary,
        labelText: S.of(context).viewLogs,
        buttonAction: ButtonAction.second,
        onTap: () async {
          // ignore: unawaited_futures
          showDialog(
            context: context,
            builder: (BuildContext context) {
              return LogFileViewer(SuperLogging.logFile!);
            },
            barrierColor: Colors.black87,
            barrierDismissible: false,
          );
        },
      ),
      ButtonWidget(
        buttonType: ButtonType.secondary,
        labelText: S.of(context).exportLogs,
        buttonAction: ButtonAction.third,
        onTap: () async {
          final zipFilePath = await getZippedLogsFile(context);
          await exportLogs(context, zipFilePath);
        },
      ),
      ButtonWidget(
        isInAlert: true,
        buttonType: ButtonType.secondary,
        labelText: S.of(context).cancel,
        buttonAction: ButtonAction.cancel,
      ),
    ],
  );
}

Future<void> _sendLogs(
  BuildContext context,
  String toEmail,
  String? subject,
  String? body,
) async {
  final String zipFilePath = await getZippedLogsFile(context);
  final Email email = Email(
    recipients: [toEmail],
    subject: subject ?? '',
    body: body ?? '',
    attachmentPaths: [zipFilePath],
    isHTML: false,
  );
  try {
    await FlutterEmailSender.send(email);
  } catch (e, s) {
    _logger.severe('email sender failed', e, s);
    Navigator.of(context, rootNavigator: true).pop();
    await shareLogs(context, toEmail, zipFilePath);
  }
}

Future<void> sendLogsForInit(
  String toEmail,
  String? subject,
  String? body,
) async {
  final String zipFilePath = await getZippedLogsFile(null);
  final Email email = Email(
    recipients: [toEmail],
    subject: subject ?? '',
    body: body ?? '',
    attachmentPaths: [zipFilePath],
    isHTML: false,
  );
  await FlutterEmailSender.send(email);
}

Future<String> getZippedLogsFile(BuildContext? context) async {
  late final ProgressDialog dialog;
  if (context != null) {
    dialog = createProgressDialog(context, S.of(context).preparingLogs);
    await dialog.show();
  }
  final logsPath = (await getApplicationSupportDirectory()).path;
  final logsDirectory = Directory(logsPath + "/logs");
  final tempPath = (await getTemporaryDirectory()).path;
  final zipFilePath =
      tempPath + "/logs-${Configuration.instance.getUserID() ?? 0}.zip";
  final encoder = ZipFileEncoder();
  encoder.create(zipFilePath);
  await encoder.addDirectory(logsDirectory);
<<<<<<< HEAD
  encoder.close().ignore();
  await dialog.hide();
=======
  encoder.close();
  if (context != null) {
    await dialog.hide();
  }
>>>>>>> 35a290f2
  return zipFilePath;
}

Future<void> shareLogs(
  BuildContext context,
  String toEmail,
  String zipFilePath,
) async {
  final result = await showDialogWidget(
    context: context,
    title: S.of(context).emailYourLogs,
    body: S.of(context).pleaseSendTheLogsTo(toEmail),
    buttons: [
      ButtonWidget(
        buttonType: ButtonType.neutral,
        labelText: S.of(context).copyEmailAddress,
        isInAlert: true,
        buttonAction: ButtonAction.first,
        onTap: () async {
          await Clipboard.setData(ClipboardData(text: toEmail));
        },
        shouldShowSuccessConfirmation: true,
      ),
      ButtonWidget(
        buttonType: ButtonType.neutral,
        labelText: S.of(context).exportLogs,
        isInAlert: true,
        buttonAction: ButtonAction.second,
      ),
      ButtonWidget(
        buttonType: ButtonType.secondary,
        labelText: S.of(context).cancel,
        isInAlert: true,
        buttonAction: ButtonAction.cancel,
      ),
    ],
  );
  if (result?.action != null && result!.action == ButtonAction.second) {
    await exportLogs(context, zipFilePath);
  }
}

Future<void> exportLogs(BuildContext context, String zipFilePath) async {
  final Size size = MediaQuery.of(context).size;
  if (Platform.isAndroid) {
    final DateTime now = DateTime.now().toUtc();
    final String shortMonthName = DateFormat('MMM').format(now); // Short month
    final String logFileName =
        'ente-logs-${now.year}-$shortMonthName-${now.day}-${now.hour}-${now.minute}';
    await FileSaver.instance.saveAs(
      name: logFileName,
      filePath: zipFilePath,
      mimeType: MimeType.zip,
      ext: 'zip',
    );
  } else {
    await Share.shareXFiles(
      [XFile(zipFilePath, mimeType: 'application/zip')],
      sharePositionOrigin: Rect.fromLTWH(0, 0, size.width, size.height / 2),
    );
  }
}

Future<void> sendEmail(
  BuildContext context, {
  required String to,
  String? subject,
  String? body,
}) async {
  try {
    final String clientDebugInfo = await _clientInfo();
    final EmailContent emailContent = EmailContent(
      to: [
        to,
      ],
      subject: subject ?? '[Support]',
      body: (body ?? '') + clientDebugInfo,
    );
    if (Platform.isAndroid) {
      // Special handling due to issue in proton mail android client
      // https://github.com/ente-io/photos-app/pull/253
      final Uri params = Uri(
        scheme: 'mailto',
        path: to,
        query: 'subject=${emailContent.subject}&body=${emailContent.body}',
      );
      if (await canLaunchUrl(params)) {
        await launchUrl(params);
      } else {
        // this will trigger _showNoMailAppsDialog
        throw Exception('Could not launch ${params.toString()}');
      }
    } else {
      final OpenMailAppResult result =
          await OpenMailApp.composeNewEmailInMailApp(
        nativePickerTitle: 'Select emailContent app',
        emailContent: emailContent,
      );
      if (!result.didOpen && !result.canOpen) {
        _showNoMailAppsDialog(context, to);
      } else if (!result.didOpen && result.canOpen) {
        await showCupertinoModalPopup(
          context: context,
          builder: (_) => CupertinoActionSheet(
            title: Text("Select mail app \n $to"),
            actions: [
              for (var app in result.options)
                CupertinoActionSheetAction(
                  child: Text(app.name),
                  onPressed: () {
                    final content = emailContent;

                    OpenMailApp.composeNewEmailInSpecificMailApp(
                      mailApp: app,
                      emailContent: content,
                    );

                    Navigator.of(context, rootNavigator: true).pop();
                  },
                ),
            ],
            cancelButton: CupertinoActionSheetAction(
              child: Text(S.of(context).cancel),
              onPressed: () {
                Navigator.of(context, rootNavigator: true).pop();
              },
            ),
          ),
        );
      }
    }
  } catch (e) {
    _logger.severe("Failed to send emailContent to $to", e);
    _showNoMailAppsDialog(context, to);
  }
}

Future<String> _clientInfo() async {
  final packageInfo = await PackageInfo.fromPlatform();
  final String debugInfo =
      '\n\n\n\n ------------------- \nFollowing information can '
      'help us in debugging if you are facing any issue '
      '\nRegistered email: ${Configuration.instance.getEmail()}'
      '\nClient: ${packageInfo.packageName}'
      '\nVersion : ${packageInfo.version}';
  return debugInfo;
}

void _showNoMailAppsDialog(BuildContext context, String toEmail) {
  showChoiceDialog(
    context,
    icon: Icons.email_outlined,
    title: S.of(context).pleaseEmailUsAt(toEmail),
    firstButtonLabel: S.of(context).copyEmailAddress,
    secondButtonLabel: S.of(context).dismiss,
    firstButtonOnTap: () async {
      await Clipboard.setData(ClipboardData(text: toEmail));
      showShortToast(context, 'Copied');
    },
  );
}<|MERGE_RESOLUTION|>--- conflicted
+++ resolved
@@ -1,6 +1,7 @@
 import 'dart:io';
 
 import 'package:archive/archive_io.dart';
+import "package:cross_file/cross_file.dart";
 import 'package:email_validator/email_validator.dart';
 import "package:file_saver/file_saver.dart";
 import 'package:flutter/cupertino.dart';
@@ -152,15 +153,10 @@
   final encoder = ZipFileEncoder();
   encoder.create(zipFilePath);
   await encoder.addDirectory(logsDirectory);
-<<<<<<< HEAD
-  encoder.close().ignore();
-  await dialog.hide();
-=======
   encoder.close();
   if (context != null) {
     await dialog.hide();
   }
->>>>>>> 35a290f2
   return zipFilePath;
 }
 
