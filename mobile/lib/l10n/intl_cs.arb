{
  "addToHiddenAlbum": "Add to hidden album",
  "moveToHiddenAlbum": "Move to hidden album",
  "fileTypes": "File types",
  "deleteConfirmDialogBody": "This account is linked to other ente apps, if you use any.\\n\\nYour uploaded data, across all ente apps, will be scheduled for deletion, and your account will be permanently deleted.",
  "yourMap": "Your map",
  "modifyYourQueryOrTrySearchingFor": "Modify your query, or try searching for",
  "contacts": "Contacts",
  "editLocation": "Edit location",
  "selectALocation": "Select a location",
  "selectALocationFirst": "Select a location first",
  "changeLocationOfSelectedItems": "Change location of selected items?",
  "editsToLocationWillOnlyBeSeenWithinEnte": "Edits to location will only be seen within Ente",
  "joinDiscord": "Join Discord",
  "locations": "Locations",
  "descriptions": "Descriptions",
  "addViewers": "{count, plural, zero {Add viewer} one {Add viewer} other {Add viewers}}",
  "addCollaborators": "{count, plural, zero {Add collaborator} one {Add collaborator} other {Add collaborators}}",
  "longPressAnEmailToVerifyEndToEndEncryption": "Long press an email to verify end to end encryption.",
  "createCollaborativeLink": "Create collaborative link",
  "search": "Search",
  "enterPersonName": "Enter person name",
  "removePersonLabel": "Remove person label",
  "faceRecognition": "Face recognition",
  "faceRecognitionIndexingDescription": "Please note that this will result in a higher bandwidth and battery usage until all items are indexed.",
  "foundFaces": "Found faces",
  "clusteringProgress": "Clustering progress",
  "indexingIsPaused": "Indexing is paused, will automatically resume when device is ready",
<<<<<<< HEAD
  "reenterPassword": "Re-enter password",
  "reenterPin": "Re-enter PIN",
  "deviceLock": "Device lock",
  "pinLock": "PIN lock",
  "passwordLock": "Password lock",
  "next": "Next",
  "setNewPassword": "Set new password",
  "enterPin": "Enter PIN",
  "setNewPin": "Set new PIN",
  "appLock": "App lock",
  "noSystemLockFound": "No system lock found",
  "toEnableAppLockPleaseSetupDevicePasscodeOrScreen": "To enable app lock, please setup device passcode or screen lock in your system settings.",
  "tapToUnlock": "Tap to unlock",
  "tooManyIncorrectAttempts": "Too many incorrect attempts"
=======
  "mlFunctions": "ML functions"
>>>>>>> 877b833a
}<|MERGE_RESOLUTION|>--- conflicted
+++ resolved
@@ -26,7 +26,6 @@
   "foundFaces": "Found faces",
   "clusteringProgress": "Clustering progress",
   "indexingIsPaused": "Indexing is paused, will automatically resume when device is ready",
-<<<<<<< HEAD
   "reenterPassword": "Re-enter password",
   "reenterPin": "Re-enter PIN",
   "deviceLock": "Device lock",
@@ -40,8 +39,6 @@
   "noSystemLockFound": "No system lock found",
   "toEnableAppLockPleaseSetupDevicePasscodeOrScreen": "To enable app lock, please setup device passcode or screen lock in your system settings.",
   "tapToUnlock": "Tap to unlock",
-  "tooManyIncorrectAttempts": "Too many incorrect attempts"
-=======
+  "tooManyIncorrectAttempts": "Too many incorrect attempts",
   "mlFunctions": "ML functions"
->>>>>>> 877b833a
 }