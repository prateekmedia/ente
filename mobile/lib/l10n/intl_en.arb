--- conflicted
+++ resolved
@@ -1740,18 +1740,15 @@
   "cLBulkEdit": "Bulk Edit dates",
   "cLBulkEditDesc": "You can now select multiple photos, and edit date/time for all of them with one quick action. Shifting dates is also supported.",
   "curatedMemories": "Curated memories",
-<<<<<<< HEAD
   "widgets": "Widgets",
   "memories": "Memories",
   "peopleWidgetDesc": "Select the people you wish to see on your homescreen.",
   "albumsWidgetDesc": "Select the albums you wish to see on your homescreen.",
   "memoriesWidgetDesc": "Select the kind of memories you wish to see on your homescreen.",
   "smartMemories": "Smart memories",
-  "pastYearsMemories": "Past years' memories"
-=======
+  "pastYearsMemories": "Past years' memories",
   "deleteMultipleAlbumDialog": "Also delete the photos (and videos) present in these {count} albums from <bold>all</bold> other albums they are part of?",
   "addParticipants": "Add participants",
   "selectedAlbums": "{count} selected",
   "actionNotSupportedOnFavouritesAlbum": "Action not supported on Favourites album"
->>>>>>> 59a53422
 }