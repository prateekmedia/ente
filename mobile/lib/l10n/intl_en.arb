{
  "@@locale ": "en",
  "enterYourEmailAddress": "Enter your email address",
  "accountWelcomeBack": "Welcome back!",
  "emailAlreadyRegistered": "Email already registered.",
  "emailNotRegistered": "Email not registered.",
  "email": "Email",
  "cancel": "Cancel",
  "verify": "Verify",
  "invalidEmailAddress": "Invalid email address",
  "enterValidEmail": "Please enter a valid email address.",
  "deleteAccount": "Delete account",
  "askDeleteReason": "What is the main reason you are deleting your account?",
  "deleteAccountFeedbackPrompt": "We are sorry to see you go. Please share your feedback to help us improve.",
  "feedback": "Feedback",
  "kindlyHelpUsWithThisInformation": "Kindly help us with this information",
  "confirmDeletePrompt": "Yes, I want to permanently delete this account and its data across all apps.",
  "confirmAccountDeletion": "Confirm Account Deletion",
  "deleteAccountPermanentlyButton": "Delete Account Permanently",
  "yourAccountHasBeenDeleted": "Your account has been deleted",
  "selectReason": "Select reason",
  "deleteReason1": "It’s missing a key feature that I need",
  "deleteReason2": "The app or a certain feature does not behave as I think it should",
  "deleteReason3": "I found another service that I like better",
  "deleteReason4": "My reason isn’t listed",
  "sendEmail": "Send email",
  "deleteRequestSLAText": "Your request will be processed within 72 hours.",
  "deleteEmailRequest": "Please send an email to <warning>account-deletion@ente.io</warning> from your registered email address.",
  "entePhotosPerm": "Ente <i>needs permission to</i> preserve your photos",
  "ok": "Ok",
  "createAccount": "Create account",
  "createNewAccount": "Create new account",
  "password": "Password",
  "confirmPassword": "Confirm password",
  "activeSessions": "Active sessions",
  "oops": "Oops",
  "somethingWentWrongPleaseTryAgain": "Something went wrong, please try again",
  "thisWillLogYouOutOfThisDevice": "This will log you out of this device!",
  "thisWillLogYouOutOfTheFollowingDevice": "This will log you out of the following device:",
  "terminateSession": "Terminate session?",
  "terminate": "Terminate",
  "thisDevice": "This device",
  "recoverButton": "Recover",
  "recoverySuccessful": "Recovery successful!",
  "decrypting": "Decrypting...",
  "incorrectRecoveryKeyTitle": "Incorrect recovery key",
  "incorrectRecoveryKeyBody": "The recovery key you entered is incorrect",
  "forgotPassword": "Forgot password",
  "enterYourRecoveryKey": "Enter your recovery key",
  "noRecoveryKey": "No recovery key?",
  "sorry": "Sorry",
  "noRecoveryKeyNoDecryption": "Due to the nature of our end-to-end encryption protocol, your data cannot be decrypted without your password or recovery key",
  "verifyEmail": "Verify email",
  "toResetVerifyEmail": "To reset your password, please verify your email first.",
  "checkInboxAndSpamFolder": "Please check your inbox (and spam) to complete verification",
  "tapToEnterCode": "Tap to enter code",
  "resendEmail": "Resend email",
  "weHaveSendEmailTo": "We have sent a mail to <green>{email}</green>",
  "@weHaveSendEmailTo": {
    "description": "Text to indicate that we have sent a mail to the user",
    "placeholders": {
      "email": {
        "description": "The email address of the user",
        "type": "String",
        "example": "example@ente.io"
      }
    }
  },
  "setPasswordTitle": "Set password",
  "changePasswordTitle": "Change password",
  "resetPasswordTitle": "Reset password",
  "encryptionKeys": "Encryption keys",
  "passwordWarning": "We don't store this password, so if you forget, <underline>we cannot decrypt your data</underline>",
  "enterPasswordToEncrypt": "Enter a password we can use to encrypt your data",
  "enterNewPasswordToEncrypt": "Enter a new password we can use to encrypt your data",
  "weakStrength": "Weak",
  "strongStrength": "Strong",
  "moderateStrength": "Moderate",
  "passwordStrength": "Password strength: {passwordStrengthValue}",
  "@passwordStrength": {
    "description": "Text to indicate the password strength",
    "placeholders": {
      "passwordStrengthValue": {
        "description": "The strength of the password as a string",
        "type": "String",
        "example": "Weak or Moderate or Strong"
      }
    },
    "message": "Password Strength: {passwordStrengthText}"
  },
  "passwordChangedSuccessfully": "Password changed successfully",
  "generatingEncryptionKeys": "Generating encryption keys...",
  "pleaseWait": "Please wait...",
  "continueLabel": "Continue",
  "insecureDevice": "Insecure device",
  "sorryWeCouldNotGenerateSecureKeysOnThisDevicennplease": "Sorry, we could not generate secure keys on this device.\n\nplease sign up from a different device.",
  "howItWorks": "How it works",
  "encryption": "Encryption",
  "ackPasswordLostWarning": "I understand that if I lose my password, I may lose my data since my data is <underline>end-to-end encrypted</underline>.",
  "privacyPolicyTitle": "Privacy Policy",
  "termsOfServicesTitle": "Terms",
  "signUpTerms": "I agree to the <u-terms>terms of service</u-terms> and <u-policy>privacy policy</u-policy>",
  "logInLabel": "Log in",
  "loginTerms": "By clicking log in, I agree to the <u-terms>terms of service</u-terms> and <u-policy>privacy policy</u-policy>",
  "changeEmail": "Change email",
  "enterYourPassword": "Enter your password",
  "welcomeBack": "Welcome back!",
  "contactSupport": "Contact support",
  "incorrectPasswordTitle": "Incorrect password",
  "pleaseTryAgain": "Please try again",
  "recreatePasswordTitle": "Recreate password",
  "useRecoveryKey": "Use recovery key",
  "recreatePasswordBody": "The current device is not powerful enough to verify your password, but we can regenerate in a way that works with all devices.\n\nPlease login using your recovery key and regenerate your password (you can use the same one again if you wish).",
  "verifyPassword": "Verify password",
  "recoveryKey": "Recovery key",
  "recoveryKeyOnForgotPassword": "If you forget your password, the only way you can recover your data is with this key.",
  "recoveryKeySaveDescription": "We don't store this key, please save this 24 word key in a safe place.",
  "doThisLater": "Do this later",
  "saveKey": "Save key",
  "recoveryKeyCopiedToClipboard": "Recovery key copied to clipboard",
  "recoverAccount": "Recover account",
  "recover": "Recover",
  "dropSupportEmail": "Please drop an email to {supportEmail} from your registered email address",
  "@dropSupportEmail": {
    "placeholders": {
      "supportEmail": {
        "description": "The support email address",
        "type": "String",
        "example": "support@ente.io"
      }
    }
  },
  "twofactorSetup": "Two-factor setup",
  "enterCode": "Enter code",
  "scanCode": "Scan code",
  "codeCopiedToClipboard": "Code copied to clipboard",
  "copypasteThisCodentoYourAuthenticatorApp": "Copy-paste this code\nto your authenticator app",
  "tapToCopy": "tap to copy",
  "scanThisBarcodeWithnyourAuthenticatorApp": "Scan this barcode with\nyour authenticator app",
  "enterThe6digitCodeFromnyourAuthenticatorApp": "Enter the 6-digit code from\nyour authenticator app",
  "confirm": "Confirm",
  "setupComplete": "Setup complete",
  "saveYourRecoveryKeyIfYouHaventAlready": "Save your recovery key if you haven't already",
  "thisCanBeUsedToRecoverYourAccountIfYou": "This can be used to recover your account if you lose your second factor",
  "twofactorAuthenticationPageTitle": "Two-factor authentication",
  "lostDevice": "Lost device?",
  "verifyingRecoveryKey": "Verifying recovery key...",
  "recoveryKeyVerified": "Recovery key verified",
  "recoveryKeySuccessBody": "Great! Your recovery key is valid. Thank you for verifying.\n\nPlease remember to keep your recovery key safely backed up.",
  "invalidRecoveryKey": "The recovery key you entered is not valid. Please make sure it contains 24 words, and check the spelling of each.\n\nIf you entered an older recovery code, make sure it is 64 characters long, and check each of them.",
  "invalidKey": "Invalid key",
  "tryAgain": "Try again",
  "viewRecoveryKey": "View recovery key",
  "confirmRecoveryKey": "Confirm recovery key",
  "recoveryKeyVerifyReason": "Your recovery key is the only way to recover your photos if you forget your password. You can find your recovery key in Settings > Account.\n\nPlease enter your recovery key here to verify that you have saved it correctly.",
  "confirmYourRecoveryKey": "Confirm your recovery key",
  "addViewer": "Add viewer",
  "addCollaborator": "Add collaborator",
  "addANewEmail": "Add a new email",
  "orPickAnExistingOne": "Or pick an existing one",
  "collaboratorsCanAddPhotosAndVideosToTheSharedAlbum": "Collaborators can add photos and videos to the shared album.",
  "enterEmail": "Enter email",
  "albumOwner": "Owner",
  "@albumOwner": {
    "description": "Role of the album owner"
  },
  "you": "You",
  "collaborator": "Collaborator",
  "addMore": "Add more",
  "@addMore": {
    "description": "Button text to add more collaborators/viewers"
  },
  "viewer": "Viewer",
  "remove": "Remove",
  "removeParticipant": "Remove participant",
  "@removeParticipant": {
    "description": "menuSectionTitle for removing a participant"
  },
  "manage": "Manage",
  "addedAs": "Added as",
  "changePermissions": "Change permissions?",
  "yesConvertToViewer": "Yes, convert to viewer",
  "cannotAddMorePhotosAfterBecomingViewer": "{user} will not be able to add more photos to this album\n\nThey will still be able to remove existing photos added by them",
  "allowAddingPhotos": "Allow adding photos",
  "@allowAddingPhotos": {
    "description": "Switch button to enable uploading photos to a public link"
  },
  "allowAddPhotosDescription": "Allow people with the link to also add photos to the shared album.",
  "passwordLock": "Password lock",
  "canNotOpenTitle": "Cannot open this album",
  "canNotOpenBody": "Sorry, this album cannot be opened in the app.",
  "disableDownloadWarningTitle": "Please note",
  "disableDownloadWarningBody": "Viewers can still take screenshots or save a copy of your photos using external tools",
  "allowDownloads": "Allow downloads",
  "linkDeviceLimit": "Device limit",
  "noDeviceLimit": "None",
  "@noDeviceLimit": {
    "description": "Text to indicate that there is limit on number of devices"
  },
  "linkExpiry": "Link expiry",
  "linkExpired": "Expired",
  "linkEnabled": "Enabled",
  "linkNeverExpires": "Never",
  "expiredLinkInfo": "This link has expired. Please select a new expiry time or disable link expiry.",
  "setAPassword": "Set a password",
  "lockButtonLabel": "Lock",
  "enterPassword": "Enter password",
  "removeLink": "Remove link",
  "manageLink": "Manage link",
  "linkExpiresOn": "Link will expire on {expiryTime}",
  "albumUpdated": "Album updated",
  "never": "Never",
  "custom": "Custom",
  "@custom": {
    "description": "Label for setting custom value for link expiry"
  },
  "after1Hour": "After 1 hour",
  "after1Day": "After 1 day",
  "after1Week": "After 1 week",
  "after1Month": "After 1 month",
  "after1Year": "After 1 year",
  "manageParticipants": "Manage",
  "albumParticipantsCount": "{count, plural, =0 {No Participants} =1 {1 Participant} other {{count} Participants}}",
  "@albumParticipantsCount": {
    "placeholders": {
      "count": {
        "type": "int",
        "example": "5"
      }
    },
    "description": "Number of participants in an album, including the album owner."
  },
  "collabLinkSectionDescription": "Create a link to allow people to add and view photos in your shared album without needing an Ente app or account. Great for collecting event photos.",
  "collectPhotos": "Collect photos",
  "collaborativeLink": "Collaborative link",
  "shareWithNonenteUsers": "Share with non-Ente users",
  "createPublicLink": "Create public link",
  "sendLink": "Send link",
  "copyLink": "Copy link",
  "linkHasExpired": "Link has expired",
  "publicLinkEnabled": "Public link enabled",
  "shareALink": "Share a link",
  "sharedAlbumSectionDescription": "Create shared and collaborative albums with other Ente users, including users on free plans.",
  "shareWithPeopleSectionTitle": "{numberOfPeople, plural, =0 {Share with specific people} =1 {Shared with 1 person} other {Shared with {numberOfPeople} people}}",
  "@shareWithPeopleSectionTitle": {
    "placeholders": {
      "numberOfPeople": {
        "type": "int",
        "example": "2"
      }
    }
  },
  "thisIsYourVerificationId": "This is your Verification ID",
  "someoneSharingAlbumsWithYouShouldSeeTheSameId": "Someone sharing albums with you should see the same ID on their device.",
  "howToViewShareeVerificationID": "Please ask them to long-press their email address on the settings screen, and verify that the IDs on both devices match.",
  "thisIsPersonVerificationId": "This is {email}'s Verification ID",
  "@thisIsPersonVerificationId": {
    "placeholders": {
      "email": {
        "type": "String",
        "example": "someone@ente.io"
      }
    }
  },
  "verificationId": "Verification ID",
  "verifyEmailID": "Verify {email}",
  "emailNoEnteAccount": "{email} does not have an Ente account.\n\nSend them an invite to share photos.",
  "shareMyVerificationID": "Here's my verification ID: {verificationID} for ente.io.",
  "shareTextConfirmOthersVerificationID": "Hey, can you confirm that this is your ente.io verification ID: {verificationID}",
  "somethingWentWrong": "Something went wrong",
  "sendInvite": "Send invite",
  "shareTextRecommendUsingEnte": "Download Ente so we can easily share original quality photos and videos\n\nhttps://ente.io",
  "done": "Done",
  "applyCodeTitle": "Apply code",
  "enterCodeDescription": "Enter the code provided by your friend to claim free storage for both of you",
  "apply": "Apply",
  "failedToApplyCode": "Failed to apply code",
  "enterReferralCode": "Enter referral code",
  "codeAppliedPageTitle": "Code applied",
  "changeYourReferralCode": "Change your referral code",
  "change": "Change",
  "unavailableReferralCode": "Sorry, this code is unavailable.",
  "codeChangeLimitReached": "Sorry, you've reached the limit of code changes.",
  "onlyFamilyAdminCanChangeCode": "Please contact {familyAdminEmail} to change your code.",
  "storageInGB": "{storageAmountInGB} GB",
  "claimed": "Claimed",
  "@claimed": {
    "description": "Used to indicate storage claimed, like 10GB Claimed"
  },
  "details": "Details",
  "claimMore": "Claim more!",
  "theyAlsoGetXGb": "They also get {storageAmountInGB} GB",
  "freeStorageOnReferralSuccess": "{storageAmountInGB} GB each time someone signs up for a paid plan and applies your code",
  "shareTextReferralCode": "Ente referral code: {referralCode} \n\nApply it in Settings → General → Referrals to get {referralStorageInGB} GB free after you signup for a paid plan\n\nhttps://ente.io",
  "claimFreeStorage": "Claim free storage",
  "inviteYourFriends": "Invite your friends",
  "failedToFetchReferralDetails": "Unable to fetch referral details. Please try again later.",
  "referralStep1": "1. Give this code to your friends",
  "referralStep2": "2. They sign up for a paid plan",
  "referralStep3": "3. Both of you get {storageInGB} GB* free",
  "referralsAreCurrentlyPaused": "Referrals are currently paused",
  "youCanAtMaxDoubleYourStorage": "* You can at max double your storage",
  "claimedStorageSoFar": "{isFamilyMember, select, true {Your family has claimed {storageAmountInGb} GB so far} false {You have claimed {storageAmountInGb} GB so far} other {You have claimed {storageAmountInGb} GB so far!}}",
  "@claimedStorageSoFar": {
    "placeholders": {
      "isFamilyMember": {
        "type": "String",
        "example": "true"
      },
      "storageAmountInGb": {
        "type": "int",
        "example": "10"
      }
    }
  },
  "faq": "FAQ",
  "help": "Help",
  "oopsSomethingWentWrong": "Oops, something went wrong",
  "peopleUsingYourCode": "People using your code",
  "eligible": "eligible",
  "total": "total",
  "codeUsedByYou": "Code used by you",
  "freeStorageClaimed": "Free storage claimed",
  "freeStorageUsable": "Free storage usable",
  "usableReferralStorageInfo": "Usable storage is limited by your current plan. Excess claimed storage will automatically become usable when you upgrade your plan.",
  "removeFromAlbumTitle": "Remove from album?",
  "removeFromAlbum": "Remove from album",
  "itemsWillBeRemovedFromAlbum": "Selected items will be removed from this album",
  "removeShareItemsWarning": "Some of the items you are removing were added by other people, and you will lose access to them",
  "addingToFavorites": "Adding to favorites...",
  "removingFromFavorites": "Removing from favorites...",
  "sorryCouldNotAddToFavorites": "Sorry, could not add to favorites!",
  "sorryCouldNotRemoveFromFavorites": "Sorry, could not remove from favorites!",
  "subscribeToEnableSharing": "You need an active paid subscription to enable sharing.",
  "subscribe": "Subscribe",
  "canOnlyRemoveFilesOwnedByYou": "Can only remove files owned by you",
  "deleteSharedAlbum": "Delete shared album?",
  "deleteAlbum": "Delete album",
  "deleteAlbumDialog": "Also delete the photos (and videos) present in this album from <bold>all</bold> other albums they are part of?",
  "deleteSharedAlbumDialogBody": "The album will be deleted for everyone\n\nYou will lose access to shared photos in this album that are owned by others",
  "yesRemove": "Yes, remove",
  "creatingLink": "Creating link...",
  "removeWithQuestionMark": "Remove?",
  "removeParticipantBody": "{userEmail} will be removed from this shared album\n\nAny photos added by them will also be removed from the album",
  "keepPhotos": "Keep Photos",
  "deletePhotos": "Delete photos",
  "inviteToEnte": "Invite to Ente",
  "removePublicLink": "Remove public link",
  "disableLinkMessage": "This will remove the public link for accessing \"{albumName}\".",
  "sharing": "Sharing...",
  "youCannotShareWithYourself": "You cannot share with yourself",
  "archive": "Archive",
  "createAlbumActionHint": "Long press to select photos and click + to create an album",
  "importing": "Importing....",
  "failedToLoadAlbums": "Failed to load albums",
  "hidden": "Hidden",
  "authToViewYourHiddenFiles": "Please authenticate to view your hidden files",
  "authToViewTrashedFiles": "Please authenticate to view your trashed files",
  "trash": "Trash",
  "uncategorized": "Uncategorized",
  "videoSmallCase": "video",
  "photoSmallCase": "photo",
  "singleFileDeleteHighlight": "It will be deleted from all albums.",
  "singleFileInBothLocalAndRemote": "This {fileType} is in both Ente and your device.",
  "singleFileInRemoteOnly": "This {fileType} will be deleted from Ente.",
  "singleFileDeleteFromDevice": "This {fileType} will be deleted from your device.",
  "deleteFromEnte": "Delete from Ente",
  "yesDelete": "Yes, delete",
  "movedToTrash": "Moved to trash",
  "deleteFromDevice": "Delete from device",
  "deleteFromBoth": "Delete from both",
  "newAlbum": "New album",
  "albums": "Albums",
  "memoryCount": "{count, plural, zero{no memories} one{{formattedCount} memory} other{{formattedCount} memories}}",
  "@memoryCount": {
    "description": "The text to display the number of memories",
    "type": "text",
    "placeholders": {
      "count": {
        "example": "1",
        "type": "int"
      },
      "formattedCount": {
        "type": "String",
        "example": "11.513, 11,511"
      }
    }
  },
  "selectedPhotos": "{count} selected",
  "@selectedPhotos": {
    "description": "Display the number of selected photos",
    "type": "text",
    "placeholders": {
      "count": {
        "example": "5",
        "type": "int"
      }
    }
  },
  "selectedPhotosWithYours": "{count} selected ({yourCount} yours)",
  "@selectedPhotosWithYours": {
    "description": "Display the number of selected photos, including the number of selected photos owned by the user",
    "type": "text",
    "placeholders": {
      "count": {
        "example": "12",
        "type": "int"
      },
      "yourCount": {
        "example": "2",
        "type": "int"
      }
    }
  },
  "advancedSettings": "Advanced",
  "@advancedSettings": {
    "description": "The text to display in the advanced settings section"
  },
  "photoGridSize": "Photo grid size",
  "manageDeviceStorage": "Manage device cache",
  "manageDeviceStorageDesc": "Review and clear local cache storage.",
  "machineLearning": "Machine learning",
  "mlConsent": "Enable machine learning",
  "mlConsentTitle": "Enable machine learning?",
  "mlConsentDescription": "If you enable machine learning, Ente will extract information like face geometry from files, including those shared with you.\n\nThis will happen on your device, and any generated biometric information will be end-to-end encrypted.",
  "mlConsentPrivacy": "Please click here for more details about this feature in our privacy policy",
  "mlConsentConfirmation": "I understand, and wish to enable machine learning",
  "magicSearch": "Magic search",
  "discover": "Discover",
  "@discover": {
    "description": "The text to display for the discover section under which we show receipts, screenshots, sunsets, greenery, etc."
  },
  "discover_identity": "Identity",
  "discover_screenshots": "Screenshots",
  "discover_receipts": "Receipts",
  "discover_notes": "Notes",
  "discover_memes": "Memes",
  "discover_visiting_cards": "Visiting Cards",
  "discover_babies": "Babies",
  "discover_pets": "Pets",
  "discover_selfies": "Selfies",
  "discover_wallpapers": "Wallpapers",
  "discover_food": "Food",
  "discover_celebrations": "Celebrations",
  "discover_sunset": "Sunset",
  "discover_hills": "Hills",
  "discover_greenery": "Greenery",
  "mlIndexingDescription": "Please note that machine learning will result in a higher bandwidth and battery usage until all items are indexed. Consider using the desktop app for faster indexing, all results will be synced automatically.",
  "loadingModel": "Downloading models...",
  "waitingForWifi": "Waiting for WiFi...",
  "status": "Status",
  "indexedItems": "Indexed items",
  "pendingItems": "Pending items",
  "clearIndexes": "Clear indexes",
  "selectFoldersForBackup": "Select folders for backup",
  "selectedFoldersWillBeEncryptedAndBackedUp": "Selected folders will be encrypted and backed up",
  "unselectAll": "Unselect all",
  "selectAll": "Select all",
  "skip": "Skip",
  "updatingFolderSelection": "Updating folder selection...",
  "itemCount": "{count, plural, one{{count} item} other{{count} items}}",
  "deleteItemCount": "{count, plural, =1 {Delete {count} item} other {Delete {count} items}}",
  "duplicateItemsGroup": "{count} files, {formattedSize} each",
  "@duplicateItemsGroup": {
    "description": "Display the number of duplicate files and their size",
    "type": "text",
    "placeholders": {
      "count": {
        "example": "12",
        "type": "int"
      },
      "formattedSize": {
        "example": "2.3 MB",
        "type": "String"
      }
    }
  },
  "showMemories": "Show memories",
  "yearsAgo": "{count, plural, one{{count} year ago} other{{count} years ago}}",
  "backupSettings": "Backup settings",
  "backupStatus": "Backup status",
  "backupStatusDescription": "Items that have been backed up will show up here",
  "backupOverMobileData": "Backup over mobile data",
  "backupVideos": "Backup videos",
  "disableAutoLock": "Disable auto lock",
  "deviceLockExplanation": "Disable the device screen lock when Ente is in the foreground and there is a backup in progress. This is normally not needed, but may help big uploads and initial imports of large libraries complete faster.",
  "about": "About",
  "weAreOpenSource": "We are open source!",
  "privacy": "Privacy",
  "terms": "Terms",
  "checkForUpdates": "Check for updates",
  "checkStatus": "Check status",
  "checking": "Checking...",
  "youAreOnTheLatestVersion": "You are on the latest version",
  "account": "Account",
  "manageSubscription": "Manage subscription",
  "authToChangeYourEmail": "Please authenticate to change your email",
  "changePassword": "Change password",
  "authToChangeYourPassword": "Please authenticate to change your password",
  "emailVerificationToggle": "Email verification",
  "authToChangeEmailVerificationSetting": "Please authenticate to change email verification",
  "exportYourData": "Export your data",
  "logout": "Logout",
  "authToInitiateAccountDeletion": "Please authenticate to initiate account deletion",
  "areYouSureYouWantToLogout": "Are you sure you want to logout?",
  "yesLogout": "Yes, logout",
  "aNewVersionOfEnteIsAvailable": "A new version of Ente is available.",
  "update": "Update",
  "installManually": "Install manually",
  "criticalUpdateAvailable": "Critical update available",
  "updateAvailable": "Update available",
  "ignoreUpdate": "Ignore",
  "downloading": "Downloading...",
  "cannotDeleteSharedFiles": "Cannot delete shared files",
  "theDownloadCouldNotBeCompleted": "The download could not be completed",
  "retry": "Retry",
  "backedUpFolders": "Backed up folders",
  "backup": "Backup",
  "freeUpDeviceSpace": "Free up device space",
  "freeUpDeviceSpaceDesc": "Save space on your device by clearing files that have been already backed up.",
  "allClear": "✨ All clear",
  "noDeviceThatCanBeDeleted": "You've no files on this device that can be deleted",
  "removeDuplicates": "Remove duplicates",
  "removeDuplicatesDesc": "Review and remove files that are exact duplicates.",
  "viewLargeFiles": "Large files",
  "viewLargeFilesDesc": "View files that are consuming the most amount of storage.",
  "noDuplicates": "✨ No duplicates",
  "youveNoDuplicateFilesThatCanBeCleared": "You don't have any duplicate files that can be cleared",
  "success": "Success",
  "rateUs": "Rate us",
  "remindToEmptyDeviceTrash": "Also empty \"Recently Deleted\" from \"Settings\" -> \"Storage\" to claim the freed space",
  "youHaveSuccessfullyFreedUp": "You have successfully freed up {storageSaved}!",
  "@youHaveSuccessfullyFreedUp": {
    "description": "The text to display when the user has successfully freed up storage",
    "type": "text",
    "placeholders": {
      "storageSaved": {
        "example": "1.2 GB",
        "type": "String"
      }
    }
  },
  "remindToEmptyEnteTrash": "Also empty your \"Trash\" to claim the freed up space",
  "sparkleSuccess": "✨ Success",
  "duplicateFileCountWithStorageSaved": "You have cleaned up {count, plural, one{{count} duplicate file} other{{count} duplicate files}}, saving ({storageSaved}!)",
  "@duplicateFileCountWithStorageSaved": {
    "description": "The text to display when the user has successfully cleaned up duplicate files",
    "type": "text",
    "placeholders": {
      "count": {
        "example": "1",
        "type": "int"
      },
      "storageSaved": {
        "example": "1.2 GB",
        "type": "String"
      }
    }
  },
  "familyPlans": "Family plans",
  "referrals": "Referrals",
  "notifications": "Notifications",
  "sharedPhotoNotifications": "New shared photos",
  "sharedPhotoNotificationsExplanation": "Receive notifications when someone adds a photo to a shared album that you're a part of",
  "advanced": "Advanced",
  "general": "General",
  "security": "Security",
  "authToViewYourRecoveryKey": "Please authenticate to view your recovery key",
  "twofactor": "Two-factor",
  "authToConfigureTwofactorAuthentication": "Please authenticate to configure two-factor authentication",
  "lockscreen": "Lockscreen",
  "authToChangeLockscreenSetting": "Please authenticate to change lockscreen setting",
  "viewActiveSessions": "View active sessions",
  "authToViewYourActiveSessions": "Please authenticate to view your active sessions",
  "disableTwofactor": "Disable two-factor",
  "confirm2FADisable": "Are you sure you want to disable two-factor authentication?",
  "no": "No",
  "yes": "Yes",
  "social": "Social",
  "rateUsOnStore": "Rate us on {storeName}",
  "blog": "Blog",
  "merchandise": "Merchandise",
  "twitter": "Twitter",
  "mastodon": "Mastodon",
  "matrix": "Matrix",
  "discord": "Discord",
  "reddit": "Reddit",
  "yourStorageDetailsCouldNotBeFetched": "Your storage details could not be fetched",
  "reportABug": "Report a bug",
  "reportBug": "Report bug",
  "suggestFeatures": "Suggest features",
  "support": "Support",
  "theme": "Theme",
  "lightTheme": "Light",
  "darkTheme": "Dark",
  "systemTheme": "System",
  "freeTrial": "Free trial",
  "selectYourPlan": "Select your plan",
  "enteSubscriptionPitch": "Ente preserves your memories, so they're always available to you, even if you lose your device.",
  "enteSubscriptionShareWithFamily": "Your family can be added to your plan as well.",
  "currentUsageIs": "Current usage is ",
  "@currentUsageIs": {
    "description": "This text is followed by storage usage",
    "examples": [
      "Current usage is 1.2 GB"
    ],
    "type": "text"
  },
  "faqs": "FAQs",
  "renewsOn": "Subscription renews on {endDate}",
  "freeTrialValidTill": "Free trial valid till {endDate}",
  "validTill": "Valid till {endDate}",
  "addOnValidTill": "Your {storageAmount} add-on is valid till {endDate}",
  "playStoreFreeTrialValidTill": "Free trial valid till {endDate}.\nYou can choose a paid plan afterwards.",
  "subWillBeCancelledOn": "Your subscription will be cancelled on {endDate}",
  "subscription": "Subscription",
  "paymentDetails": "Payment details",
  "manageFamily": "Manage Family",
  "contactToManageSubscription": "Please contact us at support@ente.io to manage your {provider} subscription.",
  "renewSubscription": "Renew subscription",
  "cancelSubscription": "Cancel subscription",
  "areYouSureYouWantToRenew": "Are you sure you want to renew?",
  "yesRenew": "Yes, Renew",
  "areYouSureYouWantToCancel": "Are you sure you want to cancel?",
  "yesCancel": "Yes, cancel",
  "failedToRenew": "Failed to renew",
  "failedToCancel": "Failed to cancel",
  "twoMonthsFreeOnYearlyPlans": "2 months free on yearly plans",
  "monthly": "Monthly",
  "@monthly": {
    "description": "The text to display for monthly plans",
    "type": "text"
  },
  "yearly": "Yearly",
  "@yearly": {
    "description": "The text to display for yearly plans",
    "type": "text"
  },
  "confirmPlanChange": "Confirm plan change",
  "areYouSureYouWantToChangeYourPlan": "Are you sure you want to change your plan?",
  "youCannotDowngradeToThisPlan": "You cannot downgrade to this plan",
  "cancelOtherSubscription": "Please cancel your existing subscription from {paymentProvider} first",
  "@cancelOtherSubscription": {
    "description": "The text to display when the user has an existing subscription from a different payment provider",
    "type": "text",
    "placeholders": {
      "paymentProvider": {
        "example": "Apple",
        "type": "String"
      }
    }
  },
  "optionalAsShortAsYouLike": "Optional, as short as you like...",
  "send": "Send",
  "askCancelReason": "Your subscription was cancelled. Would you like to share the reason?",
  "thankYouForSubscribing": "Thank you for subscribing!",
  "yourPurchaseWasSuccessful": "Your purchase was successful",
  "yourPlanWasSuccessfullyUpgraded": "Your plan was successfully upgraded",
  "yourPlanWasSuccessfullyDowngraded": "Your plan was successfully downgraded",
  "yourSubscriptionWasUpdatedSuccessfully": "Your subscription was updated successfully",
  "googlePlayId": "Google Play ID",
  "appleId": "Apple ID",
  "playstoreSubscription": "PlayStore subscription",
  "appstoreSubscription": "AppStore subscription",
  "subAlreadyLinkedErrMessage": "Your {id} is already linked to another Ente account.\nIf you would like to use your {id} with this account, please contact our support''",
  "visitWebToManage": "Please visit web.ente.io to manage your subscription",
  "couldNotUpdateSubscription": "Could not update subscription",
  "pleaseContactSupportAndWeWillBeHappyToHelp": "Please contact support@ente.io and we will be happy to help!",
  "paymentFailed": "Payment failed",
  "paymentFailedTalkToProvider": "Please talk to {providerName} support if you were charged",
  "@paymentFailedTalkToProvider": {
    "description": "The text to display when the payment failed",
    "type": "text",
    "placeholders": {
      "providerName": {
        "example": "AppStore|PlayStore",
        "type": "String"
      }
    }
  },
  "continueOnFreeTrial": "Continue on free trial",
  "areYouSureYouWantToExit": "Are you sure you want to exit?",
  "thankYou": "Thank you",
  "failedToVerifyPaymentStatus": "Failed to verify payment status",
  "pleaseWaitForSometimeBeforeRetrying": "Please wait for sometime before retrying",
  "paymentFailedMessage": "Unfortunately your payment failed. Please contact support and we'll help you out!",
  "youAreOnAFamilyPlan": "You are on a family plan!",
  "contactFamilyAdmin": "Please contact <green>{familyAdminEmail}</green> to manage your subscription",
  "leaveFamily": "Leave family",
  "areYouSureThatYouWantToLeaveTheFamily": "Are you sure that you want to leave the family plan?",
  "leave": "Leave",
  "rateTheApp": "Rate the app",
  "startBackup": "Start backup",
  "noPhotosAreBeingBackedUpRightNow": "No photos are being backed up right now",
  "preserveMore": "Preserve more",
  "grantFullAccessPrompt": "Please allow access to all photos in the Settings app",
  "allowPermTitle": "Allow access to photos",
  "allowPermBody": "Please allow access to your photos from Settings so Ente can display and backup your library.",
  "openSettings": "Open Settings",
  "selectMorePhotos": "Select more photos",
  "existingUser": "Existing user",
  "privateBackups": "Private backups",
  "forYourMemories": "for your memories",
  "endtoendEncryptedByDefault": "End-to-end encrypted by default",
  "safelyStored": "Safely stored",
  "atAFalloutShelter": "at a fallout shelter",
  "designedToOutlive": "Designed to outlive",
  "available": "Available",
  "everywhere": "everywhere",
  "androidIosWebDesktop": "Android, iOS, Web, Desktop",
  "mobileWebDesktop": "Mobile, Web, Desktop",
  "newToEnte": "New to Ente",
  "pleaseLoginAgain": "Please login again",
  "autoLogoutMessage": "Due to technical glitch, you have been logged out. Our apologies for the inconvenience.",
  "yourSubscriptionHasExpired": "Your subscription has expired",
  "storageLimitExceeded": "Storage limit exceeded",
  "upgrade": "Upgrade",
  "raiseTicket": "Raise ticket",
  "@raiseTicket": {
    "description": "Button text for raising a support tickets in case of unhandled errors during backup",
    "type": "text"
  },
  "backupFailed": "Backup failed",
  "couldNotBackUpTryLater": "We could not backup your data.\nWe will retry later.",
  "enteCanEncryptAndPreserveFilesOnlyIfYouGrant": "Ente can encrypt and preserve files only if you grant access to them",
  "pleaseGrantPermissions": "Please grant permissions",
  "grantPermission": "Grant permission",
  "privateSharing": "Private sharing",
  "shareOnlyWithThePeopleYouWant": "Share only with the people you want",
  "usePublicLinksForPeopleNotOnEnte": "Use public links for people not on Ente",
  "allowPeopleToAddPhotos": "Allow people to add photos",
  "shareAnAlbumNow": "Share an album now",
  "collectEventPhotos": "Collect event photos",
  "sessionExpired": "Session expired",
  "loggingOut": "Logging out...",
  "@onDevice": {
    "description": "The text displayed above folders/albums stored on device",
    "type": "text"
  },
  "onDevice": "On device",
  "@onEnte": {
    "description": "The text displayed above albums backed up to Ente",
    "type": "text"
  },
  "onEnte": "On <branding>ente</branding>",
  "name": "Name",
  "newest": "Newest",
  "lastUpdated": "Last updated",
  "deleteEmptyAlbums": "Delete empty albums",
  "deleteEmptyAlbumsWithQuestionMark": "Delete empty albums?",
  "deleteAlbumsDialogBody": "This will delete all empty albums. This is useful when you want to reduce the clutter in your album list.",
  "deleteProgress": "Deleting {currentlyDeleting} / {totalCount}",
  "genericProgress": "Processing {currentlyProcessing} / {totalCount}",
  "@genericProgress": {
    "description": "Generic progress text to display when processing multiple items",
    "type": "text",
    "placeholders": {
      "currentlyProcessing": {
        "example": "1",
        "type": "int"
      },
      "totalCount": {
        "example": "10",
        "type": "int"
      }
    }
  },
  "permanentlyDelete": "Permanently delete",
  "canOnlyCreateLinkForFilesOwnedByYou": "Can only create link for files owned by you",
  "publicLinkCreated": "Public link created",
  "youCanManageYourLinksInTheShareTab": "You can manage your links in the share tab.",
  "linkCopiedToClipboard": "Link copied to clipboard",
  "restore": "Restore",
  "@restore": {
    "description": "Display text for an action which triggers a restore of item from trash",
    "type": "text"
  },
  "moveToAlbum": "Move to album",
  "unhide": "Unhide",
  "unarchive": "Unarchive",
  "favorite": "Favorite",
  "removeFromFavorite": "Remove from favorites",
  "shareLink": "Share link",
  "createCollage": "Create collage",
  "saveCollage": "Save collage",
  "collageSaved": "Collage saved to gallery",
  "collageLayout": "Layout",
  "addToEnte": "Add to Ente",
  "addToAlbum": "Add to album",
  "delete": "Delete",
  "hide": "Hide",
  "share": "Share",
  "unhideToAlbum": "Unhide to album",
  "restoreToAlbum": "Restore to album",
  "moveItem": "{count, plural, one {Move item} other {Move items}}",
  "@moveItem": {
    "description": "Page title while moving one or more items to an album"
  },
  "addItem": "{count, plural, one {Add item} other {Add items}}",
  "@addItem": {
    "description": "Page title while adding one or more items to album"
  },
  "createOrSelectAlbum": "Create or select album",
  "selectAlbum": "Select album",
  "searchByAlbumNameHint": "Album name",
  "albumTitle": "Album title",
  "enterAlbumName": "Enter album name",
  "restoringFiles": "Restoring files...",
  "movingFilesToAlbum": "Moving files to album...",
  "unhidingFilesToAlbum": "Unhiding files to album",
  "canNotUploadToAlbumsOwnedByOthers": "Can not upload to albums owned by others",
  "uploadingFilesToAlbum": "Uploading files to album...",
  "addedSuccessfullyTo": "Added successfully to  {albumName}",
  "movedSuccessfullyTo": "Moved successfully to {albumName}",
  "thisAlbumAlreadyHDACollaborativeLink": "This album already has a collaborative link",
  "collaborativeLinkCreatedFor": "Collaborative link created for {albumName}",
  "askYourLovedOnesToShare": "Ask your loved ones to share",
  "invite": "Invite",
  "shareYourFirstAlbum": "Share your first album",
  "sharedWith": "Shared with {emailIDs}",
  "sharedWithMe": "Shared with me",
  "sharedByMe": "Shared by me",
  "doubleYourStorage": "Double your storage",
  "referFriendsAnd2xYourPlan": "Refer friends and 2x your plan",
  "shareAlbumHint": "Open an album and tap the share button on the top right to share.",
  "itemsShowTheNumberOfDaysRemainingBeforePermanentDeletion": "Items show the number of days remaining before permanent deletion",
  "trashDaysLeft": "{count, plural, =0 {Soon} =1 {1 day} other {{count} days}}",
  "@trashDaysLeft": {
    "description": "Text to indicate number of days remaining before permanent deletion",
    "placeholders": {
      "count": {
        "example": "1|2|3",
        "type": "int"
      }
    }
  },
  "deleteAll": "Delete All",
  "renameAlbum": "Rename album",
  "convertToAlbum": "Convert to album",
  "setCover": "Set cover",
  "@setCover": {
    "description": "Text to set cover photo for an album"
  },
  "sortAlbumsBy": "Sort by",
  "sortNewestFirst": "Newest first",
  "sortOldestFirst": "Oldest first",
  "rename": "Rename",
  "leaveSharedAlbum": "Leave shared album?",
  "leaveAlbum": "Leave album",
  "photosAddedByYouWillBeRemovedFromTheAlbum": "Photos added by you will be removed from the album",
  "youveNoFilesInThisAlbumThatCanBeDeleted": "You've no files in this album that can be deleted",
  "youDontHaveAnyArchivedItems": "You don't have any archived items.",
  "ignoredFolderUploadReason": "Some files in this album are ignored from upload because they had previously been deleted from Ente.",
  "resetIgnoredFiles": "Reset ignored files",
  "deviceFilesAutoUploading": "Files added to this device album will automatically get uploaded to Ente.",
  "turnOnBackupForAutoUpload": "Turn on backup to automatically upload files added to this device folder to Ente.",
  "noHiddenPhotosOrVideos": "No hidden photos or videos",
  "toHideAPhotoOrVideo": "To hide a photo or video",
  "openTheItem": "• Open the item",
  "clickOnTheOverflowMenu": "• Click on the overflow menu",
  "click": "• Click",
  "nothingToSeeHere": "Nothing to see here! 👀",
  "unarchiveAlbum": "Unarchive album",
  "archiveAlbum": "Archive album",
  "calculating": "Calculating...",
  "pleaseWaitDeletingAlbum": "Please wait, deleting album",
  "searchByExamples": "• Album names (e.g. \"Camera\")\n• Types of files (e.g. \"Videos\", \".gif\")\n• Years and months (e.g. \"2022\", \"January\")\n• Holidays (e.g. \"Christmas\")\n• Photo descriptions (e.g. “#fun”)",
  "youCanTrySearchingForADifferentQuery": "You can try searching for a different query.",
  "noResultsFound": "No results found",
  "addedBy": "Added by {emailOrName}",
  "loadingExifData": "Loading EXIF data...",
  "viewAllExifData": "View all EXIF data",
  "noExifData": "No EXIF data",
  "thisImageHasNoExifData": "This image has no exif data",
  "exif": "EXIF",
  "noResults": "No results",
  "weDontSupportEditingPhotosAndAlbumsThatYouDont": "We don't support editing photos and albums that you don't own yet",
  "failedToFetchOriginalForEdit": "Failed to fetch original for edit",
  "close": "Close",
  "setAs": "Set as",
  "fileSavedToGallery": "File saved to gallery",
  "filesSavedToGallery": "Files saved to gallery",
  "fileFailedToSaveToGallery": "Failed to save file to gallery",
  "download": "Download",
  "pressAndHoldToPlayVideo": "Press and hold to play video",
  "pressAndHoldToPlayVideoDetailed": "Press and hold on the image to  play video",
  "downloadFailed": "Download failed",
  "deduplicateFiles": "Deduplicate Files",
  "deselectAll": "Deselect all",
  "reviewDeduplicateItems": "Please review and delete the items you believe are duplicates.",
  "clubByCaptureTime": "Club by capture time",
  "clubByFileName": "Club by file name",
  "count": "Count",
  "totalSize": "Total size",
  "longpressOnAnItemToViewInFullscreen": "Long-press on an item to view in full-screen",
  "decryptingVideo": "Decrypting video...",
  "authToViewYourMemories": "Please authenticate to view your memories",
  "unlock": "Unlock",
  "freeUpSpace": "Free up space",
  "freeUpSpaceSaving": "{count, plural, one {It can be deleted from the device to free up {formattedSize}} other {They can be deleted from the device to free up {formattedSize}}}",
  "filesBackedUpInAlbum": "{count, plural, one {1 file} other {{formattedNumber} files}} in this album has been backed up safely",
  "@filesBackedUpInAlbum": {
    "description": "Text to tell user how many files have been backed up in the album",
    "placeholders": {
      "count": {
        "example": "1",
        "type": "int"
      },
      "formattedNumber": {
        "content": "{formattedNumber}",
        "example": "1,000",
        "type": "String"
      }
    }
  },
  "filesBackedUpFromDevice": "{count, plural, one {1 file} other {{formattedNumber} files}} on this device have been backed up safely",
  "@filesBackedUpFromDevice": {
    "description": "Text to tell user how many files have been backed up from this device",
    "placeholders": {
      "count": {
        "example": "1",
        "type": "int"
      },
      "formattedNumber": {
        "content": "{formattedNumber}",
        "example": "1,000",
        "type": "String"
      }
    }
  },
  "@freeUpSpaceSaving": {
    "description": "Text to tell user how much space they can free up by deleting items from the device"
  },
  "freeUpAccessPostDelete": "You can still access {count, plural, one {it} other {them}} on Ente as long as you have an active subscription",
  "@freeUpAccessPostDelete": {
    "placeholders": {
      "count": {
        "example": "1",
        "type": "int"
      }
    }
  },
  "freeUpAmount": "Free up {sizeInMBorGB}",
  "thisEmailIsAlreadyInUse": "This email is already in use",
  "incorrectCode": "Incorrect code",
  "authenticationFailedPleaseTryAgain": "Authentication failed, please try again",
  "verificationFailedPleaseTryAgain": "Verification failed, please try again",
  "authenticating": "Authenticating...",
  "authenticationSuccessful": "Authentication successful!",
  "incorrectRecoveryKey": "Incorrect recovery key",
  "theRecoveryKeyYouEnteredIsIncorrect": "The recovery key you entered is incorrect",
  "twofactorAuthenticationSuccessfullyReset": "Two-factor authentication successfully reset",
  "pleaseVerifyTheCodeYouHaveEntered": "Please verify the code you have entered",
  "pleaseContactSupportIfTheProblemPersists": "Please contact support if the problem persists",
  "twofactorAuthenticationHasBeenDisabled": "Two-factor authentication has been disabled",
  "sorryTheCodeYouveEnteredIsIncorrect": "Sorry, the code you've entered is incorrect",
  "yourVerificationCodeHasExpired": "Your verification code has expired",
  "emailChangedTo": "Email changed to {newEmail}",
  "verifying": "Verifying...",
  "disablingTwofactorAuthentication": "Disabling two-factor authentication...",
  "allMemoriesPreserved": "All memories preserved",
  "loadingGallery": "Loading gallery...",
  "syncing": "Syncing...",
  "encryptingBackup": "Encrypting backup...",
  "syncStopped": "Sync stopped",
  "syncProgress": "{completed}/{total} memories preserved",
  "uploadingMultipleMemories": "Preserving {count} memories...",
  "@uploadingMultipleMemories": {
    "description": "Text to tell user how many memories are being preserved",
    "placeholders": {
      "count": {
        "type": "String"
      }
    }
  },
  "uploadingSingleMemory": "Preserving 1 memory...",
  "@syncProgress": {
    "description": "Text to tell user how many memories have been preserved",
    "placeholders": {
      "completed": {
        "type": "String"
      },
      "total": {
        "type": "String"
      }
    }
  },
  "archiving": "Archiving...",
  "unarchiving": "Unarchiving...",
  "successfullyArchived": "Successfully archived",
  "successfullyUnarchived": "Successfully unarchived",
  "renameFile": "Rename file",
  "enterFileName": "Enter file name",
  "filesDeleted": "Files deleted",
  "selectedFilesAreNotOnEnte": "Selected files are not on Ente",
  "thisActionCannotBeUndone": "This action cannot be undone",
  "emptyTrash": "Empty trash?",
  "permDeleteWarning": "All items in trash will be permanently deleted\n\nThis action cannot be undone",
  "empty": "Empty",
  "couldNotFreeUpSpace": "Could not free up space",
  "permanentlyDeleteFromDevice": "Permanently delete from device?",
  "someOfTheFilesYouAreTryingToDeleteAre": "Some of the files you are trying to delete are only available on your device and cannot be recovered if deleted",
  "theyWillBeDeletedFromAllAlbums": "They will be deleted from all albums.",
  "someItemsAreInBothEnteAndYourDevice": "Some items are in both Ente and your device.",
  "selectedItemsWillBeDeletedFromAllAlbumsAndMoved": "Selected items will be deleted from all albums and moved to trash.",
  "theseItemsWillBeDeletedFromYourDevice": "These items will be deleted from your device.",
  "itLooksLikeSomethingWentWrongPleaseRetryAfterSome": "It looks like something went wrong. Please retry after some time. If the error persists, please contact our support team.",
  "error": "Error",
  "tempErrorContactSupportIfPersists": "It looks like something went wrong. Please retry after some time. If the error persists, please contact our support team.",
  "networkHostLookUpErr": "Unable to connect to Ente, please check your network settings and contact support if the error persists.",
  "networkConnectionRefusedErr": "Unable to connect to Ente, please retry after sometime. If the error persists, please contact support.",
  "cachedData": "Cached data",
  "clearCaches": "Clear caches",
  "remoteImages": "Remote images",
  "remoteVideos": "Remote videos",
  "remoteThumbnails": "Remote thumbnails",
  "pendingSync": "Pending sync",
  "localGallery": "Local gallery",
  "todaysLogs": "Today's logs",
  "viewLogs": "View logs",
  "logsDialogBody": "This will send across logs to help us debug your issue. Please note that file names will be included to help track issues with specific files.",
  "preparingLogs": "Preparing logs...",
  "emailYourLogs": "Email your logs",
  "pleaseSendTheLogsTo": "Please send the logs to \n{toEmail}",
  "copyEmailAddress": "Copy email address",
  "exportLogs": "Export logs",
  "pleaseEmailUsAt": "Please email us at {toEmail}",
  "dismiss": "Dismiss",
  "didYouKnow": "Did you know?",
  "loadingMessage": "Loading your photos...",
  "loadMessage1": "You can share your subscription with your family",
  "loadMessage2": "We have preserved over 30 million memories so far",
  "loadMessage3": "We keep 3 copies of your data, one in an underground fallout shelter",
  "loadMessage4": "All our apps are open source",
  "loadMessage5": "Our source code and cryptography have been externally audited",
  "loadMessage6": "You can share links to your albums with your loved ones",
  "loadMessage7": "Our mobile apps run in the background to encrypt and backup any new photos you click",
  "loadMessage8": "web.ente.io has a slick uploader",
  "loadMessage9": "We use Xchacha20Poly1305 to safely encrypt your data",
  "photoDescriptions": "Photo descriptions",
  "fileTypesAndNames": "File types and names",
  "location": "Location",
  "moments": "Moments",
  "searchFaceEmptySection": "People will be shown here once indexing is done",
  "searchDatesEmptySection": "Search by a date, month or year",
  "searchLocationEmptySection": "Group photos that are taken within some radius of a photo",
  "searchPeopleEmptySection": "Invite people, and you'll see all photos shared by them here",
  "searchAlbumsEmptySection": "Albums",
  "searchFileTypesAndNamesEmptySection": "File types and names",
  "searchCaptionEmptySection": "Add descriptions like \"#trip\" in photo info to quickly find them here",
  "language": "Language",
  "selectLanguage": "Select Language",
  "locationName": "Location name",
  "addLocation": "Add location",
  "groupNearbyPhotos": "Group nearby photos",
  "kiloMeterUnit": "km",
  "addLocationButton": "Add",
  "radius": "Radius",
  "locationTagFeatureDescription": "A location tag groups all photos that were taken within some radius of a photo",
  "galleryMemoryLimitInfo": "Up to 1000 memories shown in gallery",
  "save": "Save",
  "centerPoint": "Center point",
  "pickCenterPoint": "Pick center point",
  "useSelectedPhoto": "Use selected photo",
  "resetToDefault": "Reset to default",
  "@resetToDefault": {
    "description": "Button text to reset cover photo to default"
  },
  "edit": "Edit",
  "deleteLocation": "Delete location",
  "rotateLeft": "Rotate left",
  "flip": "Flip",
  "rotateRight": "Rotate right",
  "saveCopy": "Save copy",
  "light": "Light",
  "color": "Color",
  "yesDiscardChanges": "Yes, discard changes",
  "doYouWantToDiscardTheEditsYouHaveMade": "Do you want to discard the edits you have made?",
  "saving": "Saving...",
  "editsSaved": "Edits saved",
  "oopsCouldNotSaveEdits": "Oops, could not save edits",
  "distanceInKMUnit": "km",
  "@distanceInKMUnit": {
    "description": "Unit for distance in km"
  },
  "dayToday": "Today",
  "dayYesterday": "Yesterday",
  "storage": "Storage",
  "usedSpace": "Used space",
  "storageBreakupFamily": "Family",
  "storageBreakupYou": "You",
  "@storageBreakupYou": {
    "description": "Label to indicate how much storage you are using when you are part of a family plan"
  },
  "storageUsageInfo": "{usedAmount} {usedStorageUnit} of {totalAmount} {totalStorageUnit} used",
  "@storageUsageInfo": {
    "description": "Example: 1.2 GB of 2 GB used or 100 GB or 2TB used"
  },
  "availableStorageSpace": "{freeAmount} {storageUnit} free",
  "appVersion": "Version: {versionValue}",
  "verifyIDLabel": "Verify",
  "fileInfoAddDescHint": "Add a description...",
  "editLocationTagTitle": "Edit location",
  "setLabel": "Set",
  "@setLabel": {
    "description": "Label of confirm button to add a new custom radius to the radius selector of a location tag"
  },
  "setRadius": "Set radius",
  "familyPlanPortalTitle": "Family",
  "familyPlanOverview": "Add 5 family members to your existing plan without paying extra.\n\nEach member gets their own private space, and cannot see each other's files unless they're shared.\n\nFamily plans are available to customers who have a paid Ente subscription.\n\nSubscribe now to get started!",
  "androidBiometricHint": "Verify identity",
  "@androidBiometricHint": {
    "description": "Hint message advising the user how to authenticate with biometrics. It is used on Android side. Maximum 60 characters."
  },
  "androidBiometricNotRecognized": "Not recognized. Try again.",
  "@androidBiometricNotRecognized": {
    "description": "Message to let the user know that authentication was failed. It is used on Android side. Maximum 60 characters."
  },
  "androidBiometricSuccess": "Success",
  "@androidBiometricSuccess": {
    "description": "Message to let the user know that authentication was successful. It is used on Android side. Maximum 60 characters."
  },
  "androidCancelButton": "Cancel",
  "@androidCancelButton": {
    "description": "Message showed on a button that the user can click to leave the current dialog. It is used on Android side. Maximum 30 characters."
  },
  "androidSignInTitle": "Authentication required",
  "@androidSignInTitle": {
    "description": "Message showed as a title in a dialog which indicates the user that they need to scan biometric to continue. It is used on Android side. Maximum 60 characters."
  },
  "androidBiometricRequiredTitle": "Biometric required",
  "@androidBiometricRequiredTitle": {
    "description": "Message showed as a title in a dialog which indicates the user has not set up biometric authentication on their device. It is used on Android side. Maximum 60 characters."
  },
  "androidDeviceCredentialsRequiredTitle": "Device credentials required",
  "@androidDeviceCredentialsRequiredTitle": {
    "description": "Message showed as a title in a dialog which indicates the user has not set up credentials authentication on their device. It is used on Android side. Maximum 60 characters."
  },
  "androidDeviceCredentialsSetupDescription": "Device credentials required",
  "@androidDeviceCredentialsSetupDescription": {
    "description": "Message advising the user to go to the settings and configure device credentials on their device. It shows in a dialog on Android side."
  },
  "goToSettings": "Go to settings",
  "@goToSettings": {
    "description": "Message showed on a button that the user can click to go to settings pages from the current dialog. It is used on both Android and iOS side. Maximum 30 characters."
  },
  "androidGoToSettingsDescription": "Biometric authentication is not set up on your device. Go to 'Settings > Security' to add biometric authentication.",
  "@androidGoToSettingsDescription": {
    "description": "Message advising the user to go to the settings and configure biometric on their device. It shows in a dialog on Android side."
  },
  "iOSLockOut": "Biometric authentication is disabled. Please lock and unlock your screen to enable it.",
  "@iOSLockOut": {
    "description": "Message advising the user to re-enable biometrics on their device. It shows in a dialog on iOS side."
  },
  "iOSGoToSettingsDescription": "Biometric authentication is not set up on your device. Please either enable Touch ID or Face ID on your phone.",
  "@iOSGoToSettingsDescription": {
    "description": "Message advising the user to go to the settings and configure Biometrics for their device. It shows in a dialog on iOS side."
  },
  "iOSOkButton": "OK",
  "@iOSOkButton": {
    "description": "Message showed on a button that the user can click to leave the current dialog. It is used on iOS side. Maximum 30 characters."
  },
  "openstreetmapContributors": "OpenStreetMap contributors",
  "hostedAtOsmFrance": "Hosted at OSM France",
  "map": "Map",
  "@map": {
    "description": "Label for the map view"
  },
  "maps": "Maps",
  "enableMaps": "Enable Maps",
  "enableMapsDesc": "This will show your photos on a world map.\n\nThis map is hosted by Open Street Map, and the exact locations of your photos are never shared.\n\nYou can disable this feature anytime from Settings.",
  "quickLinks": "Quick links",
  "selectItemsToAdd": "Select items to add",
  "addSelected": "Add selected",
  "addFromDevice": "Add from device",
  "addPhotos": "Add photos",
  "noPhotosFoundHere": "No photos found here",
  "zoomOutToSeePhotos": "Zoom out to see photos",
  "noImagesWithLocation": "No images with location",
  "unpinAlbum": "Unpin album",
  "pinAlbum": "Pin album",
  "create": "Create",
  "viewAll": "View all",
  "nothingSharedWithYouYet": "Nothing shared with you yet",
  "noAlbumsSharedByYouYet": "No albums shared by you yet",
  "sharedWithYou": "Shared with you",
  "sharedByYou": "Shared by you",
  "inviteYourFriendsToEnte": "Invite your friends to Ente",
  "failedToDownloadVideo": "Failed to download video",
  "hiding": "Hiding...",
  "unhiding": "Unhiding...",
  "successfullyHid": "Successfully hid",
  "successfullyUnhid": "Successfully unhid",
  "crashReporting": "Crash reporting",
  "resumableUploads": "Resumable uploads",
  "addToHiddenAlbum": "Add to hidden album",
  "moveToHiddenAlbum": "Move to hidden album",
  "fileTypes": "File types",
  "deleteConfirmDialogBody": "This account is linked to other Ente apps, if you use any. Your uploaded data, across all Ente apps, will be scheduled for deletion, and your account will be permanently deleted.",
  "hearUsWhereTitle": "How did you hear about Ente? (optional)",
  "hearUsExplanation": "We don't track app installs. It'd help if you told us where you found us!",
  "viewAddOnButton": "View add-ons",
  "addOns": "Add-ons",
  "addOnPageSubtitle": "Details of add-ons",
  "yourMap": "Your map",
  "modifyYourQueryOrTrySearchingFor": "Modify your query, or try searching for",
  "blackFridaySale": "Black Friday Sale",
  "upto50OffUntil4thDec": "Upto 50% off, until 4th Dec.",
  "photos": "Photos",
  "videos": "Videos",
  "livePhotos": "Live Photos",
  "searchHint1": "Fast, on-device search",
  "searchHint2": "Photo dates, descriptions",
  "searchHint3": "Albums, file names, and types",
  "searchHint4": "Location",
  "searchHint5": "Coming soon: Faces & magic search ✨",
  "addYourPhotosNow": "Add your photos now",
  "searchResultCount": "{count, plural, one{{count} result found} other{{count} results found}}",
  "@searchResultCount": {
    "description": "Text to tell user how many results were found for their search query",
    "placeholders": {
      "count": {
        "example": "1|2|3",
        "type": "int"
      }
    }
  },
  "faces": "Faces",
  "people": "People",
  "contents": "Contents",
  "addNew": "Add new",
  "@addNew": {
    "description": "Text to add a new item (location tag, album, caption etc)"
  },
  "contacts": "Contacts",
  "noInternetConnection": "No internet connection",
  "pleaseCheckYourInternetConnectionAndTryAgain": "Please check your internet connection and try again.",
  "signOutFromOtherDevices": "Sign out from other devices",
  "signOutOtherBody": "If you think someone might know your password, you can force all other devices using your account to sign out.",
  "signOutOtherDevices": "Sign out other devices",
  "doNotSignOut": "Do not sign out",
  "editLocation": "Edit location",
  "selectALocation": "Select a location",
  "selectALocationFirst": "Select a location first",
  "changeLocationOfSelectedItems": "Change location of selected items?",
  "editsToLocationWillOnlyBeSeenWithinEnte": "Edits to location will only be seen within Ente",
  "cleanUncategorized": "Clean Uncategorized",
  "cleanUncategorizedDescription": "Remove all files from Uncategorized that are present in other albums",
  "waitingForVerification": "Waiting for verification...",
  "passkey": "Passkey",
  "passkeyAuthTitle": "Passkey verification",
  "loginWithTOTP": "Login with TOTP",
  "passKeyPendingVerification": "Verification is still pending",
  "loginSessionExpired": "Session expired",
  "loginSessionExpiredDetails": "Your session has expired. Please login again.",
  "verifyPasskey": "Verify passkey",
  "playOnTv": "Play album on TV",
  "pair": "Pair",
  "deviceNotFound": "Device not found",
  "castInstruction": "Visit cast.ente.io on the device you want to pair.\n\nEnter the code below to play the album on your TV.",
  "deviceCodeHint": "Enter the code",
  "joinDiscord": "Join Discord",
  "locations": "Locations",
  "addAName": "Add a name",
  "findThemQuickly": "Find them quickly",
  "@findThemQuickly": {
    "description": "Subtitle to indicate that the user can find people quickly by name"
  },
  "findPeopleByName": "Find people quickly by name",
  "addViewers": "{count, plural, zero {Add viewer} one {Add viewer} other {Add viewers}}",
  "addCollaborators": "{count, plural, zero {Add collaborator} one {Add collaborator} other {Add collaborators}}",
  "longPressAnEmailToVerifyEndToEndEncryption": "Long press an email to verify end to end encryption.",
  "developerSettingsWarning": "Are you sure that you want to modify Developer settings?",
  "developerSettings": "Developer settings",
  "serverEndpoint": "Server endpoint",
  "invalidEndpoint": "Invalid endpoint",
  "invalidEndpointMessage": "Sorry, the endpoint you entered is invalid. Please enter a valid endpoint and try again.",
  "endpointUpdatedMessage": "Endpoint updated successfully",
  "customEndpoint": "Connected to {endpoint}",
  "createCollaborativeLink": "Create collaborative link",
  "search": "Search",
  "enterPersonName": "Enter person name",
  "enterName": "Enter name",
  "savePerson": "Save person",
  "editPerson": "Edit person",
  "mergedPhotos": "Merged photos",
  "orMergeWithExistingPerson": "Or merge with existing",
  "enterDateOfBirth": "Birthday (optional)",
  "birthday": "Birthday",
  "removePersonLabel": "Remove person label",
  "autoPairDesc": "Auto pair works only with devices that support Chromecast.",
  "manualPairDesc": "Pair with PIN works with any screen you wish to view your album on.",
  "connectToDevice": "Connect to device",
  "autoCastDialogBody": "You'll see available Cast devices here.",
  "autoCastiOSPermission": "Make sure Local Network permissions are turned on for the Ente Photos app, in Settings.",
  "noDeviceFound": "No device found",
  "stopCastingTitle": "Stop casting",
  "stopCastingBody": "Do you want to stop casting?",
  "castIPMismatchTitle": "Failed to cast album",
  "castIPMismatchBody": "Please make sure you are on the same network as the TV.",
  "pairingComplete": "Pairing complete",
  "savingEdits": "Saving edits...",
  "autoPair": "Auto pair",
  "pairWithPin": "Pair with PIN",
  "faceRecognition": "Face recognition",
  "foundFaces": "Found faces",
  "clusteringProgress": "Clustering progress",
  "indexingIsPaused": "Indexing is paused. It will automatically resume when device is ready.",
  "trim": "Trim",
  "crop": "Crop",
  "rotate": "Rotate",
  "left": "Left",
  "right": "Right",
  "whatsNew": "What's new",
  "reviewSuggestions": "Review suggestions",
  "review": "Review",
  "useAsCover": "Use as cover",
  "notPersonLabel": "Not {name}?",
  "@notPersonLabel": {
    "description": "Label to indicate that the person in the photo is not the person whose name is mentioned",
    "placeholders": {
      "name": {
        "content": "{name}",
        "type": "String"
      }
    }
  },
  "enable": "Enable",
  "enabled": "Enabled",
  "moreDetails": "More details",
  "enableMLIndexingDesc": "Ente supports on-device machine learning for face recognition, magic search and other advanced search features",
  "magicSearchHint": "Magic search allows to search photos by their contents, e.g. 'flower', 'red car', 'identity documents'",
  "panorama": "Panorama",
  "reenterPassword": "Re-enter password",
  "reenterPin": "Re-enter PIN",
  "deviceLock": "Device lock",
  "pinLock": "PIN lock",
  "next": "Next",
  "setNewPassword": "Set new password",
  "enterPin": "Enter PIN",
  "setNewPin": "Set new PIN",
  "appLock": "App lock",
  "noSystemLockFound": "No system lock found",
  "tapToUnlock": "Tap to unlock",
  "tooManyIncorrectAttempts": "Too many incorrect attempts",
  "videoInfo": "Video Info",
  "autoLock": "Auto lock",
  "immediately": "Immediately",
  "autoLockFeatureDescription": "Time after which the app locks after being put in the background",
  "hideContent": "Hide content",
  "hideContentDescriptionAndroid": "Hides app content in the app switcher and disables screenshots",
  "hideContentDescriptionIos": "Hides app content in the app switcher",
  "passwordStrengthInfo": "Password strength is calculated considering the length of the password, used characters, and whether or not the password appears in the top 10,000 most used passwords",
  "noQuickLinksSelected": "No quick links selected",
  "pleaseSelectQuickLinksToRemove": "Please select quick links to remove",
  "removePublicLinks": "Remove public links",
  "thisWillRemovePublicLinksOfAllSelectedQuickLinks": "This will remove public links of all selected quick links.",
  "guestView": "Guest view",
  "guestViewEnablePreSteps": "To enable guest view, please setup device passcode or screen lock in your system settings.",
  "nameTheAlbum": "Name the album",
  "collectPhotosDescription": "Create a link where your friends can upload photos in original quality.",
  "collect": "Collect",
  "appLockDescriptions": "Choose between your device's default lock screen and a custom lock screen with a PIN or password.",
  "toEnableAppLockPleaseSetupDevicePasscodeOrScreen": "To enable app lock, please setup device passcode or screen lock in your system settings.",
  "authToViewPasskey": "Please authenticate to view your passkey",
  "loopVideoOn": "Loop video on",
  "loopVideoOff": "Loop video off",
  "localSyncErrorMessage": "Looks like something went wrong since local photos sync is taking more time than expected. Please reach out to our support team",
  "showPerson": "Show person",
  "sort": "Sort",
  "mostRecent": "Most recent",
  "mostRelevant": "Most relevant",
  "loadingYourPhotos": "Loading your photos...",
  "processingImport": "Processing {folderName}...",
  "personName": "Person name",
  "addNewPerson": "Add new person",
  "addNameOrMerge": "Add name or merge",
  "mergeWithExisting": "Merge with existing",
  "newPerson": "New person",
  "addName": "Add name",
  "add": "Add",
  "extraPhotosFoundFor": "Extra photos found for {text}",
  "@extraPhotosFoundFor": {
    "placeholders": {
      "text": {
        "type": "String"
      }
    }
  },
  "extraPhotosFound": "Extra photos found",
  "configuration": "Configuration",
  "localIndexing": "Local indexing",
  "processed": "Processed",
  "resetPerson": "Remove",
  "areYouSureYouWantToResetThisPerson": "Are you sure you want to reset this person?",
  "allPersonGroupingWillReset": "All groupings for this person will be reset, and you will lose all suggestions made for this person",
  "yesResetPerson": "Yes, reset person",
  "onlyThem": "Only them",
  "checkingModels": "Checking models...",
  "enableMachineLearningBanner": "Enable machine learning for magic search and face recognition",
  "searchDiscoverEmptySection": "Images will be shown here once processing and syncing is complete",
  "searchPersonsEmptySection": "People will be shown here once processing and syncing is complete",
  "viewersSuccessfullyAdded": "{count, plural, =0 {Added 0 viewer} =1 {Added 1 viewer} other {Added {count} viewers}}",
  "@viewersSuccessfullyAdded": {
    "placeholders": {
      "count": {
        "type": "int",
        "example": "2"
      }
    },
    "description": "Number of viewers that were successfully added to an album."
  },
  "collaboratorsSuccessfullyAdded": "{count, plural, =0 {Added 0 collaborator} =1 {Added 1 collaborator} other {Added {count} collaborators}}",
  "@collaboratorsSuccessfullyAdded": {
    "placeholders": {
      "count": {
        "type": "int",
        "example": "2"
      }
    },
    "description": "Number of collaborators that were successfully added to an album."
  },
  "accountIsAlreadyConfigured": "Account is already configured.",
  "sessionIdMismatch": "Session ID mismatch",
  "@sessionIdMismatch": {
    "description": "In passkey page, deeplink is ignored because of session ID mismatch."
  },
  "failedToFetchActiveSessions": "Failed to fetch active sessions",
  "@failedToFetchActiveSessions": {
    "description": "In session page, warn user (in toast) that active sessions could not be fetched."
  },
  "failedToRefreshStripeSubscription": "Failed to refresh subscription",
  "failedToPlayVideo": "Failed to play video",
  "uploadIsIgnoredDueToIgnorereason": "Upload is ignored due to {ignoreReason}",
  "@uploadIsIgnoredDueToIgnorereason": {
    "placeholders": {
      "ignoreReason": {
        "type": "String",
        "example": "no network"
      }
    }
  },
  "typeOfGallerGallerytypeIsNotSupportedForRename": "Type of gallery {galleryType} is not supported for rename",
  "@typeOfGallerGallerytypeIsNotSupportedForRename": {
    "placeholders": {
      "galleryType": {
        "type": "String",
        "example": "no network"
      }
    }
  },
  "tapToUploadIsIgnoredDue": "Tap to upload, upload is currently ignored due to {ignoreReason}",
  "@tapToUploadIsIgnoredDue": {
    "description": "Shown in upload icon widet, inside a tooltip.",
    "placeholders": {
      "ignoreReason": {
        "type": "String",
        "example": "no network"
      }
    }
  },
  "tapToUpload": "Tap to upload",
  "@tapToUpload": {
    "description": "Shown in upload icon widet, inside a tooltip."
  },
  "info": "Info",
  "addFiles": "Add Files",
  "castAlbum": "Cast album",
  "imageNotAnalyzed": "Image not analyzed",
  "noFacesFound": "No faces found",
  "fileNotUploadedYet": "File not uploaded yet",
  "noSuggestionsForPerson": "No suggestions for {personName}",
  "@noSuggestionsForPerson": {
    "placeholders": {
      "personName": {
        "type": "String",
        "example": "Alice"
      }
    }
  },
  "month": "month",
  "yearShort": "yr",
  "@yearShort": {
    "description": "Appears in pricing page (/yr)"
  },
  "currentlyRunning": "currently running",
  "ignored": "ignored",
  "photosCount": "{count, plural, =0 {0 photo} =1 {1 photo} other {{count} photos}}",
  "@photosCount": {
    "placeholders": {
      "count": {
        "type": "int",
        "example": "2"
      }
    }
  },
  "file": "File",
  "searchSectionsLengthMismatch": "Sections length mismatch: {snapshotLength} != {searchLength}",
  "@searchSectionsLengthMismatch": {
    "description": "Appears in search tab page",
    "placeholders": {
      "snapshotLength": {
        "type": "int",
        "example": "1"
      },
      "searchLength": {
        "type": "int",
        "example": "2"
      }
    }
  },
  "selectMailApp": "Select mail app",
  "selectAllShort": "All",
  "@selectAllShort": {
    "description": "Text that appears in bottom right when you start to select multiple photos. When clicked, it selects all photos."
  },
  "changeLogMagicSearchImprovementTitle": "Magic Search Improvement",
  "changeLogMagicSearchImprovementContent": "We have improved magic search to become much faster, so you don\\'t have to wait to find what you\\'re looking for.",
  "changeLogBackupStatusTitle": "Backup Status",
  "changeLogBackupStatusContent": "We\\'ve added a log of all the files that have been uploaded to Ente, including failures and queued.",
  "changeLogDiscoverTitle": "Discover",
  "changeLogDiscoverContent": "Looking for photos of your id cards, notes, or even memes? Go to the search tab and check out Discover. Based on our semantic search, it\\'s a place to find photos that might be important for you.\\n\\nOnly available if you have enabled Machine Learning.",
  "selectCoverPhoto": "Select cover photo",
  "newLocation": "New location",
  "faceNotClusteredYet": "Face not clustered yet, please come back later",
  "theLinkYouAreTryingToAccessHasExpired": "The link you are trying to access has expired.",
  "openFile": "Open file",
  "backupFile": "Backup file",
  "openAlbumInBrowser": "Open album in browser",
  "openAlbumInBrowserTitle": "Please use the web app to add photos to this album",
  "allow": "Allow",
  "allowAppToOpenSharedAlbumLinks": "Allow app to open shared album links",
  "seePublicAlbumLinksInApp": "See public album links in app",
  "emergencyContacts": "Emergency Contacts",
  "acceptTrustInvite": "Accept Invite",
  "declineTrustInvite": "Decline Invite",
  "removeYourselfAsTrustedContact": "Remove yourself as trusted contact",
  "legacy": "Legacy",
  "legacyPageDesc": "Legacy allows trusted contacts to access your account in your absence.",
  "legacyPageDesc2": "Trusted contacts can initiate account recovery, and if not blocked within 30 days, reset your password and access your account.",
  "legacyAccounts": "Legacy accounts",
  "trustedContacts": "Trusted contacts",
  "addTrustedContact": "Add Trusted Contact",
  "removeInvite": "Remove invite",
  "recoveryWarning": "A trusted contact is trying to access your account",
  "rejectRecovery": "Reject recovery",
  "recoveryInitiated": "Recovery initiated",
  "recoveryInitiatedDesc": "You can access the account after {days} days. A notification will be sent to {email}.",
  "@recoveryInitiatedDesc": {
    "placeholders": {
      "days": {
        "type": "int",
        "example": "30"
      },
      "email": {
        "type": "String",
        "example": "me@example.com"
      }
    }
  },
  "cancelAccountRecovery": "Cancel recovery",
  "recoveryAccount": "Recover account",
  "cancelAccountRecoveryBody": "Are you sure you want to cancel recovery?",
  "startAccountRecoveryTitle": "Start recovery",
  "whyAddTrustContact": "Trusted contact can help in recovering your data.",
  "recoveryReady": "You can now recover {email}'s account by setting a new password.",
  "@recoveryReady": {
    "placeholders": {
      "email": {
        "type": "String",
        "example": "me@example.com"
      }
    }
  },
  "recoveryWarningBody": "{email} is trying to recover your account.",
  "trustedInviteBody": "You have been invited to be a legacy contact by {email}.",
  "warning": "Warning",
  "proceed": "Proceed",
  "confirmAddingTrustedContact": "You are about to add {email} as a trusted contact. They will be able to recover your account if you are absent for {numOfDays} days.",
  "@confirmAddingTrustedContact": {
    "placeholders": {
      "email": {
        "type": "String",
        "example": "me@example.com"
      },
      "numOfDays": {
        "type": "int",
        "example": "30"
      }
    }
  },
  "legacyInvite": "{email} has invited you to be a trusted contact",
  "authToManageLegacy": "Please authenticate to manage your trusted contacts",
  "useDifferentPlayerInfo": "Having trouble playing this video? Long press here to try a different player.",
  "hideSharedItemsFromHomeGallery": "Hide shared items from home gallery",
  "gallery": "Gallery",
  "joinAlbum": "Join album",
  "joinAlbumSubtext": "to view and add your photos",
  "joinAlbumSubtextViewer": "to add this to shared albums",
  "join": "Join",
  "linkEmail": "Link email",
  "link": "Link",
  "noEnteAccountExclamation": "No Ente account!",
  "orPickFromYourContacts": "or pick from your contacts",
  "emailDoesNotHaveEnteAccount": "{email} does not have an Ente account.",
  "@emailDoesNotHaveEnteAccount": {
    "description": "Shown when email doesn't have an Ente account",
    "placeholders": {
      "email": {
        "type": "String"
      }
    }
  },
  "accountOwnerPersonAppbarTitle": "{title} (Me)",
  "@accountOwnerPersonAppbarTitle": {
    "description": "Title of appbar for account owner person",
    "placeholders": {
      "title": {
        "type": "String"
      }
    }
  },
  "reassignMe": "Reassign \"Me\"",
  "me": "Me",
  "linkEmailToContactBannerCaption": "for faster sharing",
  "@linkEmailToContactBannerCaption": {
    "description": "Caption for the 'Link email' title. It should be a continuation of the 'Link email' title. Just like how 'Link email' + 'for faster sharing' forms a proper sentence in English, the combination of these two strings should also be a proper sentence in other languages."
  },
  "selectPersonToLink": "Select person to link",
  "linkPersonToEmail": "Link person to {email}",
  "@linkPersonToEmail": {
    "placeholders": {
      "email": {
        "type": "String"
      }
    }
  },
  "linkPersonToEmailConfirmation": "This will link {personName} to {email}",
  "@linkPersonToEmailConfirmation": {
    "description": "Confirmation message when linking a person to an email",
    "placeholders": {
      "personName": {
        "type": "String"
      },
      "email": {
        "type": "String"
      }
    }
  },
  "selectYourFace": "Select your face",
  "reassigningLoading": "Reassigning...",
  "reassignedToName": "Reassigned you to {name}",
  "@reassignedToName": {
    "placeholders": {
      "name": {
        "type": "String"
      }
    }
  },
  "saveChangesBeforeLeavingQuestion": "Save changes before leaving?",
  "dontSave": "Don't save",
  "thisIsMeExclamation": "This is me!",
  "linkPerson": "Link person",
  "linkPersonCaption": "for better sharing experience",
  "@linkPersonCaption": {
    "description": "Caption for the 'Link person' title. It should be a continuation of the 'Link person' title. Just like how 'Link person' + 'for better sharing experience' forms a proper sentence in English, the combination of these two strings should also be a proper sentence in other languages."
  },
  "videoStreaming": "Video streaming",
  "processingVideos": "Processing videos",
  "streamDetails": "Stream details",
  "processing": "Processing",
  "queued": "Queued",
  "ineligible": "Ineligible",
  "failed": "Failed",
  "playStream": "Play stream",
  "playOriginal": "Play original",
<<<<<<< HEAD
  "joinAlbumConfirmationDialogBody": "Joining an album will make your email visible to its participants.",
  "editTime": "Edit time",
  "selectTime": "Select time",
  "selectDate": "Select date",
  "previous": "Previous",
  "selectOneDateAndTimeForAll": "Select one date and time for all",
  "selectStartOfRange": "Select start of range",
  "thisWillMakeTheDateAndTimeOfAllSelected": "This will make the date and time of all selected photos the same.",
  "allWillShiftRangeBasedOnFirst": "This is the first in the group. Other selected photos will automatically shift based on this new date",
  "newRange": "New range",
  "selectOneDateAndTime": "Select one date and time",
  "moveSelectedPhotosToOneDate": "Move selected photos to one date",
  "shiftDatesAndTime": "Shift dates and time",
  "photosKeepRelativeTimeDifference": "Photos keep relative time difference",
  "photocountPhotos": "{count, plural, =0 {No photos} =1 {1 photo} other {{count} photos}}",
  "@photocountPhotos": {
    "placeholders": {
      "count": {
        "type": "int",
        "example": "2"
      }
    }
  }
=======
  "joinAlbumConfirmationDialogBody" : "Joining an album will make your email visible to its participants.",
  "pleaseWaitThisWillTakeAWhile": "Please wait, this will take a while."
>>>>>>> 26c35d99
}<|MERGE_RESOLUTION|>--- conflicted
+++ resolved
@@ -1674,8 +1674,8 @@
   "failed": "Failed",
   "playStream": "Play stream",
   "playOriginal": "Play original",
-<<<<<<< HEAD
   "joinAlbumConfirmationDialogBody": "Joining an album will make your email visible to its participants.",
+  "pleaseWaitThisWillTakeAWhile": "Please wait, this will take a while.",
   "editTime": "Edit time",
   "selectTime": "Select time",
   "selectDate": "Select date",
@@ -1698,8 +1698,4 @@
       }
     }
   }
-=======
-  "joinAlbumConfirmationDialogBody" : "Joining an album will make your email visible to its participants.",
-  "pleaseWaitThisWillTakeAWhile": "Please wait, this will take a while."
->>>>>>> 26c35d99
 }