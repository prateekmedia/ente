{
<<<<<<< HEAD
  "@@locale ": "en",
  "onThisDay": "On this day",
  "lookBackOnYourMemories": "Look back on your memories 🌄",
  "newPhotosEmoji": " new 📸",
  "sorryWeHadToPauseYourBackups": "Sorry, we had to pause your backups",
  "clickToInstallOurBestVersionYet": "Click to install our best version yet",
  "onThisDayNotificationExplanation": "Receive reminders about memories from this day in previous years."
=======
  "@@locale ": "en"
>>>>>>> f045dc8e
}<|MERGE_RESOLUTION|>--- conflicted
+++ resolved
@@ -1,13 +1,3 @@
 {
-<<<<<<< HEAD
-  "@@locale ": "en",
-  "onThisDay": "On this day",
-  "lookBackOnYourMemories": "Look back on your memories 🌄",
-  "newPhotosEmoji": " new 📸",
-  "sorryWeHadToPauseYourBackups": "Sorry, we had to pause your backups",
-  "clickToInstallOurBestVersionYet": "Click to install our best version yet",
-  "onThisDayNotificationExplanation": "Receive reminders about memories from this day in previous years."
-=======
   "@@locale ": "en"
->>>>>>> f045dc8e
 }