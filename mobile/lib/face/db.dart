--- conflicted
+++ resolved
@@ -352,15 +352,13 @@
   Future<Map<String, (int?, Uint8List)>> getFaceEmbeddingMap({
     double minScore = kMinHighQualityFaceScore,
     int minClarity = kLaplacianThreshold,
-<<<<<<< HEAD
-    int maxRows = 10000,
-=======
     int maxFaces = 20000,
     int offset = 0,
     int batchSize = 10000,
->>>>>>> a09b71cc
   }) async {
-    _logger.info('reading as float');
+    _logger.info(
+      'reading as float offset: $offset, maxFaces: $maxFaces, batchSize: $batchSize',
+    );
     final db = await instance.database;
 
     final Map<String, (int?, Uint8List)> result = {};
@@ -384,11 +382,7 @@
         result[faceID] =
             (map[faceClusterId] as int?, map[faceEmbeddingBlob] as Uint8List);
       }
-<<<<<<< HEAD
-      if (result.length >= maxRows) {
-=======
       if (result.length >= maxFaces) {
->>>>>>> a09b71cc
         break;
       }
       offset += batchSize;
