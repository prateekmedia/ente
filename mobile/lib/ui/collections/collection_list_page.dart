import "dart:async";

import 'package:flutter/material.dart';
import "package:photos/core/event_bus.dart";
import "package:photos/events/album_sort_order_change_event.dart";
import "package:photos/events/collection_updated_event.dart";
import "package:photos/generated/l10n.dart";
import 'package:photos/models/collection/collection.dart';
import 'package:photos/models/collection/collection_items.dart';
import "package:photos/models/selected_albums.dart";
import "package:photos/service_locator.dart";
import "package:photos/services/collections_service.dart";
import "package:photos/theme/ente_theme.dart";
import "package:photos/ui/collections/flex_grid_view.dart";
import "package:photos/ui/components/buttons/icon_button_widget.dart";
import "package:photos/ui/components/searchable_appbar.dart";
import "package:photos/ui/viewer/actions/album_selection_overlay_bar.dart";
import "package:photos/utils/local_settings.dart";

enum UISectionType {
  incomingCollections,
  outgoingCollections,
  homeCollections,
}

class CollectionListPage extends StatefulWidget {
  final List<Collection>? collections;
  final Widget? appTitle;
  final double? initialScrollOffset;
  final String tag;
  final UISectionType sectionType;

  const CollectionListPage(
    this.collections, {
    required this.sectionType,
    this.appTitle,
    this.initialScrollOffset,
    this.tag = "",
    super.key,
  });

  @override
  State<CollectionListPage> createState() => _CollectionListPageState();
}

class _CollectionListPageState extends State<CollectionListPage> {
  late StreamSubscription<CollectionUpdatedEvent>
      _collectionUpdatesSubscription;
  List<Collection>? collections;
  AlbumSortKey? sortKey;
  AlbumViewType? albumViewType;
  AlbumSortDirection? albumSortDirection;
  String _searchQuery = "";
  final _selectedAlbum = SelectedAlbums();

  @override
  void initState() {
    super.initState();
    collections = widget.collections;
    _collectionUpdatesSubscription =
        Bus.instance.on<CollectionUpdatedEvent>().listen((event) async {
      unawaited(refreshCollections());
    });
    sortKey = localSettings.albumSortKey();
    albumViewType = localSettings.albumViewType();
    albumSortDirection = localSettings.albumSortDirection();
  }

  @override
  void dispose() {
    _collectionUpdatesSubscription.cancel();
    super.dispose();
  }

  @override
  Widget build(BuildContext context) {
<<<<<<< HEAD
    final displayLimitCount = (collections?.length ?? 0);
=======
    final displayLimitCount = (collections?.length ?? 0) +
        (widget.tag.isEmpty && _searchQuery.isEmpty ? 1 : 0);
>>>>>>> 59a53422
    final bool enableSelectionMode =
        widget.sectionType == UISectionType.homeCollections ||
            widget.sectionType == UISectionType.outgoingCollections ||
            widget.sectionType == UISectionType.incomingCollections;
<<<<<<< HEAD

=======
>>>>>>> 59a53422
    return Scaffold(
      body: SafeArea(
        child: Stack(
          alignment: Alignment.bottomCenter,
          children: [
            CustomScrollView(
              physics: const BouncingScrollPhysics(),
              controller: ScrollController(
                initialScrollOffset: widget.initialScrollOffset ?? 0,
              ),
              slivers: [
                SearchableAppBar(
                  title: widget.appTitle ?? const SizedBox.shrink(),
                  heroTag: widget.tag,
                  onSearch: (value) {
                    setState(() {
                      _searchQuery = value;
                    });
                    refreshCollections();
                  },
                  onSearchClosed: () {
                    setState(() {
                      _searchQuery = '';
                    });
                    refreshCollections();
                  },
                  actions: [
                    _sortMenu(collections!),
                  ],
                ),
                CollectionsFlexiGridViewWidget(
                  collections,
                  displayLimitCount: displayLimitCount,
                  tag: widget.tag,
                  enableSelectionMode: enableSelectionMode,
                  albumViewType: albumViewType ?? AlbumViewType.grid,
                  selectedAlbums: _selectedAlbum,
                  scrollBottomSafeArea: 140,
                ),
              ],
            ),
<<<<<<< HEAD
            CollectionsFlexiGridViewWidget(
              collections,
              displayLimitCount: displayLimitCount,
              tag: widget.tag,
              enableSelectionMode: enableSelectionMode,
              scrollBottomSafeArea: 140,
=======
            AlbumSelectionOverlayBar(
              _selectedAlbum,
              widget.sectionType,
              collections!,
              showSelectAllButton: true,
>>>>>>> 59a53422
            ),
          ],
        ),
      ),
    );
  }

  Widget _sortMenu(List<Collection> collections) {
    final colorTheme = getEnteColorScheme(context);

    Widget sortOptionText(AlbumSortKey key) {
      String text = key.toString();
      switch (key) {
        case AlbumSortKey.albumName:
          text = S.of(context).name;
          break;
        case AlbumSortKey.newestPhoto:
          text = "Date Created";
          break;
        case AlbumSortKey.lastUpdated:
          text = "Date Modified";
      }
      return Row(
        mainAxisAlignment: MainAxisAlignment.spaceBetween,
        children: [
          Text(
            text,
            style: Theme.of(context).textTheme.titleMedium!.copyWith(
                  fontSize: 14,
                  color: Theme.of(context).iconTheme.color!.withOpacity(0.7),
                ),
          ),
          Icon(
            sortKey == key
                ? (albumSortDirection == AlbumSortDirection.ascending
                    ? Icons.arrow_upward_outlined
                    : Icons.arrow_downward_outlined)
                : null,
            color: Theme.of(context).iconTheme.color!.withOpacity(0.7),
          ),
        ],
      );
    }

    return Theme(
      data: Theme.of(context).copyWith(
        highlightColor: Colors.transparent,
        splashColor: Colors.transparent,
      ),
      child: Row(
        children: [
          IconButtonWidget(
            icon: albumViewType == AlbumViewType.grid
                ? Icons.view_list_outlined
                : Icons.grid_view_outlined,
            iconButtonType: IconButtonType.secondary,
            iconColor: colorTheme.blurStrokePressed,
            onTap: () async {
              setState(() {
                albumViewType = albumViewType == AlbumViewType.grid
                    ? AlbumViewType.list
                    : AlbumViewType.grid;
              });
              await localSettings.setAlbumViewType(albumViewType!);
            },
          ),
          GestureDetector(
            onTapDown: (TapDownDetails details) async {
              final int? selectedValue = await showMenu<int>(
                context: context,
                position: RelativeRect.fromLTRB(
                  details.globalPosition.dx,
                  details.globalPosition.dy,
                  details.globalPosition.dx,
                  details.globalPosition.dy + 50,
                ),
                items: List.generate(AlbumSortKey.values.length, (index) {
                  return PopupMenuItem(
                    value: index,
                    child: sortOptionText(AlbumSortKey.values[index]),
                  );
                }),
              );
              if (selectedValue != null) {
                sortKey = AlbumSortKey.values[selectedValue];
                await localSettings.setAlbumSortKey(sortKey!);
                albumSortDirection =
                    albumSortDirection == AlbumSortDirection.ascending
                        ? AlbumSortDirection.descending
                        : AlbumSortDirection.ascending;
                await localSettings.setAlbumSortDirection(albumSortDirection!);
                await refreshCollections();
                Bus.instance.fire(AlbumSortOrderChangeEvent());
              }
            },
            child: IconButtonWidget(
              icon: Icons.sort_outlined,
              iconButtonType: IconButtonType.secondary,
              iconColor: colorTheme.blurStrokePressed,
            ),
          ),
        ],
      ),
    );
  }

  Future<void> refreshCollections() async {
    if (widget.sectionType == UISectionType.incomingCollections ||
        widget.sectionType == UISectionType.outgoingCollections) {
      final SharedCollections sharedCollections =
          await CollectionsService.instance.getSharedCollections();
      if (widget.sectionType == UISectionType.incomingCollections) {
        collections = sharedCollections.incoming;
      } else {
        collections = sharedCollections.outgoing;
      }
      if (_searchQuery.isNotEmpty) {
        collections = widget.collections
            ?.where(
              (c) => c.displayName
                  .toLowerCase()
                  .contains(_searchQuery.toLowerCase()),
            )
            .toList();
      }
    } else if (widget.sectionType == UISectionType.homeCollections) {
      collections =
          await CollectionsService.instance.getCollectionForOnEnteSection();
      if (_searchQuery.isNotEmpty) {
        collections = widget.collections
            ?.where(
              (c) => c.displayName
                  .toLowerCase()
                  .contains(_searchQuery.toLowerCase()),
            )
            .toList();
      }
    }
    if (mounted) {
      setState(() {});
    }
  }
}<|MERGE_RESOLUTION|>--- conflicted
+++ resolved
@@ -74,20 +74,12 @@
 
   @override
   Widget build(BuildContext context) {
-<<<<<<< HEAD
-    final displayLimitCount = (collections?.length ?? 0);
-=======
     final displayLimitCount = (collections?.length ?? 0) +
         (widget.tag.isEmpty && _searchQuery.isEmpty ? 1 : 0);
->>>>>>> 59a53422
     final bool enableSelectionMode =
         widget.sectionType == UISectionType.homeCollections ||
             widget.sectionType == UISectionType.outgoingCollections ||
             widget.sectionType == UISectionType.incomingCollections;
-<<<<<<< HEAD
-
-=======
->>>>>>> 59a53422
     return Scaffold(
       body: SafeArea(
         child: Stack(
@@ -129,20 +121,11 @@
                 ),
               ],
             ),
-<<<<<<< HEAD
-            CollectionsFlexiGridViewWidget(
-              collections,
-              displayLimitCount: displayLimitCount,
-              tag: widget.tag,
-              enableSelectionMode: enableSelectionMode,
-              scrollBottomSafeArea: 140,
-=======
             AlbumSelectionOverlayBar(
               _selectedAlbum,
               widget.sectionType,
               collections!,
               showSelectAllButton: true,
->>>>>>> 59a53422
             ),
           ],
         ),
