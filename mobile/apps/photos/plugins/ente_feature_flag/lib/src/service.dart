--- conflicted
+++ resolved
@@ -73,11 +73,9 @@
 
   bool get widgetSharedAlbums => internalUser;
 
-<<<<<<< HEAD
   bool get enhancedWidgetImage => internalUser;
-=======
+
   bool get useNativeVideoEditor => internalUser && Platform.isAndroid;
->>>>>>> 0d57b5df
 
   bool hasSyncedAccountFlags() {
     return _prefs.containsKey("remote_flags");
