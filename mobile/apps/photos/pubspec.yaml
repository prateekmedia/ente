name: photos
description: ente photos application

# The following defines the version and build number for your application.
# A version number is three numbers separated by dots, like 1.2.43
# followed by an optional build number separated by a +.q
# Both the version and the builder number may be overridden in flutter
# build by specifying --build-name and --build-number, respectively.
# In Android, build-name is used as versionName while build-number used as versionCode.
# Read more about Android versioning at https://developer.android.com/studio/publish/versioning
# In iOS, build-name is used as CFBundleShortVersionString while build-number used as CFBundleVersion.
# Read more about iOS versioning at
# https://developer.apple.com/library/archive/documentation/General/Reference/InfoPlistKeyReference/Articles/CoreFoundationKeys.html

<<<<<<< HEAD
version: 1.2.12-beta+1211
=======
version: 1.2.16-beta+1216
>>>>>>> b00e1968
publish_to: none

environment:
  sdk: ">=3.3.0 <4.0.0"

dependencies:
  adaptive_theme: ^3.1.0
  android_intent_plus: ^5.3.0
  animated_list_plus: ^0.5.2
  app_links: ^6.4.0
  archive: ^4.0.7
  async: ^2.11.0
  battery_info: # replace with battery_plus
    git:
      url: https://github.com/ente-io/battery_info
      ref: 95c7a9f
  bip39: ^1.0.6
  cached_network_image: ^3.0.0
  chewie:
    git:
      url: https://github.com/ente-io/chewie.git
      ref: mybranched
  collection: #dart
  computer: # logged task name in verbose in fork
    git: "https://github.com/ente-io/computer.git"
  connectivity_plus: ^6.0.2
  convert: ^3.1.1
  crypto: ^3.0.2
  cupertino_icons: ^1.0.0
  dart_ui_isolate: ^1.1.1
  defer_pointer: ^0.0.2
  device_info_plus: 11.3.0
  dio: ^5.8.0+1
  dots_indicator: ^4.0.1
  dotted_border: ^2.1.0
  dropdown_button2: ^2.0.0
  email_validator: ^3.0.0
  encrypt: ^5.0.3
  ente_cast:
    path: plugins/ente_cast
  ente_cast_normal:
    path: plugins/ente_cast_normal
  ente_crypto:
    path: plugins/ente_crypto
  ente_feature_flag:
    path: plugins/ente_feature_flag
  equatable: ^2.0.5
  event_bus: ^2.0.0
  exif_reader:
    git:
      url: https://github.com/mgenware/exif_reader.git
      ref: 476f701c084861a8e9de5f4f4e5e067fc85fda96
  expandable: ^5.0.1
  expansion_tile_card: ^3.0.0
  extended_image: ^9.1.0
  fade_indexed_stack: ^0.2.2
  fast_base58: ^0.2.1
  ffmpeg_kit_flutter:
    git:
      url: https://github.com/ente-io/ffmpeg-kit
      path: flutter/flutter
      ref: remove-event-sub
  figma_squircle: ^0.6.3
  file_saver: ^0.2.14
  firebase_core: ^3.6.0
  firebase_messaging: ^15.1.3
  fixnum: ^1.1.1
  flutter:
    sdk: flutter
  flutter_animate: ^4.1.0
  flutter_cache_manager: ^3.3.0
  flutter_displaymode: ^0.6.0
  flutter_easyloading: ^3.0.0
  flutter_email_sender: ^7.0.0
  flutter_image_compress: ^2.4.0
  flutter_inappwebview: ^6.1.4
  flutter_local_notifications: ^19.2.1
  flutter_localizations:
    sdk: flutter
  flutter_map: ^7.0.2
  flutter_map_marker_cluster: ^1.3.6
  flutter_password_strength: ^0.1.6
  flutter_rust_bridge: 2.11.1
  # Do not upgrade this package unless this issue is resolved:
  # https://github.com/juliansteenbakker/flutter_secure_storage/issues/870
  # On v9.2.4, keys related to lockscreen persist even after reintsall. For context see:
  # https://github.com/juliansteenbakker/flutter_secure_storage/issues/870#issuecomment-2777447937
  # Let's wait till the issue is resolved by the package maintainer.
  # If not resolved and we need to upgrade, write a migration script.
  flutter_secure_storage: 9.0.0
  flutter_sodium:
  flutter_spinkit: ^5.2.1
  flutter_staggered_grid_view: ^0.7.0
  flutter_svg: ^2.0.10+1
  flutter_timezone: ^4.1.0
  fluttertoast: ^8.0.6
  fraction: ^5.0.2
  freezed_annotation: ^3.0.0
  home_widget: ^0.8.0
  html_unescape: ^2.0.0
  http: ^1.1.0
  image: ^4.0.17
  in_app_purchase: 3.2.1
  intl: ^0.19.0
  latlong2: ^0.9.0
  launcher_icon_switcher: ^0.0.2
  like_button: ^2.0.5
  local_auth: ^2.1.5
  local_auth_android:
  local_auth_ios:
  log_viewer:
    path: ../../packages/log_viewer
  logging: ^1.3.0
  lottie: ^3.3.1
  maps_launcher: ^3.0.0+1
  media_extension:
    git:
      url: "https://github.com/ente-io/media_extension.git"
  media_kit:
  media_kit_libs_ios_video:
  media_kit_libs_video:
  media_kit_video:
  ml_linalg: ^13.11.31
  mobile_ocr:
    git:
      url: https://github.com/laurenspriem/mobile_ocr
<<<<<<< HEAD
      ref: 486ec54a352cdd5c176424488d7fde5c84f21978
=======
      ref: 7d613ed61dcf9797ab2dfdc78b62422704eccc4f
>>>>>>> b00e1968
  modal_bottom_sheet: ^3.0.0
  motion_photos:
    git: "https://github.com/ente-io/motion_photo.git"
  motionphoto:
    git: "https://github.com/ente-io/motionphoto.git"
  move_to_background: # no updates in git, replace package
    git:
      url: https://github.com/ente-io/move_to_background.git
      ref: v2-only
  nanoid: ^1.0.0
  native_dio_adapter: ^1.4.0
  native_video_editor:
    path: ../../packages/native_video_editor
  native_video_player: ^4.0.0
  onnx_dart:
    path: plugins/onnx_dart
  onnxruntime:
    git:
      url: https://github.com/ente-io/onnxruntime.git
      ref: ios_only
  open_mail_app: # replace plugin, git is archived
    git:
      url: https://github.com/ente-io/open-mail-app-flutter.git
      ref: v2-only
  package_info_plus: ^8.2.1
  panorama:
    git:
      url: https://github.com/ente-io/panorama_blur.git
      ref: blur
  password_strength: ^0.2.0
  path: #dart
  path_provider: ^2.1.1
  path_provider_foundation: ^2.4.1
  permission_handler: ^12.0.0+1
  photo_manager: ^3.5.3
  photo_view: ^0.15.0
  pinput: ^5.0.0
  pointycastle: ^3.7.3
  privacy_screen: # pub.dev is behind
    git:
      url: https://github.com/ente-io/privacy_screen.git
      ref: v2-only
  pro_image_editor: ^6.0.0
  qr_flutter: ^4.1.0
  receive_sharing_intent: # pub.dev is behind
    git:
      url: https://github.com/KasemJaffer/receive_sharing_intent.git
      ref: 2cea396
  rive: ^0.13.20
  rust_lib_photos:
    path: rust_builder
  screenshot: ^3.0.0
  scrollable_positioned_list: ^0.3.5
  sentry: ^8.14.1
  sentry_flutter: ^8.14.1
  share_plus: ^11.0.0
  shared_preferences: ^2.0.5
  sqflite: ^2.4.2
  sqflite_migration: ^0.3.0
  sqlite3_flutter_libs: ^0.5.20
  sqlite_async: ^0.11.7
  step_progress_indicator: ^1.0.2
  styled_text: ^8.1.0
  syncfusion_flutter_core: ^29.1.38
  syncfusion_flutter_sliders: ^29.1.38
  synchronized: ^3.3.0+3
  system_info_plus: ^0.0.6
  thermal: ^1.1.11
  timezone: ^0.10.0
  tuple: ^2.0.0
  ua_client_hints: ^1.4.0
  url_launcher: ^6.3.0
  uuid: ^4.5.0
  video_editor: # edge cases handled in fork
    git:
      url: https://github.com/ente-io/video_editor_fork.git
      ref: master
  video_player: ^2.10.0
  video_thumbnail: ^0.5.6
  visibility_detector: ^0.4.0+2
  wakelock_plus: ^1.1.1
  wechat_assets_picker: ^9.5.1
  widgets_to_image: ^1.0.0
  workmanager: 0.9.0+3
  xml: ^6.3.0

dependency_overrides:
  # Remove this after removing dependency from flutter_sodium.
  # Newer flutter packages depends on ffi > 2.0.0 while flutter_sodium depends on ffi < 2.0.0
  ffi: 2.1.0
  flutter_sodium: # update source if there is any update
    git:
      url: https://github.com/ente-io/flutter_sodium
      ref: v2-embeddings-only
  intl: ^0.20.2
  js: ^0.6.7
  media_kit: # update media_kit* if there is any update
    git:
      url: https://github.com/media-kit/media-kit
      path: media_kit
  media_kit_libs_ios_video:
    git:
      url: https://github.com/media-kit/media-kit
      path: libs/ios/media_kit_libs_ios_video
  media_kit_libs_video:
    git:
      url: https://github.com/media-kit/media-kit
      path: libs/universal/media_kit_libs_video
  media_kit_video:
    git:
      url: https://github.com/media-kit/media-kit
      path: media_kit_video
  protobuf: ^3.1.0
  watcher: ^1.1.0
  win32: "5.10.1"

dev_dependencies:
  build_runner: ^2.4.7
  flutter_driver:
    sdk: flutter
  flutter_launcher_icons: ^0.14.3
  flutter_lints: ^5.0.0
  flutter_native_splash: ^2.4.4
  flutter_test:
    sdk: flutter
  freezed: ^3.0.6
  integration_test:
    sdk: flutter
  intl_utils: ^2.8.7
  json_annotation: ^4.8.0
  json_serializable: ^6.6.1
  mockito: ^5.5.0
  test: ^1.22.0

# ------------------------------
# ICONs
# ------------------------------
# Run `dart run flutter_launcher_icons` after un-commenting one of the sections
# (ADAPTIVE ICONS or NON ADAPTIVE ICONS) within the `flutter_icons` section. You
# may have to update the `icon_X.xml` generated within `res/minimap-*` folder.
# Sample commit for adding an icon:
# https://github.com/ente-io/ente/commit/40ae8d91c359447fc2cf6672bfa754c5cc7a6af1

# flutter_icons:
# ADAPTIVE ICONS

# 1. E + HEART
# adaptive_icon_foreground: "assets/launcher_icon/icon-foreground.png"
# adaptive_icon_background: "#08C225"

# 2. OG
# adaptive_icon_foreground: "assets/launcher_icon/icon-og-foreground.png"
# adaptive_icon_background: "#ffffff"

# 3. MONOCHROME
# adaptive_icon_foreground: "assets/launcher_icon/icon-monochrome-foreground.png"
# adaptive_icon_background: "#08C225"
# android: "icon_monochrome"
# image_path: "assets/launcher_icon/icon-monochrome-foreground.png"

# NON ADAPTIVE ICONS

# 1. GREEN ICON
# android: "icon_green"
# ios: "IconGreen"
# image_path: "assets/launcher_icon/icon-green.png"

# 2. DARK ICON
# android: "icon_dark"
# ios: "IconDark"
# image_path: "assets/launcher_icon/icon-dark.png"

# 3. LIGHT ICON
# android: "icon_light"
# ios: "IconLight"
# image_path: "assets/launcher_icon/icon-light.png"

# 4. OG ICON
# android: "icon_og"
# ios: "IconOG"
# image_path: "assets/launcher_icon/icon-og.png"

flutter_native_splash:
  color: "#ffffff"
  color_dark: "#000000"
  image: assets/splash-screen-icon.png
  android_gravity: center
  ios_content_mode: center
  android_12:
    # The image parameter sets the splash screen icon image.  If this parameter is not specified,
    # the app's launcher icon will be used instead.
    # Please note that the splash screen will be clipped to a circle on the center of the screen.
    # App icon without an icon background: This should be 1152×1152 pixels, and fit within a circle
    # 768 pixels in diameter.
    image: assets/splash-screen-icon.png

# For information on the generic Dart part of this file, see the
# following page: https://dart.dev/tools/pub/pubspec

# The following section is specific to Flutter.
flutter:
  assets:
    - assets/
    - assets/video-editor/
    - assets/image-editor/
    - assets/icons/
    - assets/launcher_icon/
  fonts:
    - family: Inter
      fonts:
        - asset: fonts/Inter-Regular.ttf
        - asset: fonts/Inter-Medium.ttf
        - asset: fonts/Inter-Light.ttf
        - asset: fonts/Inter-SemiBold.ttf
        - asset: fonts/Inter-Bold.ttf
    - family: Montserrat
      fonts:
        - asset: fonts/Montserrat-Bold.ttf

  # The following line ensures that the Material Icons font is
  # included with your application, so that you can use the icons in
  # the material Icons class.
  uses-material-design: true

  # Flutter localization
  generate: true

  # To add assets to your application, add an assets section, like this:
  # assets:
  #  - images/a_dot_burr.jpeg
  #  - images/a_dot_ham.jpeg

  # An image asset can refer to one or more resolution-specific "variants", see
  # https://flutter.dev/assets-and-images/#resolution-aware.

  # For details regarding adding assets from package dependencies, see
  # https://flutter.dev/assets-and-images/#from-packages

  # To add custom fonts to your application, add a fonts section here,
  # in this "flutter" section. Each entry in this list should have a
  # "family" key with the font family name, and a "fonts" key with a
  # list giving the asset and other descriptors for the font. For
  # example:
  # fonts:
  #   - family: Schyler
  #     fonts:
  #       - asset: fonts/Schyler-Regular.ttf
  #       - asset: fonts/Schyler-Italic.ttf
  #         style: italic
  #   - family: Trajan Pro
  #     fonts:
  #       - asset: fonts/TrajanPro.ttf
  #       - asset: fonts/TrajanPro_Bold.ttf
  #         weight: 700
  #
  # For details regarding fonts from package dependencies,
  # see https://flutter.dev/custom-fonts/#from-packages<|MERGE_RESOLUTION|>--- conflicted
+++ resolved
@@ -12,11 +12,7 @@
 # Read more about iOS versioning at
 # https://developer.apple.com/library/archive/documentation/General/Reference/InfoPlistKeyReference/Articles/CoreFoundationKeys.html
 
-<<<<<<< HEAD
-version: 1.2.12-beta+1211
-=======
 version: 1.2.16-beta+1216
->>>>>>> b00e1968
 publish_to: none
 
 environment:
@@ -143,11 +139,7 @@
   mobile_ocr:
     git:
       url: https://github.com/laurenspriem/mobile_ocr
-<<<<<<< HEAD
-      ref: 486ec54a352cdd5c176424488d7fde5c84f21978
-=======
       ref: 7d613ed61dcf9797ab2dfdc78b62422704eccc4f
->>>>>>> b00e1968
   modal_bottom_sheet: ^3.0.0
   motion_photos:
     git: "https://github.com/ente-io/motion_photo.git"
