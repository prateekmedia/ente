name: photos
description: ente photos application

# The following defines the version and build number for your application.
# A version number is three numbers separated by dots, like 1.2.43
# followed by an optional build number separated by a +.q
# Both the version and the builder number may be overridden in flutter
# build by specifying --build-name and --build-number, respectively.
# In Android, build-name is used as versionName while build-number used as versionCode.
# Read more about Android versioning at https://developer.android.com/studio/publish/versioning
# In iOS, build-name is used as CFBundleShortVersionString while build-number used as CFBundleVersion.
# Read more about iOS versioning at
# https://developer.apple.com/library/archive/documentation/General/Reference/InfoPlistKeyReference/Articles/CoreFoundationKeys.html

version: 1.2.0+1200
publish_to: none

environment:
  sdk: ">=3.0.0 <4.0.0"

dependencies:
  adaptive_theme: ^3.1.0
  android_intent_plus: ^5.3.0
  animated_list_plus: ^0.5.2
  app_links: ^6.4.0
  archive: ^4.0.7
  async: ^2.11.0
  battery_info: # replace with battery_plus
    git:
      url: https://github.com/ente-io/battery_info
      ref: 95c7a9f
  bip39: ^1.0.6
  cached_network_image: ^3.0.0
  chewie:
    git:
      url: https://github.com/ente-io/chewie.git
      ref: mybranched
  collection: #dart
  computer: # logged task name in verbose in fork
    git: "https://github.com/ente-io/computer.git"
  connectivity_plus: ^6.0.2
  crypto: ^3.0.2
  cupertino_icons: ^1.0.0
  dart_ui_isolate: ^1.1.1
  defer_pointer: ^0.0.2
  device_info_plus: 11.3.0
  dio: ^5.8.0+1
  dots_indicator: ^4.0.1
  dotted_border: ^2.1.0
  dropdown_button2: ^2.0.0
  el_tooltip: ^2.2.1
  email_validator: ^3.0.0
  encrypt: ^5.0.3
  ente_cast:
    path: plugins/ente_cast
  ente_cast_normal:
    path: plugins/ente_cast_normal
  ente_crypto:
    path: plugins/ente_crypto
  ente_feature_flag:
    path: plugins/ente_feature_flag
  equatable: ^2.0.5
  event_bus: ^2.0.0
  exif_reader:
    git:
      url: https://github.com/mgenware/exif_reader.git
      ref: 476f701c084861a8e9de5f4f4e5e067fc85fda96
  expandable: ^5.0.1
  expansion_tile_card: ^3.0.0
  extended_image: ^9.1.0
  fade_indexed_stack: ^0.2.2
  fast_base58: ^0.2.1
  ffmpeg_kit_flutter:
    git:
      url: https://github.com/ente-io/ffmpeg-kit
      path: flutter/flutter
      ref: remove-event-sub
  figma_squircle: ^0.6.3
  file_saver: ^0.2.14
  firebase_core: ^3.6.0
  firebase_messaging: ^15.1.3
  fixnum: ^1.1.1
  flutter:
    sdk: flutter
  flutter_animate: ^4.1.0
  flutter_cache_manager: ^3.3.0
  flutter_displaymode: ^0.6.0
  flutter_easyloading: ^3.0.0
  flutter_email_sender: ^7.0.0
  flutter_image_compress: ^2.4.0
  flutter_inappwebview: ^6.1.4
  flutter_local_notifications: ^19.2.1
  flutter_localizations:
    sdk: flutter
  flutter_map: ^7.0.2
  flutter_map_marker_cluster: ^1.3.6
  flutter_password_strength: ^0.1.6
  # Do not upgrade this package unless this issue is resolved:
  # https://github.com/juliansteenbakker/flutter_secure_storage/issues/870
  # On v9.2.4, keys related to lockscreen persist even after reintsall. For context see:
  # https://github.com/juliansteenbakker/flutter_secure_storage/issues/870#issuecomment-2777447937
  # Let's wait till the issue is resolved by the package maintainer.
  # If not resolved and we need to upgrade, write a migration script.
  flutter_secure_storage: ^9.2.4
  flutter_sodium:
<<<<<<< HEAD
  flutter_staggered_grid_view: ^0.7.0
=======
  flutter_spinkit: ^5.2.1
  flutter_staggered_grid_view: ^0.6.2
>>>>>>> ffdc21d1
  flutter_svg: ^2.0.10+1
  flutter_timezone: ^4.1.0
  fluttertoast: ^8.0.6
  fraction: ^5.0.2
  freezed_annotation: ^3.0.0
  home_widget: ^0.8.0
  html_unescape: ^2.0.0
  http: ^1.1.0
  image: ^4.0.17
  in_app_purchase: ^3.0.7
  intl: ^0.19.0
  latlong2: ^0.9.0
  launcher_icon_switcher: ^0.0.2
  like_button: ^2.0.5
  local_auth: ^2.1.5
  local_auth_android:
  local_auth_ios:
  logging: ^1.3.0
  lottie: ^3.3.1
  maps_launcher: ^3.0.0+1
  media_extension:
    git:
      url: "https://github.com/ente-io/media_extension.git"
  media_kit:
  media_kit_libs_ios_video:
  media_kit_libs_video:
  media_kit_video:
  ml_linalg: ^13.11.31
  modal_bottom_sheet: ^3.0.0
  motion_photos:
    git: "https://github.com/ente-io/motion_photo.git"
  motionphoto:
    git: "https://github.com/ente-io/motionphoto.git"
  move_to_background: # no updates in git, replace package
    git:
      url: https://github.com/ente-io/move_to_background.git
      ref: v2-only
  nanoid: ^1.0.0
  native_dio_adapter: ^1.4.0
  native_video_player: ^4.0.0
  onnx_dart:
    path: plugins/onnx_dart
  onnxruntime:
    git:
      url: https://github.com/ente-io/onnxruntime.git
      ref: ios_only
  open_mail_app: # replace plugin, git is archived
    git:
      url: https://github.com/ente-io/open-mail-app-flutter.git
      ref: v2-only
  package_info_plus: ^8.2.1
  panorama:
    git:
      url: https://github.com/ente-io/panorama_blur.git
      ref: blur
  password_strength: ^0.2.0
  path: #dart
  path_provider: ^2.1.1
  path_provider_foundation: ^2.4.1
  permission_handler: ^12.0.0+1
  photo_manager: ^3.5.3
  photo_view: ^0.15.0
  pinput: ^5.0.0
  pointycastle: ^3.7.3
  privacy_screen: # pub.dev is behind
    git:
<<<<<<< HEAD
      url: https://github.com/ente-io/privacy_screen.git
      ref: v2-only
=======
      url: https://github.com/eddyuan/privacy_screen.git
      ref: 855418e
  pro_image_editor: 6.0.0
>>>>>>> ffdc21d1
  receive_sharing_intent: # pub.dev is behind
    git:
      url: https://github.com/KasemJaffer/receive_sharing_intent.git
      ref: 2cea396
  screenshot: ^3.0.0
  scrollable_positioned_list: ^0.3.5
  sentry: ^8.14.1
  sentry_flutter: ^8.14.1
  share_plus: ^11.0.0
  shared_preferences: ^2.0.5
  sqflite: ^2.4.2
  sqflite_migration: ^0.3.0
  sqlite3_flutter_libs: ^0.5.20
  sqlite_async: ^0.11.7
  step_progress_indicator: ^1.0.2
  styled_text: ^8.1.0
  syncfusion_flutter_core: ^29.1.38
  syncfusion_flutter_sliders: ^29.1.38
  synchronized: ^3.3.0+3
  system_info_plus: ^0.0.6
  thermal: ^1.1.11
  timezone: ^0.10.0
  tuple: ^2.0.0
  ua_client_hints: ^1.4.0
  url_launcher: ^6.3.0
  uuid: ^4.5.0
  video_editor: # edge cases handled in fork
    git:
      url: https://github.com/ente-io/video_editor_fork.git
  video_player:
    git:
      url: https://github.com/ente-io/packages.git
      ref: android_video_roation_fix
      path: packages/video_player/video_player/
  video_thumbnail: ^0.5.6
  visibility_detector: ^0.4.0+2
  wakelock_plus: ^1.1.1
  wechat_assets_picker: ^9.5.1
  widgets_to_image: ^1.0.0
  workmanager: ^0.7.0
  xml: ^6.3.0

dependency_overrides:
  # Remove this after removing dependency from flutter_sodium.
  # Newer flutter packages depends on ffi > 2.0.0 while flutter_sodium depends on ffi < 2.0.0
  ffi: 2.1.0
  flutter_sodium: # update source if there is any update
    git:
      url: https://github.com/ente-io/flutter_sodium
      ref: v2-embeddings-only
  intl: ^0.20.2
  js: ^0.6.7
  media_kit: # update media_kit* if there is any update
    git:
      url: https://github.com/media-kit/media-kit
      path: media_kit
  media_kit_libs_ios_video:
    git:
      url: https://github.com/media-kit/media-kit
      path: libs/ios/media_kit_libs_ios_video
  media_kit_libs_video:
    git:
      url: https://github.com/media-kit/media-kit
      path: libs/universal/media_kit_libs_video
  media_kit_video:
    git:
      url: https://github.com/media-kit/media-kit
      path: media_kit_video
  protobuf: ^3.1.0
  video_player: # remove this dep as soon as we move to one player for all
    git:
      url: https://github.com/ente-io/packages.git
      ref: android_video_roation_fix
      path: packages/video_player/video_player/
  video_thumbnail: # update source if there is any update
    git:
      url: https://github.com/ente-io/video_thumbnail_fork.git
  watcher: ^1.1.0
  win32: "5.10.1"

flutter_intl:
  enabled: true

dev_dependencies:
  build_runner: ^2.4.7
  flutter_driver:
    sdk: flutter
  flutter_launcher_icons: ^0.14.3
  flutter_lints: ^5.0.0
  flutter_native_splash: ^2.4.4
  flutter_test:
    sdk: flutter
  freezed: ^3.0.6
  integration_test:
    sdk: flutter
  intl_utils: ^2.8.7
  json_annotation: ^4.8.0
  json_serializable: ^6.6.1
  test: ^1.22.0

# ------------------------------
# ICONs
# ------------------------------
# Run `dart run flutter_launcher_icons` after un-commenting one of the sections
# (ADAPTIVE ICONS or NON ADAPTIVE ICONS) within the `flutter_icons` section. You
# may have to update the `icon_X.xml` generated within `res/minimap-*` folder.
# Sample commit for adding an icon:
# https://github.com/ente-io/ente/commit/40ae8d91c359447fc2cf6672bfa754c5cc7a6af1

# flutter_icons:
# ADAPTIVE ICONS

# 1. E + HEART
# adaptive_icon_foreground: "assets/launcher_icon/icon-foreground.png"
# adaptive_icon_background: "#08C225"

# 2. OG
# adaptive_icon_foreground: "assets/launcher_icon/icon-og-foreground.png"
# adaptive_icon_background: "#ffffff"

# 3. MONOCHROME
# adaptive_icon_foreground: "assets/launcher_icon/icon-monochrome-foreground.png"
# adaptive_icon_background: "#08C225"
# android: "icon_monochrome"
# image_path: "assets/launcher_icon/icon-monochrome-foreground.png"

# NON ADAPTIVE ICONS

# 1. GREEN ICON
# android: "icon_green"
# ios: "IconGreen"
# image_path: "assets/launcher_icon/icon-green.png"

# 2. DARK ICON
# android: "icon_dark"
# ios: "IconDark"
# image_path: "assets/launcher_icon/icon-dark.png"

# 3. LIGHT ICON
# android: "icon_light"
# ios: "IconLight"
# image_path: "assets/launcher_icon/icon-light.png"

# 4. OG ICON
# android: "icon_og"
# ios: "IconOG"
# image_path: "assets/launcher_icon/icon-og.png"

flutter_native_splash:
  color: "#ffffff"
  color_dark: "#000000"
  image: assets/splash-screen-icon.png
  android_gravity: center
  ios_content_mode: center
  android_12:
    # The image parameter sets the splash screen icon image.  If this parameter is not specified,
    # the app's launcher icon will be used instead.
    # Please note that the splash screen will be clipped to a circle on the center of the screen.
    # App icon without an icon background: This should be 1152×1152 pixels, and fit within a circle
    # 768 pixels in diameter.
    image: assets/splash-screen-icon.png

# For information on the generic Dart part of this file, see the
# following page: https://dart.dev/tools/pub/pubspec

# The following section is specific to Flutter.
flutter:
  assets:
    - assets/
    - assets/video-editor/
    - assets/image-editor/
    - assets/icons/
    - assets/launcher_icon/
  fonts:
    - family: Inter
      fonts:
        - asset: fonts/Inter-Regular.ttf
        - asset: fonts/Inter-Medium.ttf
        - asset: fonts/Inter-Light.ttf
        - asset: fonts/Inter-SemiBold.ttf
        - asset: fonts/Inter-Bold.ttf
    - family: Montserrat
      fonts:
        - asset: fonts/Montserrat-Bold.ttf

  # The following line ensures that the Material Icons font is
  # included with your application, so that you can use the icons in
  # the material Icons class.
  uses-material-design: true

  # Flutter localization
  generate: true

  # To add assets to your application, add an assets section, like this:
  # assets:
  #  - images/a_dot_burr.jpeg
  #  - images/a_dot_ham.jpeg

  # An image asset can refer to one or more resolution-specific "variants", see
  # https://flutter.dev/assets-and-images/#resolution-aware.

  # For details regarding adding assets from package dependencies, see
  # https://flutter.dev/assets-and-images/#from-packages

  # To add custom fonts to your application, add a fonts section here,
  # in this "flutter" section. Each entry in this list should have a
  # "family" key with the font family name, and a "fonts" key with a
  # list giving the asset and other descriptors for the font. For
  # example:
  # fonts:
  #   - family: Schyler
  #     fonts:
  #       - asset: fonts/Schyler-Regular.ttf
  #       - asset: fonts/Schyler-Italic.ttf
  #         style: italic
  #   - family: Trajan Pro
  #     fonts:
  #       - asset: fonts/TrajanPro.ttf
  #       - asset: fonts/TrajanPro_Bold.ttf
  #         weight: 700
  #
  # For details regarding fonts from package dependencies,
  # see https://flutter.dev/custom-fonts/#from-packages<|MERGE_RESOLUTION|>--- conflicted
+++ resolved
@@ -103,12 +103,8 @@
   # If not resolved and we need to upgrade, write a migration script.
   flutter_secure_storage: ^9.2.4
   flutter_sodium:
-<<<<<<< HEAD
+  flutter_spinkit: ^5.2.1
   flutter_staggered_grid_view: ^0.7.0
-=======
-  flutter_spinkit: ^5.2.1
-  flutter_staggered_grid_view: ^0.6.2
->>>>>>> ffdc21d1
   flutter_svg: ^2.0.10+1
   flutter_timezone: ^4.1.0
   fluttertoast: ^8.0.6
@@ -175,14 +171,8 @@
   pointycastle: ^3.7.3
   privacy_screen: # pub.dev is behind
     git:
-<<<<<<< HEAD
       url: https://github.com/ente-io/privacy_screen.git
       ref: v2-only
-=======
-      url: https://github.com/eddyuan/privacy_screen.git
-      ref: 855418e
-  pro_image_editor: 6.0.0
->>>>>>> ffdc21d1
   receive_sharing_intent: # pub.dev is behind
     git:
       url: https://github.com/KasemJaffer/receive_sharing_intent.git
