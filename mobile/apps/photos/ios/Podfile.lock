PODS:
  - app_links (0.0.2):
    - Flutter
  - battery_info (0.0.1):
    - Flutter
  - connectivity_plus (0.0.1):
    - Flutter
  - cupertino_http (0.0.1):
    - Flutter
    - FlutterMacOS
  - dart_ui_isolate (0.0.1):
    - Flutter
  - device_info_plus (0.0.1):
    - Flutter
  - emoji_picker_flutter (0.0.1):
    - Flutter
  - ffmpeg_kit_custom (6.0.3)
  - ffmpeg_kit_flutter (6.0.3):
    - ffmpeg_kit_custom
    - Flutter
  - file_saver (0.0.1):
    - Flutter
  - Firebase/CoreOnly (11.15.0):
    - FirebaseCore (~> 11.15.0)
  - Firebase/Messaging (11.15.0):
    - Firebase/CoreOnly
    - FirebaseMessaging (~> 11.15.0)
  - firebase_core (3.15.1):
    - Firebase/CoreOnly (= 11.15.0)
    - Flutter
  - firebase_messaging (15.2.9):
    - Firebase/Messaging (= 11.15.0)
    - firebase_core
    - Flutter
  - FirebaseCore (11.15.0):
    - FirebaseCoreInternal (~> 11.15.0)
    - GoogleUtilities/Environment (~> 8.1)
    - GoogleUtilities/Logger (~> 8.1)
  - FirebaseCoreInternal (11.15.0):
    - "GoogleUtilities/NSData+zlib (~> 8.1)"
  - FirebaseInstallations (11.15.0):
    - FirebaseCore (~> 11.15.0)
    - GoogleUtilities/Environment (~> 8.1)
    - GoogleUtilities/UserDefaults (~> 8.1)
    - PromisesObjC (~> 2.4)
  - FirebaseMessaging (11.15.0):
    - FirebaseCore (~> 11.15.0)
    - FirebaseInstallations (~> 11.0)
    - GoogleDataTransport (~> 10.0)
    - GoogleUtilities/AppDelegateSwizzler (~> 8.1)
    - GoogleUtilities/Environment (~> 8.1)
    - GoogleUtilities/Reachability (~> 8.1)
    - GoogleUtilities/UserDefaults (~> 8.1)
    - nanopb (~> 3.30910.0)
  - Flutter (1.0.0)
  - flutter_email_sender (0.0.1):
    - Flutter
  - flutter_image_compress_common (1.0.0):
    - Flutter
    - Mantle
    - SDWebImage
    - SDWebImageWebPCoder
  - flutter_inappwebview_ios (0.0.1):
    - Flutter
    - flutter_inappwebview_ios/Core (= 0.0.1)
    - OrderedSet (~> 6.0.3)
  - flutter_inappwebview_ios/Core (0.0.1):
    - Flutter
    - OrderedSet (~> 6.0.3)
  - flutter_local_notifications (0.0.1):
    - Flutter
  - flutter_native_splash (2.4.3):
    - Flutter
  - flutter_secure_storage (6.0.0):
    - Flutter
  - flutter_sodium (0.0.1):
    - Flutter
  - flutter_timezone (0.0.1):
    - Flutter
  - fluttertoast (0.0.2):
    - Flutter
  - GoogleDataTransport (10.1.0):
    - nanopb (~> 3.30910.0)
    - PromisesObjC (~> 2.4)
  - GoogleUtilities/AppDelegateSwizzler (8.1.0):
    - GoogleUtilities/Environment
    - GoogleUtilities/Logger
    - GoogleUtilities/Network
    - GoogleUtilities/Privacy
  - GoogleUtilities/Environment (8.1.0):
    - GoogleUtilities/Privacy
  - GoogleUtilities/Logger (8.1.0):
    - GoogleUtilities/Environment
    - GoogleUtilities/Privacy
  - GoogleUtilities/Network (8.1.0):
    - GoogleUtilities/Logger
    - "GoogleUtilities/NSData+zlib"
    - GoogleUtilities/Privacy
    - GoogleUtilities/Reachability
  - "GoogleUtilities/NSData+zlib (8.1.0)":
    - GoogleUtilities/Privacy
  - GoogleUtilities/Privacy (8.1.0)
  - GoogleUtilities/Reachability (8.1.0):
    - GoogleUtilities/Logger
    - GoogleUtilities/Privacy
  - GoogleUtilities/UserDefaults (8.1.0):
    - GoogleUtilities/Logger
    - GoogleUtilities/Privacy
  - home_widget (0.0.1):
    - Flutter
  - in_app_purchase_storekit (0.0.1):
    - Flutter
    - FlutterMacOS
  - integration_test (0.0.1):
    - Flutter
  - launcher_icon_switcher (0.0.1):
    - Flutter
  - libwebp (1.5.0):
    - libwebp/demux (= 1.5.0)
    - libwebp/mux (= 1.5.0)
    - libwebp/sharpyuv (= 1.5.0)
    - libwebp/webp (= 1.5.0)
  - libwebp/demux (1.5.0):
    - libwebp/webp
  - libwebp/mux (1.5.0):
    - libwebp/demux
  - libwebp/sharpyuv (1.5.0)
  - libwebp/webp (1.5.0):
    - libwebp/sharpyuv
  - local_auth_ios (0.0.1):
    - Flutter
  - Mantle (2.2.0):
    - Mantle/extobjc (= 2.2.0)
  - Mantle/extobjc (2.2.0)
  - maps_launcher (0.0.1):
    - Flutter
  - media_extension (0.0.1):
    - Flutter
  - media_kit_libs_ios_video (1.0.4):
    - Flutter
  - media_kit_video (0.0.1):
    - Flutter
  - motion_sensors (0.0.1):
    - Flutter
  - motionphoto (0.0.1):
    - Flutter
  - move_to_background (0.0.1):
    - Flutter
  - nanopb (3.30910.0):
    - nanopb/decode (= 3.30910.0)
    - nanopb/encode (= 3.30910.0)
  - nanopb/decode (3.30910.0)
  - nanopb/encode (3.30910.0)
  - native_video_editor (0.0.1):
    - Flutter
  - native_video_player (4.0.0):
    - Flutter
  - objective_c (0.0.1):
    - Flutter
  - onnxruntime (0.0.1):
    - Flutter
    - onnxruntime-objc (= 1.18.0)
  - onnxruntime-c (1.18.0)
  - onnxruntime-objc (1.18.0):
    - onnxruntime-objc/Core (= 1.18.0)
  - onnxruntime-objc/Core (1.18.0):
    - onnxruntime-c (= 1.18.0)
  - open_mail_app (0.0.1):
    - Flutter
  - OrderedSet (6.0.3)
  - package_info_plus (0.4.5):
    - Flutter
  - path_provider_foundation (0.0.1):
    - Flutter
    - FlutterMacOS
  - permission_handler_apple (9.3.0):
    - Flutter
  - photo_manager (3.7.1):
    - Flutter
    - FlutterMacOS
  - privacy_screen (0.0.1):
    - Flutter
  - PromisesObjC (2.4.0)
  - receive_sharing_intent (1.8.1):
    - Flutter
  - rive_common (0.0.1):
    - Flutter
  - rust_lib_photos (0.0.1):
    - Flutter
  - SDWebImage (5.21.2):
    - SDWebImage/Core (= 5.21.2)
  - SDWebImage/Core (5.21.2)
  - SDWebImageWebPCoder (0.14.6):
    - libwebp (~> 1.0)
    - SDWebImage/Core (~> 5.17)
  - Sentry/HybridSDK (8.46.0)
  - sentry_flutter (8.14.2):
    - Flutter
    - FlutterMacOS
    - Sentry/HybridSDK (= 8.46.0)
  - share_plus (0.0.1):
    - Flutter
  - shared_preferences_foundation (0.0.1):
    - Flutter
    - FlutterMacOS
  - sqflite_darwin (0.0.4):
    - Flutter
    - FlutterMacOS
  - sqlite3 (3.50.4):
    - sqlite3/common (= 3.50.4)
  - sqlite3/common (3.50.4)
  - sqlite3/dbstatvtab (3.50.4):
    - sqlite3/common
  - sqlite3/fts5 (3.50.4):
    - sqlite3/common
  - sqlite3/math (3.50.4):
    - sqlite3/common
  - sqlite3/perf-threadsafe (3.50.4):
    - sqlite3/common
  - sqlite3/rtree (3.50.4):
    - sqlite3/common
  - sqlite3_flutter_libs (0.0.1):
    - Flutter
    - FlutterMacOS
    - sqlite3 (~> 3.50.1)
    - sqlite3/dbstatvtab
    - sqlite3/fts5
    - sqlite3/math
    - sqlite3/perf-threadsafe
    - sqlite3/rtree
  - system_info_plus (0.0.1):
    - Flutter
  - text_detector (0.0.1):
    - Flutter
  - thermal (0.0.1):
    - Flutter
  - ua_client_hints (1.4.1):
    - Flutter
  - url_launcher_ios (0.0.1):
    - Flutter
  - vibration (1.7.5):
    - Flutter
  - video_player_avfoundation (0.0.1):
    - Flutter
    - FlutterMacOS
  - video_thumbnail (0.0.1):
    - Flutter
    - libwebp
  - volume_controller (0.0.1):
    - Flutter
  - wakelock_plus (0.0.1):
    - Flutter
  - workmanager_apple (0.0.1):
    - Flutter

DEPENDENCIES:
  - app_links (from `.symlinks/plugins/app_links/ios`)
  - battery_info (from `.symlinks/plugins/battery_info/ios`)
  - connectivity_plus (from `.symlinks/plugins/connectivity_plus/ios`)
  - cupertino_http (from `.symlinks/plugins/cupertino_http/darwin`)
  - dart_ui_isolate (from `.symlinks/plugins/dart_ui_isolate/ios`)
  - device_info_plus (from `.symlinks/plugins/device_info_plus/ios`)
  - emoji_picker_flutter (from `.symlinks/plugins/emoji_picker_flutter/ios`)
  - ffmpeg_kit_flutter (from `.symlinks/plugins/ffmpeg_kit_flutter/ios`)
  - file_saver (from `.symlinks/plugins/file_saver/ios`)
  - firebase_core (from `.symlinks/plugins/firebase_core/ios`)
  - firebase_messaging (from `.symlinks/plugins/firebase_messaging/ios`)
  - Flutter (from `Flutter`)
  - flutter_email_sender (from `.symlinks/plugins/flutter_email_sender/ios`)
  - flutter_image_compress_common (from `.symlinks/plugins/flutter_image_compress_common/ios`)
  - flutter_inappwebview_ios (from `.symlinks/plugins/flutter_inappwebview_ios/ios`)
  - flutter_local_notifications (from `.symlinks/plugins/flutter_local_notifications/ios`)
  - flutter_native_splash (from `.symlinks/plugins/flutter_native_splash/ios`)
  - flutter_secure_storage (from `.symlinks/plugins/flutter_secure_storage/ios`)
  - flutter_sodium (from `.symlinks/plugins/flutter_sodium/ios`)
  - flutter_timezone (from `.symlinks/plugins/flutter_timezone/ios`)
  - fluttertoast (from `.symlinks/plugins/fluttertoast/ios`)
  - home_widget (from `.symlinks/plugins/home_widget/ios`)
  - in_app_purchase_storekit (from `.symlinks/plugins/in_app_purchase_storekit/darwin`)
  - integration_test (from `.symlinks/plugins/integration_test/ios`)
  - launcher_icon_switcher (from `.symlinks/plugins/launcher_icon_switcher/ios`)
  - local_auth_ios (from `.symlinks/plugins/local_auth_ios/ios`)
  - maps_launcher (from `.symlinks/plugins/maps_launcher/ios`)
  - media_extension (from `.symlinks/plugins/media_extension/ios`)
  - media_kit_libs_ios_video (from `.symlinks/plugins/media_kit_libs_ios_video/ios`)
  - media_kit_video (from `.symlinks/plugins/media_kit_video/ios`)
  - motion_sensors (from `.symlinks/plugins/motion_sensors/ios`)
  - motionphoto (from `.symlinks/plugins/motionphoto/ios`)
  - move_to_background (from `.symlinks/plugins/move_to_background/ios`)
  - native_video_editor (from `.symlinks/plugins/native_video_editor/ios`)
  - native_video_player (from `.symlinks/plugins/native_video_player/ios`)
  - objective_c (from `.symlinks/plugins/objective_c/ios`)
  - onnxruntime (from `.symlinks/plugins/onnxruntime/ios`)
  - open_mail_app (from `.symlinks/plugins/open_mail_app/ios`)
  - package_info_plus (from `.symlinks/plugins/package_info_plus/ios`)
  - path_provider_foundation (from `.symlinks/plugins/path_provider_foundation/darwin`)
  - permission_handler_apple (from `.symlinks/plugins/permission_handler_apple/ios`)
  - photo_manager (from `.symlinks/plugins/photo_manager/ios`)
  - privacy_screen (from `.symlinks/plugins/privacy_screen/ios`)
  - receive_sharing_intent (from `.symlinks/plugins/receive_sharing_intent/ios`)
  - rive_common (from `.symlinks/plugins/rive_common/ios`)
  - rust_lib_photos (from `.symlinks/plugins/rust_lib_photos/ios`)
  - sentry_flutter (from `.symlinks/plugins/sentry_flutter/ios`)
  - share_plus (from `.symlinks/plugins/share_plus/ios`)
  - shared_preferences_foundation (from `.symlinks/plugins/shared_preferences_foundation/darwin`)
  - sqflite_darwin (from `.symlinks/plugins/sqflite_darwin/darwin`)
  - sqlite3_flutter_libs (from `.symlinks/plugins/sqlite3_flutter_libs/darwin`)
  - system_info_plus (from `.symlinks/plugins/system_info_plus/ios`)
  - text_detector (from `.symlinks/plugins/text_detector/ios`)
  - thermal (from `.symlinks/plugins/thermal/ios`)
  - ua_client_hints (from `.symlinks/plugins/ua_client_hints/ios`)
  - url_launcher_ios (from `.symlinks/plugins/url_launcher_ios/ios`)
  - vibration (from `.symlinks/plugins/vibration/ios`)
  - video_player_avfoundation (from `.symlinks/plugins/video_player_avfoundation/darwin`)
  - video_thumbnail (from `.symlinks/plugins/video_thumbnail/ios`)
  - volume_controller (from `.symlinks/plugins/volume_controller/ios`)
  - wakelock_plus (from `.symlinks/plugins/wakelock_plus/ios`)
  - workmanager_apple (from `.symlinks/plugins/workmanager_apple/ios`)

SPEC REPOS:
  https://github.com/ente-io/ffmpeg-kit-custom-repo-ios.git:
    - ffmpeg_kit_custom
  trunk:
    - Firebase
    - FirebaseCore
    - FirebaseCoreInternal
    - FirebaseInstallations
    - FirebaseMessaging
    - GoogleDataTransport
    - GoogleUtilities
    - libwebp
    - Mantle
    - nanopb
    - onnxruntime-c
    - onnxruntime-objc
    - OrderedSet
    - PromisesObjC
    - SDWebImage
    - SDWebImageWebPCoder
    - Sentry
    - sqlite3

EXTERNAL SOURCES:
  app_links:
    :path: ".symlinks/plugins/app_links/ios"
  battery_info:
    :path: ".symlinks/plugins/battery_info/ios"
  connectivity_plus:
    :path: ".symlinks/plugins/connectivity_plus/ios"
  cupertino_http:
    :path: ".symlinks/plugins/cupertino_http/darwin"
  dart_ui_isolate:
    :path: ".symlinks/plugins/dart_ui_isolate/ios"
  device_info_plus:
    :path: ".symlinks/plugins/device_info_plus/ios"
  emoji_picker_flutter:
    :path: ".symlinks/plugins/emoji_picker_flutter/ios"
  ffmpeg_kit_flutter:
    :path: ".symlinks/plugins/ffmpeg_kit_flutter/ios"
  file_saver:
    :path: ".symlinks/plugins/file_saver/ios"
  firebase_core:
    :path: ".symlinks/plugins/firebase_core/ios"
  firebase_messaging:
    :path: ".symlinks/plugins/firebase_messaging/ios"
  Flutter:
    :path: Flutter
  flutter_email_sender:
    :path: ".symlinks/plugins/flutter_email_sender/ios"
  flutter_image_compress_common:
    :path: ".symlinks/plugins/flutter_image_compress_common/ios"
  flutter_inappwebview_ios:
    :path: ".symlinks/plugins/flutter_inappwebview_ios/ios"
  flutter_local_notifications:
    :path: ".symlinks/plugins/flutter_local_notifications/ios"
  flutter_native_splash:
    :path: ".symlinks/plugins/flutter_native_splash/ios"
  flutter_secure_storage:
    :path: ".symlinks/plugins/flutter_secure_storage/ios"
  flutter_sodium:
    :path: ".symlinks/plugins/flutter_sodium/ios"
  flutter_timezone:
    :path: ".symlinks/plugins/flutter_timezone/ios"
  fluttertoast:
    :path: ".symlinks/plugins/fluttertoast/ios"
  home_widget:
    :path: ".symlinks/plugins/home_widget/ios"
  in_app_purchase_storekit:
    :path: ".symlinks/plugins/in_app_purchase_storekit/darwin"
  integration_test:
    :path: ".symlinks/plugins/integration_test/ios"
  launcher_icon_switcher:
    :path: ".symlinks/plugins/launcher_icon_switcher/ios"
  local_auth_ios:
    :path: ".symlinks/plugins/local_auth_ios/ios"
  maps_launcher:
    :path: ".symlinks/plugins/maps_launcher/ios"
  media_extension:
    :path: ".symlinks/plugins/media_extension/ios"
  media_kit_libs_ios_video:
    :path: ".symlinks/plugins/media_kit_libs_ios_video/ios"
  media_kit_video:
    :path: ".symlinks/plugins/media_kit_video/ios"
  motion_sensors:
    :path: ".symlinks/plugins/motion_sensors/ios"
  motionphoto:
    :path: ".symlinks/plugins/motionphoto/ios"
  move_to_background:
    :path: ".symlinks/plugins/move_to_background/ios"
  native_video_editor:
    :path: ".symlinks/plugins/native_video_editor/ios"
  native_video_player:
    :path: ".symlinks/plugins/native_video_player/ios"
  objective_c:
    :path: ".symlinks/plugins/objective_c/ios"
  onnxruntime:
    :path: ".symlinks/plugins/onnxruntime/ios"
  open_mail_app:
    :path: ".symlinks/plugins/open_mail_app/ios"
  package_info_plus:
    :path: ".symlinks/plugins/package_info_plus/ios"
  path_provider_foundation:
    :path: ".symlinks/plugins/path_provider_foundation/darwin"
  permission_handler_apple:
    :path: ".symlinks/plugins/permission_handler_apple/ios"
  photo_manager:
    :path: ".symlinks/plugins/photo_manager/ios"
  privacy_screen:
    :path: ".symlinks/plugins/privacy_screen/ios"
  receive_sharing_intent:
    :path: ".symlinks/plugins/receive_sharing_intent/ios"
  rive_common:
    :path: ".symlinks/plugins/rive_common/ios"
  rust_lib_photos:
    :path: ".symlinks/plugins/rust_lib_photos/ios"
  sentry_flutter:
    :path: ".symlinks/plugins/sentry_flutter/ios"
  share_plus:
    :path: ".symlinks/plugins/share_plus/ios"
  shared_preferences_foundation:
    :path: ".symlinks/plugins/shared_preferences_foundation/darwin"
  sqflite_darwin:
    :path: ".symlinks/plugins/sqflite_darwin/darwin"
  sqlite3_flutter_libs:
    :path: ".symlinks/plugins/sqlite3_flutter_libs/darwin"
  system_info_plus:
    :path: ".symlinks/plugins/system_info_plus/ios"
  text_detector:
    :path: ".symlinks/plugins/text_detector/ios"
  thermal:
    :path: ".symlinks/plugins/thermal/ios"
  ua_client_hints:
    :path: ".symlinks/plugins/ua_client_hints/ios"
  url_launcher_ios:
    :path: ".symlinks/plugins/url_launcher_ios/ios"
  vibration:
    :path: ".symlinks/plugins/vibration/ios"
  video_player_avfoundation:
    :path: ".symlinks/plugins/video_player_avfoundation/darwin"
  video_thumbnail:
    :path: ".symlinks/plugins/video_thumbnail/ios"
  volume_controller:
    :path: ".symlinks/plugins/volume_controller/ios"
  wakelock_plus:
    :path: ".symlinks/plugins/wakelock_plus/ios"
  workmanager_apple:
    :path: ".symlinks/plugins/workmanager_apple/ios"

SPEC CHECKSUMS:
  app_links: 76b66b60cc809390ca1ad69bfd66b998d2387ac7
  battery_info: 83f3aae7be2fccefab1d2bf06b8aa96f11c8bcdd
  connectivity_plus: cb623214f4e1f6ef8fe7403d580fdad517d2f7dd
  cupertino_http: 94ac07f5ff090b8effa6c5e2c47871d48ab7c86c
  dart_ui_isolate: 46f6714abe6891313267153ef6f9748d8ecfcab1
  device_info_plus: 21fcca2080fbcd348be798aa36c3e5ed849eefbe
  emoji_picker_flutter: ed468d9746c21711e66b2788880519a9de5de211
  ffmpeg_kit_custom: 682b4f2f1ff1f8abae5a92f6c3540f2441d5be99
  ffmpeg_kit_flutter: 915b345acc97d4142e8a9a8549d177ff10f043f5
  file_saver: 6cdbcddd690cb02b0c1a0c225b37cd805c2bf8b6
  Firebase: d99ac19b909cd2c548339c2241ecd0d1599ab02e
  firebase_core: ece862f94b2bc72ee0edbeec7ab5c7cb09fe1ab5
  firebase_messaging: e1a5fae495603115be1d0183bc849da748734e2b
  FirebaseCore: efb3893e5b94f32b86e331e3bd6dadf18b66568e
  FirebaseCoreInternal: 9afa45b1159304c963da48addb78275ef701c6b4
  FirebaseInstallations: 317270fec08a5d418fdbc8429282238cab3ac843
  FirebaseMessaging: 3b26e2cee503815e01c3701236b020aa9b576f09
  Flutter: e0871f40cf51350855a761d2e70bf5af5b9b5de7
  flutter_email_sender: aa1e9772696691d02cd91fea829856c11efb8e58
  flutter_image_compress_common: 1697a328fd72bfb335507c6bca1a65fa5ad87df1
  flutter_inappwebview_ios: b89ba3482b96fb25e00c967aae065701b66e9b99
  flutter_local_notifications: a5a732f069baa862e728d839dd2ebb904737effb
  flutter_native_splash: c32d145d68aeda5502d5f543ee38c192065986cf
  flutter_secure_storage: 2c2ff13db9e0a5647389bff88b0ecac56e3f3418
  flutter_sodium: 7e4621538491834eba53bd524547854bcbbd6987
  flutter_timezone: 7c838e17ffd4645d261e87037e5bebf6d38fe544
  fluttertoast: 2c67e14dce98bbdb200df9e1acf610d7a6264ea1
  GoogleDataTransport: aae35b7ea0c09004c3797d53c8c41f66f219d6a7
  GoogleUtilities: 00c88b9a86066ef77f0da2fab05f65d7768ed8e1
  home_widget: f169fc41fd807b4d46ab6615dc44d62adbf9f64f
  in_app_purchase_storekit: d1a48cb0f8b29dbf5f85f782f5dd79b21b90a5e6
  integration_test: 4a889634ef21a45d28d50d622cf412dc6d9f586e
  launcher_icon_switcher: 84c218d233505aa7d8655d8fa61a3ba802c022da
  libwebp: 02b23773aedb6ff1fd38cec7a77b81414c6842a8
  local_auth_ios: f7a1841beef3151d140a967c2e46f30637cdf451
  Mantle: c5aa8794a29a022dfbbfc9799af95f477a69b62d
  maps_launcher: edf829809ba9e894d70e569bab11c16352dedb45
  media_extension: 671e2567880d96c95c65c9a82ccceed8f2e309fd
  media_kit_libs_ios_video: 5a18affdb97d1f5d466dc79988b13eff6c5e2854
  media_kit_video: 1746e198cb697d1ffb734b1d05ec429d1fcd1474
  motion_sensors: 741e702c17467b9569a92165dda8d4d88c6167f1
  motionphoto: 23e2aeb5c6380112f69468d71f970fa7438e5ed1
  move_to_background: 7e3467dd2a1d1013e98c9c1cb93fd53cd7ef9d84
  nanopb: fad817b59e0457d11a5dfbde799381cd727c1275
<<<<<<< HEAD
  native_video_editor: bb979c7b6feb7013006099c8abaf0055c116aaa0
=======
>>>>>>> 5f294aec
  native_video_player: 6809dec117e8997161dbfb42a6f90d6df71a504d
  objective_c: 89e720c30d716b036faf9c9684022048eee1eee2
  onnxruntime: f9b296392c96c42882be020a59dbeac6310d81b2
  onnxruntime-c: a909204639a1f035f575127ac406f781ac797c9c
  onnxruntime-objc: b6fab0f1787aa6f7190c2013f03037df4718bd8b
  open_mail_app: 7314a609e88eed22d53671279e189af7a0ab0f11
  OrderedSet: e539b66b644ff081c73a262d24ad552a69be3a94
  package_info_plus: af8e2ca6888548050f16fa2f1938db7b5a5df499
  path_provider_foundation: 080d55be775b7414fd5a5ef3ac137b97b097e564
  permission_handler_apple: 4ed2196e43d0651e8ff7ca3483a069d469701f2d
  photo_manager: 1d80ae07a89a67dfbcae95953a1e5a24af7c3e62
  privacy_screen: 3159a541f5d3a31bea916cfd4e58f9dc722b3fd4
  PromisesObjC: f5707f49cb48b9636751c5b2e7d227e43fba9f47
  receive_sharing_intent: 222384f00ffe7e952bbfabaa9e3967cb87e5fe00
  rive_common: dd421daaf9ae69f0125aa761dd96abd278399952
  rust_lib_photos: 04d3901908d2972192944083310b65abf410774c
  SDWebImage: 9f177d83116802728e122410fb25ad88f5c7608a
  SDWebImageWebPCoder: e38c0a70396191361d60c092933e22c20d5b1380
  Sentry: da60d980b197a46db0b35ea12cb8f39af48d8854
  sentry_flutter: 27892878729f42701297c628eb90e7c6529f3684
  share_plus: 50da8cb520a8f0f65671c6c6a99b3617ed10a58a
  shared_preferences_foundation: 9e1978ff2562383bd5676f64ec4e9aa8fa06a6f7
  sqflite_darwin: 20b2a3a3b70e43edae938624ce550a3cbf66a3d0
  sqlite3: 73513155ec6979715d3904ef53a8d68892d4032b
  sqlite3_flutter_libs: e7fc8c9ea2200ff3271f08f127842131746b70e2
  system_info_plus: 555ce7047fbbf29154726db942ae785c29211740
  text_detector: b0b2c2f11be76fd4cd71d5d11dbbd36864172d5c
  thermal: d4c48be750d1ddbab36b0e2dcb2471531bc8df41
  ua_client_hints: 92fe0d139619b73ec9fcb46cc7e079a26178f586
  url_launcher_ios: 694010445543906933d732453a59da0a173ae33d
  vibration: 8e2f50fc35bb736f9eecb7dd9f7047fbb6a6e888
  video_player_avfoundation: 2cef49524dd1f16c5300b9cd6efd9611ce03639b
  video_thumbnail: b637e0ad5f588ca9945f6e2c927f73a69a661140
  volume_controller: 3657a1f65bedb98fa41ff7dc5793537919f31b12
  wakelock_plus: e29112ab3ef0b318e58cfa5c32326458be66b556
<<<<<<< HEAD
  workmanager: b89e4e4445d8b57ee2fdbf1c3925696ebe5b8990
=======
  workmanager_apple: 904529ae31e97fc5be632cf628507652294a0778
>>>>>>> 5f294aec

PODFILE CHECKSUM: a8b53b6b8f839f86800cd8e9743dfea13bedf8c0

COCOAPODS: 1.16.2<|MERGE_RESOLUTION|>--- conflicted
+++ resolved
@@ -151,8 +151,6 @@
     - nanopb/encode (= 3.30910.0)
   - nanopb/decode (3.30910.0)
   - nanopb/encode (3.30910.0)
-  - native_video_editor (0.0.1):
-    - Flutter
   - native_video_player (4.0.0):
     - Flutter
   - objective_c (0.0.1):
@@ -287,7 +285,6 @@
   - motion_sensors (from `.symlinks/plugins/motion_sensors/ios`)
   - motionphoto (from `.symlinks/plugins/motionphoto/ios`)
   - move_to_background (from `.symlinks/plugins/move_to_background/ios`)
-  - native_video_editor (from `.symlinks/plugins/native_video_editor/ios`)
   - native_video_player (from `.symlinks/plugins/native_video_player/ios`)
   - objective_c (from `.symlinks/plugins/objective_c/ios`)
   - onnxruntime (from `.symlinks/plugins/onnxruntime/ios`)
@@ -407,8 +404,6 @@
     :path: ".symlinks/plugins/motionphoto/ios"
   move_to_background:
     :path: ".symlinks/plugins/move_to_background/ios"
-  native_video_editor:
-    :path: ".symlinks/plugins/native_video_editor/ios"
   native_video_player:
     :path: ".symlinks/plugins/native_video_player/ios"
   objective_c:
@@ -511,10 +506,6 @@
   motionphoto: 23e2aeb5c6380112f69468d71f970fa7438e5ed1
   move_to_background: 7e3467dd2a1d1013e98c9c1cb93fd53cd7ef9d84
   nanopb: fad817b59e0457d11a5dfbde799381cd727c1275
-<<<<<<< HEAD
-  native_video_editor: bb979c7b6feb7013006099c8abaf0055c116aaa0
-=======
->>>>>>> 5f294aec
   native_video_player: 6809dec117e8997161dbfb42a6f90d6df71a504d
   objective_c: 89e720c30d716b036faf9c9684022048eee1eee2
   onnxruntime: f9b296392c96c42882be020a59dbeac6310d81b2
@@ -550,11 +541,7 @@
   video_thumbnail: b637e0ad5f588ca9945f6e2c927f73a69a661140
   volume_controller: 3657a1f65bedb98fa41ff7dc5793537919f31b12
   wakelock_plus: e29112ab3ef0b318e58cfa5c32326458be66b556
-<<<<<<< HEAD
-  workmanager: b89e4e4445d8b57ee2fdbf1c3925696ebe5b8990
-=======
   workmanager_apple: 904529ae31e97fc5be632cf628507652294a0778
->>>>>>> 5f294aec
 
 PODFILE CHECKSUM: a8b53b6b8f839f86800cd8e9743dfea13bedf8c0
 
