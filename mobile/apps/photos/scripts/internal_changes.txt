<<<<<<< HEAD
- Prateek: (i) Add native video editor to boost performance
- Neeraj: Remove feature flags from manage_links_widget (album layout, allow joining album, copy embed HTML)
- Ashil: Use better copy on auto-add people selection page
- Ashil: Add more logs to debug app stuck at splash screen issue
- Prateek: Tag Sentry errors with execution_context for background vs foreground
- Prateek: Upgrade WorkManager to 0.9.0 and ExistingWorkPolicy to update
- Neeraj: (i) Copy embed link option
- Prateek: Fix background uploads on Android 15 by skipping permission request in background mode
- Prateek: Fix CronetException during background sync by disabling NativeAdapter on Android
- Laurens: Change similar images labels copy
- Laurens: Fix flipped thumbnails issue by removing use of ColorFiltered widget
=======
- Neeraj: [CustomerIssue] Handle corrupt asset timestamps with detailed error reporting
- Neeraj: Fix video aspect ratio when shared from external apps
- Prateek: Add logging for background task execution
- Prateek: (i) Add detailed debug logging for upload preparation, pre-upload checks, file queueing, and upload progress tracking
- Laurens: (i) OCR UX improvements based on feedback
- Ashil: (i) Swipe to select
- Laurens: Improve clip memories
- Laurens: Add OCR capability for Android devices (behind feature flag)
- Neeraj: Add auth.ente.io to iOS associated domains for password AutoFill
- Neeraj: Fix storage viewer not refreshing after clearing cache
>>>>>>> 606153ff
<|MERGE_RESOLUTION|>--- conflicted
+++ resolved
@@ -1,4 +1,3 @@
-<<<<<<< HEAD
 - Prateek: (i) Add native video editor to boost performance
 - Neeraj: Remove feature flags from manage_links_widget (album layout, allow joining album, copy embed HTML)
 - Ashil: Use better copy on auto-add people selection page
@@ -10,7 +9,6 @@
 - Prateek: Fix CronetException during background sync by disabling NativeAdapter on Android
 - Laurens: Change similar images labels copy
 - Laurens: Fix flipped thumbnails issue by removing use of ColorFiltered widget
-=======
 - Neeraj: [CustomerIssue] Handle corrupt asset timestamps with detailed error reporting
 - Neeraj: Fix video aspect ratio when shared from external apps
 - Prateek: Add logging for background task execution
@@ -20,5 +18,4 @@
 - Laurens: Improve clip memories
 - Laurens: Add OCR capability for Android devices (behind feature flag)
 - Neeraj: Add auth.ente.io to iOS associated domains for password AutoFill
-- Neeraj: Fix storage viewer not refreshing after clearing cache
->>>>>>> 606153ff
+- Neeraj: Fix storage viewer not refreshing after clearing cache