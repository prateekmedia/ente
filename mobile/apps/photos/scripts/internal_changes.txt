--- conflicted
+++ resolved
@@ -1,25 +1,12 @@
-<<<<<<< HEAD
 - Prateek: Fix backup folder selection page UI spacing and typography
-- Prateek: (i) Pin/Unpin for "Shared with you" albums (mobile + web)
-- Ashil: New favorite icon
-- Prateek: Change behaviour of bottom action sheet for iOS (test every sheet)
-=======
 - Ashil: Move add to album cta in file viewer from popup menu to bottom bar
 - Fix remove from album [1](https://github.com/ente-io/ente/issues/7705)
 - Neeraj:  Show public link to album participants
 - Laurens: (i) Rituals redesign
->>>>>>> f508a4df
 - Laurens: (i) Manual people tagging
 - Prateek: Change behaviour of bottom action sheet for iOS (test every sheet)
 - Prateek: Pin/Unpin for "Shared with you" albums (mobile + web)
 - Ashil: New favorite icon
 - Prateek: (i) Video streaming bitrate changes & enable streaming by default
 - Prateek: (i) Add "Start with latest backups"  (last 7 days onwards)
-<<<<<<< HEAD
-- Neeraj: (i) Admin Role + Suggest Delete feature
-- Laurens: (i) People Memory Lane feature
-- Neeraj: (i) Show public link to album participants
-- Prateek: Fix backup folder selection page UI spacing and typography
-=======
-- Neeraj: (i) Admin Role + Suggest Delete feature
->>>>>>> f508a4df
+- Neeraj: (i) Admin Role + Suggest Delete feature