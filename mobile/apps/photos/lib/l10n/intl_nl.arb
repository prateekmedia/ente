{
  "@@locale ": "en",
  "enterYourEmailAddress": "Voer je e-mailadres in",
  "enterYourNewEmailAddress": "Voer uw nieuwe e-mailadres in",
  "accountWelcomeBack": "Welkom terug!",
  "emailAlreadyRegistered": "E-mail is al geregistreerd.",
  "emailNotRegistered": "E-mail niet geregistreerd.",
  "email": "E-mail",
  "cancel": "Annuleer",
  "verify": "Verifiëren",
  "invalidEmailAddress": "Ongeldig e-mailadres",
  "enterValidEmail": "Voer een geldig e-mailadres in.",
  "deleteAccount": "Account verwijderen",
  "askDeleteReason": "Wat is de voornaamste reden dat je jouw account verwijdert?",
  "deleteAccountFeedbackPrompt": "We vinden het jammer je te zien gaan. Deel je feedback om ons te helpen verbeteren.",
  "feedback": "Feedback",
  "kindlyHelpUsWithThisInformation": "Help ons alsjeblieft met deze informatie",
  "confirmDeletePrompt": "Ja, ik wil mijn account en de bijbehorende gegevens verspreid over alle apps permanent verwijderen.",
  "confirmAccountDeletion": "Account verwijderen bevestigen",
  "deleteAccountPermanentlyButton": "Account permanent verwijderen",
  "yourAccountHasBeenDeleted": "Je account is verwijderd",
  "selectReason": "Selecteer reden",
  "deleteReason1": "Ik mis een belangrijke functie",
  "deleteReason2": "De app of een bepaalde functie functioneert niet zoals ik verwacht",
  "deleteReason3": "Ik heb een andere dienst gevonden die me beter bevalt",
  "deleteReason4": "Mijn reden wordt niet vermeld",
  "sendEmail": "E-mail versturen",
  "deleteRequestSLAText": "Je verzoek wordt binnen 72 uur verwerkt.",
  "deleteEmailRequest": "Stuur een e-mail naar <warning>account-deletion@ente.io</warning> vanaf het door jou geregistreerde e-mailadres.",
  "entePhotosPerm": "Ente <i>heeft toestemming nodig om</i> je foto's te bewaren",
  "ok": "Oké",
  "createAccount": "Maak account",
  "createNewAccount": "Maak nieuw account",
  "password": "Wachtwoord",
  "confirmPassword": "Wachtwoord bevestigen",
  "activeSessions": "Actieve sessies",
  "ocrProcessingOverlayMessage": "Tekst aan het detecteren...",
  "ocrLoadingIndicatorLabel": "Tekst aan het detecteren",
  "ocrSelectionHint": "Veeg of dubbeltik om precies te selecteren wat je nodig hebt",
  "ocrNoTextDetected": "Geen tekst gevonden",
  "ocrRetryButtonLabel": "Probeer opnieuw",
  "ocrModelsNetworkRequiredError": "Netwerkverbinding vereist om OCR-modellen voor het eerst te gebruiken",
  "ocrModelsPrepareFailed": "Kan OCR-modellen niet voorbereiden",
  "ocrImageNotFoundError": "Afbeeldingsbestand niet gevonden",
  "ocrImageDecodeFailedError": "Kan afbeeldingsbestand niet lezen",
  "ocrGenericDetectError": "Kan geen tekst in de afbeelding vinden",
  "oops": "Oeps",
  "somethingWentWrongPleaseTryAgain": "Er is iets fout gegaan, probeer het opnieuw",
  "thisWillLogYouOutOfThisDevice": "Dit zal je uitloggen van dit apparaat!",
  "thisWillLogYouOutOfTheFollowingDevice": "Dit zal je uitloggen van het volgende apparaat:",
  "terminateSession": "Sessie beëindigen?",
  "terminate": "Beëindigen",
  "thisDevice": "Dit apparaat",
  "recoverButton": "Herstellen",
  "recoverySuccessful": "Herstel succesvol!",
  "decrypting": "Ontsleutelen...",
  "incorrectRecoveryKeyTitle": "Onjuiste herstelsleutel",
  "incorrectRecoveryKeyBody": "De ingevoerde herstelsleutel is onjuist",
  "forgotPassword": "Wachtwoord vergeten",
  "enterYourRecoveryKey": "Voer je herstelcode in",
  "noRecoveryKey": "Geen herstelcode?",
  "sorry": "Sorry",
  "noRecoveryKeyNoDecryption": "Door de aard van ons end-to-end encryptieprotocol kunnen je gegevens niet worden ontsleuteld zonder je wachtwoord of herstelsleutel",
  "verifyEmail": "Bevestig e-mail",
  "toResetVerifyEmail": "Verifieer eerst je e-mailadres om je wachtwoord opnieuw in te stellen.",
  "checkInboxAndSpamFolder": "Controleer je inbox (en spam) om verificatie te voltooien",
  "tapToEnterCode": "Tik om code in te voeren",
  "resendEmail": "E-mail opnieuw versturen",
  "weHaveSendEmailTo": "We hebben een e-mail gestuurd naar <green>{email}</green>",
  "@weHaveSendEmailTo": {
    "description": "Text to indicate that we have sent a mail to the user",
    "placeholders": {
      "email": {
        "description": "The email address of the user",
        "type": "String",
        "example": "example@ente.io"
      }
    }
  },
  "setPasswordTitle": "Wachtwoord instellen",
  "changePasswordTitle": "Wachtwoord wijzigen",
  "resetPasswordTitle": "Wachtwoord resetten",
  "encryptionKeys": "Encryptiesleutels",
  "passwordWarning": "Wij slaan dit wachtwoord niet op, dus als je het vergeet, kunnen <underline>we je gegevens niet ontsleutelen</underline>",
  "enterPasswordToEncrypt": "Voer een wachtwoord in dat we kunnen gebruiken om je gegevens te versleutelen",
  "enterNewPasswordToEncrypt": "Voer een nieuw wachtwoord in dat we kunnen gebruiken om je gegevens te versleutelen",
  "weakStrength": "Zwak",
  "strongStrength": "Sterk",
  "moderateStrength": "Matig",
  "passwordStrength": "Wachtwoord sterkte: {passwordStrengthValue}",
  "@passwordStrength": {
    "description": "Text to indicate the password strength",
    "placeholders": {
      "passwordStrengthValue": {
        "description": "The strength of the password as a string",
        "type": "String",
        "example": "Weak or Moderate or Strong"
      }
    },
    "message": "Password Strength: {passwordStrengthText}"
  },
  "passwordChangedSuccessfully": "Wachtwoord succesvol aangepast",
  "generatingEncryptionKeys": "Encryptiesleutels genereren...",
  "pleaseWait": "Een ogenblik geduld...",
  "continueLabel": "Doorgaan",
  "insecureDevice": "Onveilig apparaat",
  "sorryWeCouldNotGenerateSecureKeysOnThisDevicennplease": "Sorry, we konden geen beveiligde sleutels genereren op dit apparaat.\n\nGelieve je aan te melden vanaf een ander apparaat.",
  "howItWorks": "Hoe het werkt",
  "encryption": "Encryptie",
  "ackPasswordLostWarning": "Ik begrijp dat als ik mijn wachtwoord verlies, ik mijn gegevens kan verliezen omdat mijn gegevens <underline>end-to-end versleuteld</underline> zijn.",
  "privacyPolicyTitle": "Privacybeleid",
  "termsOfServicesTitle": "Voorwaarden",
  "signUpTerms": "Ik ga akkoord met de <u-terms>gebruiksvoorwaarden</u-terms> en <u-policy>privacybeleid</u-policy>",
  "logInLabel": "Inloggen",
  "loginTerms": "Door op inloggen te klikken, ga ik akkoord met de <u-terms>gebruiksvoorwaarden</u-terms> en <u-policy>privacybeleid</u-policy>",
  "changeEmail": "E-mail wijzigen",
  "enterYourPassword": "Voer je wachtwoord in",
  "welcomeBack": "Welkom terug!",
  "contactSupport": "Contacteer klantenservice",
  "incorrectPasswordTitle": "Onjuist wachtwoord",
  "pleaseTryAgain": "Probeer het nog eens",
  "recreatePasswordTitle": "Wachtwoord opnieuw instellen",
  "useRecoveryKey": "Herstelcode gebruiken",
  "recreatePasswordBody": "Het huidige apparaat is niet krachtig genoeg om je wachtwoord te verifiëren, dus moeten we de code een keer opnieuw genereren op een manier die met alle apparaten werkt.\n\nLog in met behulp van uw herstelcode en genereer opnieuw uw wachtwoord (je kunt dezelfde indien gewenst opnieuw gebruiken).",
  "verifyPassword": "Bevestig wachtwoord",
  "recoveryKey": "Herstelsleutel",
  "recoveryKeyOnForgotPassword": "Als je je wachtwoord vergeet, kun je alleen met deze sleutel je gegevens herstellen.",
  "recoveryKeySaveDescription": "We slaan deze sleutel niet op, bewaar deze 24 woorden sleutel op een veilige plaats.",
  "doThisLater": "Doe dit later",
  "saveKey": "Bewaar sleutel",
  "recoveryKeyCopiedToClipboard": "Herstelsleutel gekopieerd naar klembord",
  "recoverAccount": "Account herstellen",
  "recover": "Herstellen",
  "dropSupportEmail": "Stuur een e-mail naar {supportEmail} vanaf het door jou geregistreerde e-mailadres",
  "@dropSupportEmail": {
    "placeholders": {
      "supportEmail": {
        "description": "The support email address",
        "type": "String",
        "example": "support@ente.io"
      }
    }
  },
  "twofactorSetup": "Tweestapsverificatie",
  "enterCode": "Voer code in",
  "scanCode": "Scan code",
  "codeCopiedToClipboard": "Code gekopieerd naar klembord",
  "copypasteThisCodentoYourAuthenticatorApp": "Kopieer en plak deze code\nnaar je authenticator app",
  "tapToCopy": "tik om te kopiëren",
  "scanThisBarcodeWithnyourAuthenticatorApp": "Scan deze barcode met\nje authenticator app",
  "enterThe6digitCodeFromnyourAuthenticatorApp": "Voer de 6-cijferige code van je verificatie-app in",
  "confirm": "Bevestig",
  "setupComplete": "Setup voltooid",
  "saveYourRecoveryKeyIfYouHaventAlready": "Sla je herstelsleutel op als je dat nog niet gedaan hebt",
  "thisCanBeUsedToRecoverYourAccountIfYou": "Dit kan worden gebruikt om je account te herstellen als je je tweede factor verliest",
  "twofactorAuthenticationPageTitle": "Tweestapsverificatie",
  "lostDevice": "Apparaat verloren?",
  "verifyingRecoveryKey": "Herstelsleutel verifiëren...",
  "recoveryKeyVerified": "Herstel sleutel geverifieerd",
  "recoveryKeySuccessBody": "Super! Je herstelsleutel is geldig. Bedankt voor het verifiëren.\n\nVergeet niet om je herstelsleutel veilig te bewaren.",
  "invalidRecoveryKey": "De herstelsleutel die je hebt ingevoerd is niet geldig. Zorg ervoor dat deze 24 woorden bevat en controleer de spelling van elk van deze woorden.\n\nAls je een oudere herstelcode hebt ingevoerd, zorg ervoor dat deze 64 tekens lang is, en controleer ze allemaal.",
  "invalidKey": "Ongeldige sleutel",
  "tryAgain": "Probeer opnieuw",
  "viewRecoveryKey": "Toon herstelsleutel",
  "confirmRecoveryKey": "Bevestig herstelsleutel",
  "recoveryKeyVerifyReason": "Je herstelsleutel is de enige manier om je foto's te herstellen als je je wachtwoord bent vergeten. Je vindt je herstelsleutel in Instellingen > Account.\n\nVoer hier je herstelsleutel in om te controleren of je hem correct hebt opgeslagen.",
  "confirmYourRecoveryKey": "Bevestig herstelsleutel",
  "addViewer": "Voeg kijker toe",
  "addCollaborator": "Samenwerker toevoegen",
  "addANewEmail": "Nieuw e-mailadres toevoegen",
  "orPickAnExistingOne": "Of kies een bestaande",
  "collaboratorsCanAddPhotosAndVideosToTheSharedAlbum": "Samenwerkers kunnen foto's en video's toevoegen aan het gedeelde album.",
  "enterEmail": "Voer e-mailadres in",
  "albumOwner": "Eigenaar",
  "@albumOwner": {
    "description": "Role of the album owner"
  },
  "you": "Jij",
  "collaborator": "Samenwerker",
  "addMore": "Meer toevoegen",
  "@addMore": {
    "description": "Button text to add more collaborators/viewers"
  },
  "viewer": "Kijker",
  "remove": "Verwijder",
  "removeParticipant": "Deelnemer verwijderen",
  "@removeParticipant": {
    "description": "menuSectionTitle for removing a participant"
  },
  "manage": "Beheren",
  "addedAs": "Toegevoegd als",
  "changePermissions": "Rechten aanpassen?",
  "yesConvertToViewer": "Ja, converteren naar viewer",
  "cannotAddMorePhotosAfterBecomingViewer": "{user} zal geen foto's meer kunnen toevoegen aan dit album\n\nDe gebruiker zal nog steeds bestaande foto's kunnen verwijderen die door hen zijn toegevoegd",
  "allowAddingPhotos": "Foto's toevoegen toestaan",
  "@allowAddingPhotos": {
    "description": "Switch button to enable uploading photos to a public link"
  },
  "allowJoiningAlbum": "Samenvoegen van album toestaan",
  "allowAddPhotosDescription": "Sta toe dat mensen met de link ook foto's kunnen toevoegen aan het gedeelde album.",
  "passwordLock": "Wachtwoord slot",
  "canNotOpenTitle": "Kan dit album niet openen",
  "canNotOpenBody": "Sorry, dit album kan niet worden geopend in de app.",
  "disableDownloadWarningTitle": "Let op",
  "disableDownloadWarningBody": "Kijkers kunnen nog steeds screenshots maken of een kopie van je foto's opslaan met behulp van externe tools",
  "allowDownloads": "Downloads toestaan",
  "linkDeviceLimit": "Apparaat limiet",
  "noDeviceLimit": "Geen",
  "@noDeviceLimit": {
    "description": "Text to indicate that there is limit on number of devices"
  },
  "albumLayout": "Albumweergave",
  "layoutGrouped": "Gegroepeerd",
  "layoutContinuous": "Doorlopend",
  "layoutTrip": "Reis",
  "preview": "Voorbeeld",
  "linkExpiry": "Vervaldatum",
  "linkExpired": "Verlopen",
  "linkEnabled": "Ingeschakeld",
  "linkNeverExpires": "Nooit",
  "expiredLinkInfo": "Deze link is verlopen. Selecteer een nieuwe vervaltijd of schakel de vervaldatum uit.",
  "setAPassword": "Stel een wachtwoord in",
  "lockButtonLabel": "Vergrendel",
  "enterPassword": "Voer wachtwoord in",
  "removeLink": "Verwijder link",
  "manageLink": "Beheer link",
  "linkExpiresOn": "Link vervalt op {expiryTime}",
  "albumUpdated": "Album bijgewerkt",
  "never": "Nooit",
  "custom": "Aangepast",
  "@custom": {
    "description": "Label for setting custom value for link expiry"
  },
  "after1Hour": "Na 1 uur",
  "after1Day": "Na 1 dag",
  "after1Week": "Na 1 week",
  "after1Month": "Na 1 maand",
  "after1Year": "Na 1 jaar",
  "manageParticipants": "Beheren",
  "albumParticipantsCount": "{count, plural, =0 {Geen deelnemers} =1 {1 deelnemer} other {{count} deelnemers}}",
  "@albumParticipantsCount": {
    "placeholders": {
      "count": {
        "type": "int",
        "example": "5"
      }
    },
    "description": "Number of participants in an album, including the album owner."
  },
  "collabLinkSectionDescription": "Maak een link waarmee mensen foto's in jouw gedeelde album kunnen toevoegen en bekijken zonder dat ze daarvoor een Ente app of account nodig hebben. Handig voor het verzamelen van foto's van evenementen.",
  "collectPhotos": "Foto's verzamelen",
  "collaborativeLink": "Gezamenlijke link",
  "shareWithNonenteUsers": "Delen met niet-Ente gebruikers",
  "createPublicLink": "Maak publieke link",
  "sendLink": "Stuur link",
  "sendQrCode": "Stuur QR code",
  "copyLink": "Kopieer link",
  "copyEmbedHtml": "Kopieer embed HTML",
  "linkHasExpired": "Link is vervallen",
  "publicLinkEnabled": "Publieke link ingeschakeld",
  "shareALink": "Deel een link",
  "sharedAlbumSectionDescription": "Maak gedeelde en collaboratieve albums met andere Ente gebruikers, inclusief gebruikers met gratis abonnementen.",
  "shareWithPeopleSectionTitle": "{numberOfPeople, plural, =0 {Deel met specifieke mensen} =1 {Gedeeld met 1 persoon} other {Gedeeld met {numberOfPeople} mensen}}",
  "@shareWithPeopleSectionTitle": {
    "placeholders": {
      "numberOfPeople": {
        "type": "int",
        "example": "2"
      }
    }
  },
  "thisIsYourVerificationId": "Dit is uw verificatie-ID",
  "someoneSharingAlbumsWithYouShouldSeeTheSameId": "Iemand die albums met je deelt zou hetzelfde ID op hun apparaat moeten zien.",
  "howToViewShareeVerificationID": "Vraag hen om hun e-mailadres lang in te drukken op het instellingenscherm en te controleren dat de ID's op beide apparaten overeenkomen.",
  "thisIsPersonVerificationId": "Dit is de verificatie-ID van {email}",
  "@thisIsPersonVerificationId": {
    "placeholders": {
      "email": {
        "type": "String",
        "example": "someone@ente.io"
      }
    }
  },
  "verificationId": "Verificatie ID",
  "verifyEmailID": "Verifieer {email}",
  "emailNoEnteAccount": "{email} heeft geen Ente account.\n\nStuur ze een uitnodiging om foto's te delen.",
  "shareMyVerificationID": "Hier is mijn verificatie-ID: {verificationID} voor ente.io.",
  "shareTextConfirmOthersVerificationID": "Hey, kunt u bevestigen dat dit uw ente.io verificatie-ID is: {verificationID}",
  "somethingWentWrong": "Er ging iets mis",
  "sendInvite": "Stuur een uitnodiging",
  "shareTextRecommendUsingEnte": "Download Ente zodat we gemakkelijk foto's en video's in originele kwaliteit kunnen delen\n\nhttps://ente.io",
  "done": "Voltooid",
  "applyCodeTitle": "Code toepassen",
  "enterCodeDescription": "Voer de code van de vriend in om gratis opslag voor jullie beiden te claimen",
  "apply": "Toepassen",
  "failedToApplyCode": "Code toepassen mislukt",
  "enterReferralCode": "Voer verwijzingscode in",
  "codeAppliedPageTitle": "Code toegepast",
  "changeYourReferralCode": "Wijzig uw verwijzingscode",
  "change": "Wijzigen",
  "unavailableReferralCode": "Deze code is helaas niet beschikbaar.",
  "codeChangeLimitReached": "Sorry, u heeft de limiet van het aantal codewijzigingen bereikt.",
  "onlyFamilyAdminCanChangeCode": "Neem contact op met {familyAdminEmail} om uw code te wijzigen.",
  "storageInGB": "{storageAmountInGB} GB",
  "claimed": "Geclaimd",
  "@claimed": {
    "description": "Used to indicate storage claimed, like 10GB Claimed"
  },
  "details": "Details",
  "claimMore": "Claim meer!",
  "theyAlsoGetXGb": "Zij krijgen ook {storageAmountInGB} GB",
  "freeStorageOnReferralSuccess": "{storageAmountInGB} GB telkens als iemand zich aanmeldt voor een betaald abonnement en je code toepast",
  "shareTextReferralCode": "Ente verwijzingscode: {referralCode} \n\nPas het toe bij Instellingen → Algemeen → Verwijzingen om {referralStorageInGB} GB gratis te krijgen nadat je je hebt aangemeld voor een betaald abonnement\n\nhttps://ente.io",
  "claimFreeStorage": "Claim gratis opslag",
  "inviteYourFriends": "Vrienden uitnodigen",
  "failedToFetchReferralDetails": "Kan geen verwijzingsgegevens ophalen. Probeer het later nog eens.",
  "referralStep1": "1. Geef deze code aan je vrienden",
  "referralStep2": "2. Ze registreren voor een betaald plan",
  "referralStep3": "Jullie krijgen allebei {storageInGB} GB* gratis",
  "referralsAreCurrentlyPaused": "Verwijzingen zijn momenteel gepauzeerd",
  "youCanAtMaxDoubleYourStorage": "* Je kunt maximaal je opslag verdubbelen",
  "claimedStorageSoFar": "{isFamilyMember, select, true {Jouw familie heeft {storageAmountInGb} GB geclaimd tot nu toe} false {Je hebt {storageAmountInGb} GB geclaimd tot nu toe} other {Je hebt {storageAmountInGb} GB geclaimd tot nu toe!}}",
  "@claimedStorageSoFar": {
    "placeholders": {
      "isFamilyMember": {
        "type": "String",
        "example": "true"
      },
      "storageAmountInGb": {
        "type": "int",
        "example": "10"
      }
    }
  },
  "faq": "Veelgestelde vragen",
  "help": "Hulp",
  "oopsSomethingWentWrong": "Oeps, er is iets misgegaan",
  "peopleUsingYourCode": "Mensen die jouw code gebruiken",
  "eligible": "gerechtigd",
  "total": "totaal",
  "codeUsedByYou": "Code gebruikt door jou",
  "freeStorageClaimed": "Gratis opslag geclaimd",
  "freeStorageUsable": "Gratis opslag bruikbaar",
  "usableReferralStorageInfo": "Bruikbare opslag is beperkt door je huidige abonnement. Buitensporige geclaimde opslag zal automatisch bruikbaar worden wanneer je je abonnement upgrade.",
  "removeFromAlbumTitle": "Uit album verwijderen?",
  "removeFromAlbum": "Verwijder uit album",
  "itemsWillBeRemovedFromAlbum": "Geselecteerde items zullen worden verwijderd uit dit album",
  "removeShareItemsWarning": "Sommige van de items die je verwijdert zijn door andere mensen toegevoegd, en je verliest de toegang daartoe",
  "addingToFavorites": "Toevoegen aan favorieten...",
  "removingFromFavorites": "Verwijderen uit favorieten...",
  "sorryCouldNotAddToFavorites": "Sorry, kon niet aan favorieten worden toegevoegd!",
  "sorryCouldNotRemoveFromFavorites": "Sorry, kon niet uit favorieten worden verwijderd!",
  "subscribeToEnableSharing": "Je hebt een actief betaald abonnement nodig om delen mogelijk te maken.",
  "subscribe": "Abonneer",
  "canOnlyRemoveFilesOwnedByYou": "Kan alleen bestanden verwijderen die jouw eigendom zijn",
  "deleteSharedAlbum": "Gedeeld album verwijderen?",
  "deleteAlbum": "Verwijder album",
  "deleteAlbumDialog": "Verwijder de foto's (en video's) van dit album ook uit <bold>alle</bold> andere albums waar deze deel van uitmaken?",
  "deleteSharedAlbumDialogBody": "Het album wordt verwijderd voor iedereen\n\nJe verliest de toegang tot gedeelde foto's in dit album die eigendom zijn van anderen",
  "yesRemove": "Ja, verwijderen",
  "creatingLink": "Link aanmaken...",
  "removeWithQuestionMark": "Verwijder?",
  "removeParticipantBody": "{userEmail} zal worden verwijderd uit dit gedeelde album\n\nAlle door hen toegevoegde foto's worden ook uit het album verwijderd",
  "keepPhotos": "Foto's behouden",
  "deletePhotos": "Foto's verwijderen",
  "inviteToEnte": "Uitnodigen voor Ente",
  "removePublicLink": "Verwijder publieke link",
  "disableLinkMessage": "Dit verwijdert de openbare link voor toegang tot \"{albumName}\".",
  "sharing": "Delen...",
  "youCannotShareWithYourself": "Je kunt niet met jezelf delen",
  "archive": "Archiveer",
  "createAlbumActionHint": "Lang indrukken om foto's te selecteren en klik + om een album te maken",
  "importing": "Importeren....",
  "failedToLoadAlbums": "Laden van albums mislukt",
  "hidden": "Verborgen",
  "authToViewYourHiddenFiles": "Gelieve te verifiëren om je verborgen bestanden te bekijken",
  "authToViewTrashedFiles": "Graag verifiëren om je verwijderde bestanden te bekijken",
  "trash": "Prullenbak",
  "uncategorized": "Ongecategoriseerd",
  "videoSmallCase": "video",
  "photoSmallCase": "foto",
  "singleFileDeleteHighlight": "Het wordt uit alle albums verwijderd.",
  "singleFileInBothLocalAndRemote": "Deze {fileType} staat zowel in Ente als op jouw apparaat.",
  "singleFileInRemoteOnly": "Deze {fileType} zal worden verwijderd uit Ente.",
  "singleFileDeleteFromDevice": "Deze {fileType} zal worden verwijderd van jouw apparaat.",
  "deleteFromEnte": "Verwijder van Ente",
  "yesDelete": "Ja, verwijderen",
  "movedToTrash": "Naar prullenbak verplaatst",
  "deleteFromDevice": "Verwijder van apparaat",
  "deleteFromBoth": "Verwijder van beide",
  "newAlbum": "Nieuw album",
  "albums": "Albums",
  "memoryCount": "{count, plural, =0{geen herinneringen} one{{formattedCount} herinnering} other{{formattedCount} herinneringen}}",
  "@memoryCount": {
    "description": "The text to display the number of memories",
    "type": "text",
    "placeholders": {
      "count": {
        "example": "1",
        "type": "int"
      },
      "formattedCount": {
        "type": "String",
        "example": "11.513, 11,511"
      }
    }
  },
  "selectedPhotos": "{count} geselecteerd",
  "@selectedPhotos": {
    "description": "Display the number of selected photos",
    "type": "text",
    "placeholders": {
      "count": {
        "example": "5",
        "type": "int"
      }
    }
  },
  "selectedPhotosWithYours": "{count} geselecteerd ({yourCount} van jou)",
  "@selectedPhotosWithYours": {
    "description": "Display the number of selected photos, including the number of selected photos owned by the user",
    "type": "text",
    "placeholders": {
      "count": {
        "example": "12",
        "type": "int"
      },
      "yourCount": {
        "example": "2",
        "type": "int"
      }
    }
  },
  "advancedSettings": "Geavanceerd",
  "@advancedSettings": {
    "description": "The text to display in the advanced settings section"
  },
  "photoGridSize": "Foto raster grootte",
  "manageDeviceStorage": "Apparaatcache beheren",
  "manageDeviceStorageDesc": "Bekijk en wis lokale cache opslag.",
  "machineLearning": "Machine Learning",
  "mlConsent": "Schakel machine learning in",
  "mlConsentTitle": "Machine learning inschakelen?",
  "mlConsentDescription": "Als u machine learning inschakelt, zal Ente informatie zoals gezichtsgeometrie uit bestanden extraheren, inclusief degenen die met u gedeeld worden.\n\nDit gebeurt op uw apparaat, en alle gegenereerde biometrische informatie zal end-to-end versleuteld worden.",
  "mlConsentPrivacy": "Klik hier voor meer details over deze functie in ons privacybeleid.",
  "mlConsentConfirmation": "Ik begrijp het, en wil machine learning inschakelen",
  "magicSearch": "Magische zoekfunctie",
  "discover": "Ontdek",
  "@discover": {
    "description": "The text to display for the discover section under which we show receipts, screenshots, sunsets, greenery, etc."
  },
  "discover_identity": "Identiteit",
  "discover_screenshots": "Schermafbeeldingen",
  "discover_receipts": "Bonnen",
  "discover_notes": "Notities",
  "discover_memes": "Memes",
  "discover_visiting_cards": "Visitekaartjes",
  "discover_babies": "Baby's",
  "discover_pets": "Huisdieren",
  "discover_selfies": "Selfies",
  "discover_wallpapers": "Achtergronden",
  "discover_food": "Eten",
  "discover_celebrations": "Vieringen",
  "discover_sunset": "Zonsondergang",
  "discover_hills": "Heuvels",
  "discover_greenery": "Natuur",
  "mlIndexingDescription": "Houd er rekening mee dat machine learning zal leiden tot hoger bandbreedte- en batterijgebruik totdat alle items geïndexeerd zijn. Overweeg het gebruik van de desktop app voor snellere indexering. Alle resultaten worden automatisch gesynchroniseerd.",
  "loadingModel": "Modellen downloaden...",
  "waitingForWifi": "Wachten op WiFi...",
  "status": "Status",
  "indexedItems": "Geïndexeerde bestanden",
  "pendingItems": "Bestanden in behandeling",
  "clearIndexes": "Index wissen",
  "selectFoldersForBackup": "Selecteer mappen voor back-up",
  "selectedFoldersWillBeEncryptedAndBackedUp": "Geselecteerde mappen worden versleuteld en geback-upt",
  "unselectAll": "Deselecteer alles",
  "selectAll": "Selecteer alles",
  "skip": "Overslaan",
  "updatingFolderSelection": "Map selectie bijwerken...",
  "itemCount": "{count, plural, one{{count} item} other{{count} items}}",
  "deleteItemCount": "{count, plural, one {Verwijder {count} bestand} other {Verwijder {count} bestanden}}",
  "duplicateItemsGroup": "{count} bestanden, elk {formattedSize}",
  "@duplicateItemsGroup": {
    "description": "Display the number of duplicate files and their size",
    "type": "text",
    "placeholders": {
      "count": {
        "example": "12",
        "type": "int"
      },
      "formattedSize": {
        "example": "2.3 MB",
        "type": "String"
      }
    }
  },
  "showMemories": "Toon herinneringen",
  "yearsAgo": "{count, plural, one{{count} jaar geleden} other{{count} jaar geleden}}",
  "backupSettings": "Back-up instellingen",
  "backupStatus": "Back-up status",
  "backupStatusDescription": "Items die zijn geback-upt, worden hier getoond",
  "backupOverMobileData": "Back-up maken via mobiele data",
  "backupVideos": "Back-up video's",
  "disableAutoLock": "Automatisch vergrendelen uitschakelen",
  "deviceLockExplanation": "Schakel de schermvergrendeling van het apparaat uit wanneer Ente op de voorgrond is en er een back-up aan de gang is. Dit is normaal gesproken niet nodig, maar kan grote uploads en initiële imports van grote mappen sneller laten verlopen.",
  "about": "Over",
  "weAreOpenSource": "We zijn open source!",
  "privacy": "Privacy",
  "terms": "Voorwaarden",
  "checkForUpdates": "Controleer op updates",
  "checkStatus": "Status controleren",
  "checking": "Controleren...",
  "youAreOnTheLatestVersion": "Je hebt de laatste versie",
  "account": "Account",
  "manageSubscription": "Abonnement beheren",
  "authToChangeYourEmail": "Gelieve te verifiëren om je e-mailadres te wijzigen",
  "changePassword": "Wachtwoord wijzigen",
  "authToChangeYourPassword": "Gelieve te verifiëren om je wachtwoord te wijzigen",
  "emailVerificationToggle": "E-mailverificatie",
  "authToChangeEmailVerificationSetting": "Gelieve te verifiëren om de e-mailverificatie te wijzigen",
  "exportYourData": "Exporteer je gegevens",
  "logout": "Uitloggen",
  "authToInitiateAccountDeletion": "Gelieve te verifiëren om het verwijderen van je account te starten",
  "areYouSureYouWantToLogout": "Weet je zeker dat je wilt uitloggen?",
  "yesLogout": "Ja, log uit",
  "aNewVersionOfEnteIsAvailable": "Er is een nieuwe versie van Ente beschikbaar.",
  "update": "Update",
  "installManually": "Installeer handmatig",
  "criticalUpdateAvailable": "Belangrijke update beschikbaar",
  "updateAvailable": "Update beschikbaar",
  "ignoreUpdate": "Negeren",
  "downloading": "Downloaden...",
  "cannotDeleteSharedFiles": "Kan gedeelde bestanden niet verwijderen",
  "theDownloadCouldNotBeCompleted": "De download kon niet worden voltooid",
  "retry": "Opnieuw",
  "backedUpFolders": "Back-up mappen",
  "backup": "Back-up",
  "freeUpDeviceSpace": "Apparaatruimte vrijmaken",
  "freeUpDeviceSpaceDesc": "Bespaar ruimte op je apparaat door bestanden die al geback-upt zijn te wissen.",
  "allClear": "✨ Alles in orde",
  "noDeviceThatCanBeDeleted": "Je hebt geen bestanden op dit apparaat die verwijderd kunnen worden",
  "removeDuplicates": "Duplicaten verwijderen",
  "removeDuplicatesDesc": "Controleer en verwijder bestanden die exacte kopieën zijn.",
  "viewLargeFiles": "Grote bestanden",
  "viewLargeFilesDesc": "Bekijk bestanden die de meeste opslagruimte verbruiken.",
  "noDuplicates": "✨ Geen duplicaten",
  "youveNoDuplicateFilesThatCanBeCleared": "Je hebt geen dubbele bestanden die kunnen worden gewist",
  "success": "Succes",
  "rateUs": "Beoordeel ons",
  "remindToEmptyDeviceTrash": "Leeg ook \"Onlangs verwijderd\" uit \"Instellingen\" -> \"Opslag\" om de vrij gekomen ruimte te benutten",
  "youHaveSuccessfullyFreedUp": "Je hebt {storageSaved} succesvol vrijgemaakt!",
  "@youHaveSuccessfullyFreedUp": {
    "description": "The text to display when the user has successfully freed up storage",
    "type": "text",
    "placeholders": {
      "storageSaved": {
        "example": "1.2 GB",
        "type": "String"
      }
    }
  },
  "remindToEmptyEnteTrash": "Leeg ook uw \"Prullenbak\" om de vrij gekomen ruimte te benutten",
  "sparkleSuccess": "✨ Succes",
  "duplicateFileCountWithStorageSaved": "Je hebt {count, plural, one{{count} dubbel bestand} other{{count} dubbele bestanden}} opgeruimd, totaal ({storageSaved}!)",
  "@duplicateFileCountWithStorageSaved": {
    "description": "The text to display when the user has successfully cleaned up duplicate files",
    "type": "text",
    "placeholders": {
      "count": {
        "example": "1",
        "type": "int"
      },
      "storageSaved": {
        "example": "1.2 GB",
        "type": "String"
      }
    }
  },
  "familyPlans": "Familie abonnement",
  "referrals": "Referenties",
  "notifications": "Meldingen",
  "sharedPhotoNotifications": "Nieuwe gedeelde foto's",
  "sharedPhotoNotificationsExplanation": "Ontvang meldingen wanneer iemand een foto toevoegt aan een gedeeld album waar je deel van uitmaakt",
  "advanced": "Geavanceerd",
  "general": "Algemeen",
  "security": "Beveiliging",
  "authToViewYourRecoveryKey": "Graag verifiëren om uw herstelsleutel te bekijken",
  "twofactor": "Tweestapsverificatie",
  "authToConfigureTwofactorAuthentication": "Graag verifiëren om tweestapsverificatie te configureren",
  "lockscreen": "Vergrendelscherm",
  "authToChangeLockscreenSetting": "Graag verifiëren om de vergrendelscherm instellingen te wijzigen",
  "viewActiveSessions": "Actieve sessies bekijken",
  "authToViewYourActiveSessions": "Graag verifiëren om uw actieve sessies te bekijken",
  "disableTwofactor": "Tweestapsverificatie uitschakelen",
  "confirm2FADisable": "Weet u zeker dat u tweestapsverificatie wilt uitschakelen?",
  "no": "Nee",
  "yes": "Ja",
  "social": "Sociale media",
  "rateUsOnStore": "Beoordeel ons op {storeName}",
  "blog": "Blog",
  "merchandise": "Merchandise",
  "twitter": "Twitter",
  "mastodon": "Mastodon",
  "matrix": "Matrix",
  "discord": "Discord",
  "reddit": "Reddit",
  "yourStorageDetailsCouldNotBeFetched": "Uw opslaggegevens konden niet worden opgehaald",
  "reportABug": "Een fout melden",
  "reportBug": "Fout melden",
  "suggestFeatures": "Features voorstellen",
  "support": "Ondersteuning",
  "theme": "Thema",
  "lightTheme": "Licht",
  "darkTheme": "Donker",
  "systemTheme": "Systeem",
  "freeTrial": "Gratis proefversie",
  "selectYourPlan": "Kies uw abonnement",
  "enteSubscriptionPitch": "Ente bewaart uw herinneringen, zodat ze altijd beschikbaar voor u zijn, zelfs als u uw apparaat verliest.",
  "enteSubscriptionShareWithFamily": "Je familie kan ook aan je abonnement worden toegevoegd.",
  "currentUsageIs": "Huidig gebruik is ",
  "@currentUsageIs": {
    "description": "This text is followed by storage usage",
    "examples": {
      "0": "Current usage is 1.2 GB"
    },
    "type": "text"
  },
  "faqs": "Veelgestelde vragen",
  "renewsOn": "Wordt verlengd op {endDate}",
  "freeTrialValidTill": "Gratis proefversie geldig tot {endDate}",
  "validTill": "Geldig tot {endDate}",
  "addOnValidTill": "Jouw {storageAmount} add-on is geldig tot {endDate}",
  "playStoreFreeTrialValidTill": "Gratis proefperiode geldig tot {endDate}.\nU kunt naderhand een betaald abonnement kiezen.",
  "subWillBeCancelledOn": "Uw abonnement loopt af op {endDate}",
  "subscription": "Abonnement",
  "paymentDetails": "Betaalgegevens",
  "manageFamily": "Familie abonnement beheren",
  "contactToManageSubscription": "Neem contact met ons op via support@ente.io om uw {provider} abonnement te beheren.",
  "renewSubscription": "Abonnement verlengen",
  "cancelSubscription": "Abonnement opzeggen",
  "areYouSureYouWantToRenew": "Weet u zeker dat u wilt verlengen?",
  "yesRenew": "Ja, verlengen",
  "areYouSureYouWantToCancel": "Weet u zeker dat u wilt opzeggen?",
  "yesCancel": "Ja, opzeggen",
  "failedToRenew": "Verlengen mislukt",
  "failedToCancel": "Opzeggen mislukt",
  "twoMonthsFreeOnYearlyPlans": "Krijg 2 maanden gratis bij jaarlijkse abonnementen",
  "monthly": "Maandelijks",
  "@monthly": {
    "description": "The text to display for monthly plans",
    "type": "text"
  },
  "yearly": "Jaarlijks",
  "@yearly": {
    "description": "The text to display for yearly plans",
    "type": "text"
  },
  "confirmPlanChange": "Bevestig verandering van abonnement",
  "areYouSureYouWantToChangeYourPlan": "Weet u zeker dat u uw abonnement wilt wijzigen?",
  "youCannotDowngradeToThisPlan": "U kunt niet downgraden naar dit abonnement",
  "cancelOtherSubscription": "Annuleer eerst uw bestaande abonnement bij {paymentProvider}",
  "@cancelOtherSubscription": {
    "description": "The text to display when the user has an existing subscription from a different payment provider",
    "type": "text",
    "placeholders": {
      "paymentProvider": {
        "example": "Apple",
        "type": "String"
      }
    }
  },
  "optionalAsShortAsYouLike": "Optioneel, zo kort als je wilt...",
  "send": "Verzenden",
  "askCancelReason": "Uw abonnement is opgezegd. Wilt u de reden delen?",
  "thankYouForSubscribing": "Dank je wel voor het abonneren!",
  "yourPurchaseWasSuccessful": "Uw betaling is geslaagd",
  "yourPlanWasSuccessfullyUpgraded": "Uw abonnement is succesvol opgewaardeerd",
  "yourPlanWasSuccessfullyDowngraded": "Uw abonnement is succesvol gedegradeerd",
  "yourSubscriptionWasUpdatedSuccessfully": "Uw abonnement is succesvol bijgewerkt",
  "googlePlayId": "Google Play ID",
  "appleId": "Apple ID",
  "playstoreSubscription": "PlayStore abonnement",
  "appstoreSubscription": "PlayStore abonnement",
  "subAlreadyLinkedErrMessage": "Jouw {id} is al aan een ander Ente account gekoppeld.\nAls je jouw {id} wilt gebruiken met dit account, neem dan contact op met onze klantenservice",
  "visitWebToManage": "Bezoek alstublieft web.ente.io om uw abonnement te beheren",
  "couldNotUpdateSubscription": "Kon abonnement niet wijzigen",
  "pleaseContactSupportAndWeWillBeHappyToHelp": "Neem alstublieft contact op met support@ente.io en we helpen u graag!",
  "paymentFailed": "Betaling mislukt",
  "paymentFailedTalkToProvider": "Praat met {providerName} klantenservice als u in rekening bent gebracht",
  "@paymentFailedTalkToProvider": {
    "description": "The text to display when the payment failed",
    "type": "text",
    "placeholders": {
      "providerName": {
        "example": "AppStore|PlayStore",
        "type": "String"
      }
    }
  },
  "continueOnFreeTrial": "Doorgaan met gratis proefversie",
  "areYouSureYouWantToExit": "Weet u zeker dat u wilt afsluiten?",
  "thankYou": "Bedankt",
  "failedToVerifyPaymentStatus": "Betalingsstatus verifiëren mislukt",
  "pleaseWaitForSometimeBeforeRetrying": "Gelieve even te wachten voordat u opnieuw probeert",
  "paymentFailedMessage": "Helaas is je betaling mislukt. Neem contact op met support zodat we je kunnen helpen!",
  "youAreOnAFamilyPlan": "U bent onderdeel van een familie abonnement!",
  "contactFamilyAdmin": "Neem contact op met <green>{familyAdminEmail}</green> om uw abonnement te beheren",
  "leaveFamily": "Familie abonnement verlaten",
  "areYouSureThatYouWantToLeaveTheFamily": "Weet u zeker dat u het familie abonnement wilt verlaten?",
  "leave": "Verlaten",
  "rateTheApp": "Beoordeel de app",
  "startBackup": "Back-up starten",
  "noPhotosAreBeingBackedUpRightNow": "Er worden momenteel geen foto's geback-upt",
  "preserveMore": "Meer bewaren",
  "grantFullAccessPrompt": "Geef toegang tot alle foto's in de Instellingen app",
  "allowPermTitle": "Toegang tot foto's toestaan",
  "allowPermBody": "Geef toegang tot je foto's vanuit Instellingen zodat Ente je bibliotheek kan weergeven en back-uppen.",
  "openSettings": "Instellingen openen",
  "selectMorePhotos": "Selecteer meer foto's",
  "existingUser": "Bestaande gebruiker",
  "privateBackups": "Privé back-ups",
  "forYourMemories": "voor uw herinneringen",
  "endtoendEncryptedByDefault": "Standaard end-to-end versleuteld",
  "safelyStored": "Veilig opgeslagen",
  "atAFalloutShelter": "in een kernbunker",
  "designedToOutlive": "Ontworpen om levenslang mee te gaan",
  "available": "Beschikbaar",
  "everywhere": "overal",
  "androidIosWebDesktop": "Android, iOS, Web, Desktop",
  "mobileWebDesktop": "Mobiel, Web, Desktop",
  "newToEnte": "Nieuw bij Ente",
  "pleaseLoginAgain": "Log opnieuw in",
  "autoLogoutMessage": "Door een technische storing bent u uitgelogd. Onze excuses voor het ongemak.",
  "yourSubscriptionHasExpired": "Uw abonnement is verlopen",
  "storageLimitExceeded": "Opslaglimiet overschreden",
  "upgrade": "Upgraden",
  "raiseTicket": "Meld probleem",
  "@raiseTicket": {
    "description": "Button text for raising a support tickets in case of unhandled errors during backup",
    "type": "text"
  },
  "backupFailed": "Back-up mislukt",
  "sorryBackupFailedDesc": "Sorry, we kunnen dit bestand nu niet back-uppen, we zullen het later opnieuw proberen.",
  "couldNotBackUpTryLater": "We konden uw gegevens niet back-uppen.\nWe zullen het later opnieuw proberen.",
  "enteCanEncryptAndPreserveFilesOnlyIfYouGrant": "Ente kan bestanden alleen versleutelen en bewaren als u toegang tot ze geeft",
  "pleaseGrantPermissions": "Geef alstublieft toestemming",
  "grantPermission": "Toestemming verlenen",
  "privateSharing": "Privé delen",
  "shareOnlyWithThePeopleYouWant": "Deel alleen met de mensen die u wilt",
  "usePublicLinksForPeopleNotOnEnte": "Gebruik publieke links voor mensen die geen Ente account hebben",
  "allowPeopleToAddPhotos": "Mensen toestaan foto's toe te voegen",
  "shareAnAlbumNow": "Deel nu een album",
  "collectEventPhotos": "Foto's van gebeurtenissen verzamelen",
  "sessionExpired": "Sessie verlopen",
  "loggingOut": "Uitloggen...",
  "@onDevice": {
    "description": "The text displayed above folders/albums stored on device",
    "type": "text"
  },
  "onDevice": "Op het apparaat",
  "@onEnte": {
    "description": "The text displayed above albums backed up to Ente",
    "type": "text"
  },
  "onEnte": "Op <branding>ente</branding>",
  "name": "Naam",
  "newest": "Nieuwste",
  "lastUpdated": "Laatst gewijzigd",
  "deleteEmptyAlbums": "Lege albums verwijderen",
  "deleteEmptyAlbumsWithQuestionMark": "Lege albums verwijderen?",
  "deleteAlbumsDialogBody": "Hiermee worden alle lege albums verwijderd. Dit is handig wanneer je rommel in je albumlijst wilt verminderen.",
  "deleteProgress": "Verwijderen van {currentlyDeleting} / {totalCount}",
  "genericProgress": "Verwerken van {currentlyProcessing} / {totalCount}",
  "@genericProgress": {
    "description": "Generic progress text to display when processing multiple items",
    "type": "text",
    "placeholders": {
      "currentlyProcessing": {
        "example": "1",
        "type": "int"
      },
      "totalCount": {
        "example": "10",
        "type": "int"
      }
    }
  },
  "permanentlyDelete": "Permanent verwijderen",
  "canOnlyCreateLinkForFilesOwnedByYou": "Kan alleen een link maken voor bestanden die van u zijn",
  "publicLinkCreated": "Publieke link aangemaakt",
  "youCanManageYourLinksInTheShareTab": "U kunt uw links beheren in het tabblad 'Delen'.",
  "linkCopiedToClipboard": "Link gekopieerd naar klembord",
  "restore": "Herstellen",
  "@restore": {
    "description": "Display text for an action which triggers a restore of item from trash",
    "type": "text"
  },
  "moveToAlbum": "Verplaats naar album",
  "unhide": "Zichtbaar maken",
  "unarchive": "Uit archief halen",
  "favorite": "Toevoegen aan favorieten",
  "removeFromFavorite": "Verwijder van favorieten",
  "shareLink": "Link delen",
  "createCollage": "Creëer collage",
  "saveCollage": "Sla collage op",
  "collageSaved": "Collage opgeslagen in gallerij",
  "collageLayout": "Layout",
  "addToEnte": "Toevoegen aan Ente",
  "addToAlbum": "Toevoegen aan album",
  "delete": "Verwijderen",
  "hide": "Verbergen",
  "share": "Delen",
  "unhideToAlbum": "Zichtbaar maken in album",
  "restoreToAlbum": "Terugzetten naar album",
  "moveItem": "{count, plural, =1 {Bestand verplaatsen} other {Bestanden verplaatsen}}",
  "@moveItem": {
    "description": "Page title while moving one or more items to an album"
  },
  "addItem": "{count, plural, =1 {Bestand toevoegen} other {Bestanden toevoegen}}",
  "@addItem": {
    "description": "Page title while adding one or more items to album"
  },
  "createOrSelectAlbum": "Maak of selecteer album",
  "selectAlbum": "Album selecteren",
  "searchByAlbumNameHint": "Albumnaam",
  "albumTitle": "Albumtitel",
  "enterAlbumName": "Voer albumnaam in",
  "restoringFiles": "Bestanden herstellen...",
  "movingFilesToAlbum": "Bestanden verplaatsen naar album...",
  "unhidingFilesToAlbum": "Bestanden zichtbaar maken in album",
  "canNotUploadToAlbumsOwnedByOthers": "Kan niet uploaden naar albums die van anderen zijn",
  "uploadingFilesToAlbum": "Bestanden worden geüpload naar album...",
  "addedSuccessfullyTo": "Succesvol toegevoegd aan  {albumName}",
  "movedSuccessfullyTo": "Succesvol verplaatst naar {albumName}",
  "thisAlbumAlreadyHDACollaborativeLink": "Dit album heeft al een gezamenlijke link",
  "collaborativeLinkCreatedFor": "Gezamenlijke link aangemaakt voor {albumName}",
  "askYourLovedOnesToShare": "Vraag uw dierbaren om te delen",
  "invite": "Uitnodigen",
  "shareYourFirstAlbum": "Deel jouw eerste album",
  "sharedWith": "Gedeeld met {emailIDs}",
  "sharedWithMe": "Gedeeld met mij",
  "sharedByMe": "Gedeeld door mij",
  "doubleYourStorage": "Verdubbel uw opslagruimte",
  "referFriendsAnd2xYourPlan": "Verwijs vrienden en 2x uw abonnement",
  "shareAlbumHint": "Open een album en tik op de deelknop rechts bovenaan om te delen.",
  "itemsShowTheNumberOfDaysRemainingBeforePermanentDeletion": "Bestanden tonen het aantal resterende dagen voordat ze permanent worden verwijderd",
  "trashDaysLeft": "{count, plural, =0 {Binnenkort} =1 {1 dag} other {{count} dagen}}",
  "@trashDaysLeft": {
    "description": "Text to indicate number of days remaining before permanent deletion",
    "placeholders": {
      "count": {
        "example": "1|2|3",
        "type": "int"
      }
    }
  },
  "deleteAll": "Alles Verwijderen",
  "renameAlbum": "Albumnaam wijzigen",
  "convertToAlbum": "Omzetten naar album",
  "setCover": "Omslag instellen",
  "@setCover": {
    "description": "Text to set cover photo for an album"
  },
  "sortAlbumsBy": "Sorteren op",
  "sortNewestFirst": "Nieuwste eerst",
  "sortOldestFirst": "Oudste eerst",
  "rename": "Naam wijzigen",
  "leaveSharedAlbum": "Gedeeld album verlaten?",
  "leaveAlbum": "Album verlaten",
  "photosAddedByYouWillBeRemovedFromTheAlbum": "Foto's toegevoegd door u zullen worden verwijderd uit het album",
  "youveNoFilesInThisAlbumThatCanBeDeleted": "Je hebt geen bestanden in dit album die verwijderd kunnen worden",
  "youDontHaveAnyArchivedItems": "U heeft geen gearchiveerde bestanden.",
  "ignoredFolderUploadReason": "Sommige bestanden in dit album worden genegeerd voor uploaden omdat ze eerder van Ente zijn verwijderd.",
  "resetIgnoredFiles": "Reset genegeerde bestanden",
  "deviceFilesAutoUploading": "Bestanden toegevoegd aan dit album van dit apparaat zullen automatisch geüpload worden naar Ente.",
  "turnOnBackupForAutoUpload": "Schakel back-up in om bestanden die toegevoegd zijn aan deze map op dit apparaat automatisch te uploaden.",
  "noHiddenPhotosOrVideos": "Geen verborgen foto's of video's",
  "toHideAPhotoOrVideo": "Om een foto of video te verbergen",
  "openTheItem": "• Open het item",
  "clickOnTheOverflowMenu": "• Klik op het menu",
  "click": "• Click",
  "nothingToSeeHere": "Nog niets te zien hier! 👀",
  "unarchiveAlbum": "Album uit archief halen",
  "archiveAlbum": "Album archiveren",
  "calculating": "Berekenen...",
  "pleaseWaitDeletingAlbum": "Een ogenblik geduld, album wordt verwijderd",
  "searchByExamples": "• Albumnamen (bijv. \"Camera\")\n• Types van bestanden (bijv. \"Video's\", \".gif\")\n• Jaren en maanden (bijv. \"2022\", \"januari\")\n• Feestdagen (bijv. \"Kerstmis\")\n• Fotobeschrijvingen (bijv. \"#fun\")",
  "youCanTrySearchingForADifferentQuery": "U kunt proberen een andere zoekopdracht te vinden.",
  "noResultsFound": "Geen resultaten gevonden",
  "addedBy": "Toegevoegd door {emailOrName}",
  "loadingExifData": "EXIF-gegevens laden...",
  "viewAllExifData": "Bekijk alle EXIF gegevens",
  "noExifData": "Geen EXIF gegevens",
  "thisImageHasNoExifData": "Deze foto heeft geen exif gegevens",
  "exif": "EXIF",
  "noResults": "Geen resultaten",
  "weDontSupportEditingPhotosAndAlbumsThatYouDont": "We ondersteunen het bewerken van foto's en albums waar je niet de eigenaar van bent nog niet",
  "failedToFetchOriginalForEdit": "Fout bij ophalen origineel voor bewerking",
  "close": "Sluiten",
  "setAs": "Instellen als",
  "fileSavedToGallery": "Bestand opgeslagen in galerij",
  "filesSavedToGallery": "Bestand opgeslagen in galerij",
  "fileFailedToSaveToGallery": "Opslaan van bestand naar galerij mislukt",
  "download": "Downloaden",
  "pressAndHoldToPlayVideo": "Ingedrukt houden om video af te spelen",
  "pressAndHoldToPlayVideoDetailed": "Houd de afbeelding ingedrukt om video af te spelen",
  "downloadFailed": "Download mislukt",
  "deduplicateFiles": "Dubbele bestanden verwijderen",
  "deselectAll": "Alles deselecteren",
  "reviewDeduplicateItems": "Controleer en verwijder de bestanden die u denkt dat dubbel zijn.",
  "clubByCaptureTime": "Samenvoegen op tijd",
  "clubByFileName": "Samenvoegen op bestandsnaam",
  "count": "Aantal",
  "totalSize": "Totale grootte",
  "longpressOnAnItemToViewInFullscreen": "Houd een bestand lang ingedrukt om te bekijken op volledig scherm",
  "decryptingVideo": "Video ontsleutelen...",
  "authToViewYourMemories": "Graag verifiëren om uw herinneringen te bekijken",
  "unlock": "Ontgrendelen",
  "freeUpSpace": "Ruimte vrijmaken",
  "freeUpSpaceSaving": "{count, plural, =1 {Het kan verwijderd worden van het apparaat om {formattedSize} vrij te maken} other {Ze kunnen verwijderd worden van het apparaat om {formattedSize} vrij te maken}}",
  "filesBackedUpInAlbum": "{count, plural, one {1 bestand} other {{formattedNumber} bestanden}} in dit album is veilig geback-upt",
  "@filesBackedUpInAlbum": {
    "description": "Text to tell user how many files have been backed up in the album",
    "placeholders": {
      "count": {
        "example": "1",
        "type": "int"
      },
      "formattedNumber": {
        "content": "{formattedNumber}",
        "example": "1,000",
        "type": "String"
      }
    }
  },
  "filesBackedUpFromDevice": "{count, plural, one {1 bestand} other {{formattedNumber} bestanden}} in dit album zijn veilig geback-upt",
  "@filesBackedUpFromDevice": {
    "description": "Text to tell user how many files have been backed up from this device",
    "placeholders": {
      "count": {
        "example": "1",
        "type": "int"
      },
      "formattedNumber": {
        "content": "{formattedNumber}",
        "example": "1,000",
        "type": "String"
      }
    }
  },
  "@freeUpSpaceSaving": {
    "description": "Text to tell user how much space they can free up by deleting items from the device"
  },
  "freeUpAccessPostDelete": "Je hebt nog steeds toegang tot {count, plural, =1 {het} other {ze}} op Ente zolang je een actief abonnement hebt",
  "@freeUpAccessPostDelete": {
    "placeholders": {
      "count": {
        "example": "1",
        "type": "int"
      }
    }
  },
  "freeUpAmount": "Maak {sizeInMBorGB} vrij",
  "thisEmailIsAlreadyInUse": "Dit e-mailadres is al in gebruik",
  "incorrectCode": "Onjuiste code",
  "authenticationFailedPleaseTryAgain": "Verificatie mislukt, probeer het opnieuw",
  "verificationFailedPleaseTryAgain": "Verificatie mislukt, probeer het opnieuw",
  "authenticating": "Verifiëren...",
  "authenticationSuccessful": "Verificatie geslaagd!",
  "incorrectRecoveryKey": "Onjuiste herstelsleutel",
  "theRecoveryKeyYouEnteredIsIncorrect": "De ingevoerde herstelsleutel is onjuist",
  "twofactorAuthenticationSuccessfullyReset": "Tweestapsverificatie succesvol gereset",
  "pleaseVerifyTheCodeYouHaveEntered": "Controleer de code die u hebt ingevoerd",
  "pleaseContactSupportIfTheProblemPersists": "Neem contact op met klantenservice als het probleem aanhoudt",
  "twofactorAuthenticationHasBeenDisabled": "Tweestapsverificatie is uitgeschakeld",
  "sorryTheCodeYouveEnteredIsIncorrect": "Sorry, de ingevoerde code is onjuist",
  "yourVerificationCodeHasExpired": "Uw verificatiecode is verlopen",
  "emailChangedTo": "E-mailadres gewijzigd naar {newEmail}",
  "verifying": "Verifiëren...",
  "disablingTwofactorAuthentication": "Tweestapsverificatie uitschakelen...",
  "allMemoriesPreserved": "Alle herinneringen bewaard",
  "loadingGallery": "Laden van gallerij...",
  "syncing": "Synchroniseren...",
  "encryptingBackup": "Back-up versleutelen...",
  "syncStopped": "Synchronisatie gestopt",
  "syncProgress": "{completed}/{total} herinneringen bewaard",
  "uploadingMultipleMemories": "{count} herinneringen veiligstellen...",
  "@uploadingMultipleMemories": {
    "description": "Text to tell user how many memories are being preserved",
    "placeholders": {
      "count": {
        "type": "String"
      }
    }
  },
  "uploadingSingleMemory": "1 herinnering veiligstellen...",
  "@syncProgress": {
    "description": "Text to tell user how many memories have been preserved",
    "placeholders": {
      "completed": {
        "type": "String"
      },
      "total": {
        "type": "String"
      }
    }
  },
  "archiving": "Archiveren...",
  "unarchiving": "Uit het archief halen...",
  "successfullyArchived": "Succesvol gearchiveerd",
  "successfullyUnarchived": "Succesvol uit archief gehaald",
  "renameFile": "Bestandsnaam wijzigen",
  "enterFileName": "Geef bestandsnaam op",
  "filesDeleted": "Bestanden verwijderd",
  "selectedFilesAreNotOnEnte": "Geselecteerde bestanden staan niet op Ente",
  "thisActionCannotBeUndone": "Deze actie kan niet ongedaan gemaakt worden",
  "emptyTrash": "Prullenbak leegmaken?",
  "permDeleteWarning": "Alle bestanden in de prullenbak zullen permanent worden verwijderd\n\nDeze actie kan niet ongedaan worden gemaakt",
  "empty": "Leeg",
  "couldNotFreeUpSpace": "Kon geen ruimte vrijmaken",
  "permanentlyDeleteFromDevice": "Permanent verwijderen van apparaat?",
  "someOfTheFilesYouAreTryingToDeleteAre": "Sommige bestanden die u probeert te verwijderen zijn alleen beschikbaar op uw apparaat en kunnen niet hersteld worden als deze verwijderd worden",
  "theyWillBeDeletedFromAllAlbums": "Ze zullen uit alle albums worden verwijderd.",
  "someItemsAreInBothEnteAndYourDevice": "Sommige bestanden bevinden zich zowel in Ente als op jouw apparaat.",
  "selectedItemsWillBeDeletedFromAllAlbumsAndMoved": "Geselecteerde bestanden worden verwijderd uit alle albums en verplaatst naar de prullenbak.",
  "theseItemsWillBeDeletedFromYourDevice": "Deze bestanden zullen worden verwijderd van uw apparaat.",
  "itLooksLikeSomethingWentWrongPleaseRetryAfterSome": "Het lijkt erop dat er iets fout is gegaan. Probeer het later opnieuw. Als de fout zich blijft voordoen, neem dan contact op met ons supportteam.",
  "error": "Foutmelding",
  "tempErrorContactSupportIfPersists": "Het lijkt erop dat er iets fout is gegaan. Probeer het later opnieuw. Als de fout zich blijft voordoen, neem dan contact op met ons supportteam.",
  "networkHostLookUpErr": "Kan geen verbinding maken met Ente, controleer uw netwerkinstellingen en neem contact op met ondersteuning als de fout zich blijft voordoen.",
  "networkConnectionRefusedErr": "Kan geen verbinding maken met Ente, probeer het later opnieuw. Als de fout zich blijft voordoen, neem dan contact op met support.",
  "cachedData": "Cachegegevens",
  "clearCaches": "Cache legen",
  "remoteImages": "Externe afbeeldingen",
  "remoteVideos": "Externe video's",
  "remoteThumbnails": "Externe thumbnails",
  "pendingSync": "Synchronisatie in behandeling",
  "localGallery": "Lokale galerij",
  "todaysLogs": "Logboeken van vandaag",
  "viewLogs": "Logboeken bekijken",
  "logsDialogBody": "Dit zal logboeken verzenden om ons te helpen uw probleem op te lossen. Houd er rekening mee dat bestandsnamen zullen worden meegenomen om problemen met specifieke bestanden bij te houden.",
  "preparingLogs": "Logboeken voorbereiden...",
  "emailYourLogs": "E-mail uw logboeken",
  "pleaseSendTheLogsTo": "Verstuur de logboeken alstublieft naar {toEmail}",
  "copyEmailAddress": "E-mailadres kopiëren",
  "exportLogs": "Logboek exporteren",
  "pleaseEmailUsAt": "Stuur ons een e-mail op {toEmail}",
  "dismiss": "Afwijzen",
  "didYouKnow": "Wist u dat?",
  "loadingMessage": "Uw foto's laden...",
  "loadMessage1": "U kunt uw abonnement met uw familie delen",
  "loadMessage2": "We hebben tot nu toe meer dan 200 miljoen herinneringen bewaard",
  "loadMessage3": "We bewaren 3 kopieën van uw bestanden, één in een ondergrondse kernbunker",
  "loadMessage4": "Al onze apps zijn open source",
  "loadMessage5": "Onze broncode en cryptografie zijn extern gecontroleerd en geverifieerd",
  "loadMessage6": "Je kunt links naar je albums delen met je dierbaren",
  "loadMessage7": "Onze mobiele apps draaien op de achtergrond om alle nieuwe foto's die je maakt te versleutelen en te back-uppen",
  "loadMessage8": "web.ente.io heeft een vlotte uploader",
  "loadMessage9": "We gebruiken Xchacha20Poly1305 om uw gegevens veilig te versleutelen",
  "photoDescriptions": "Foto beschrijvingen",
  "fileTypesAndNames": "Bestandstypen en namen",
  "location": "Locatie",
  "moments": "Momenten",
  "searchFaceEmptySection": "Mensen worden hier getoond als het indexeren klaar is",
  "searchDatesEmptySection": "Zoeken op een datum, maand of jaar",
  "searchLocationEmptySection": "Foto's groeperen die in een bepaalde straal van een foto worden genomen",
  "searchPeopleEmptySection": "Nodig mensen uit, en je ziet alle foto's die door hen worden gedeeld hier",
  "searchAlbumsEmptySection": "Albums",
  "searchFileTypesAndNamesEmptySection": "Bestandstypen en namen",
  "searchCaptionEmptySection": "Voeg beschrijvingen zoals \"#weekendje weg\" toe in foto-info om ze snel hier te vinden",
  "language": "Taal",
  "selectLanguage": "Taal selecteren",
  "locationName": "Locatie naam",
  "addLocation": "Locatie toevoegen",
  "groupNearbyPhotos": "Groep foto's in de buurt",
  "kiloMeterUnit": "km",
  "addLocationButton": "Toevoegen",
  "radius": "Straal",
  "locationTagFeatureDescription": "Een locatie tag groept alle foto's die binnen een bepaalde straal van een foto zijn genomen",
  "galleryMemoryLimitInfo": "Tot 1000 herinneringen getoond in de galerij",
  "save": "Opslaan",
  "centerPoint": "Middelpunt",
  "pickCenterPoint": "Kies middelpunt",
  "useSelectedPhoto": "Gebruik geselecteerde foto",
  "resetToDefault": "Standaardinstellingen herstellen",
  "@resetToDefault": {
    "description": "Button text to reset cover photo to default"
  },
  "edit": "Bewerken",
  "deleteLocation": "Verwijder locatie",
  "rotateLeft": "Roteer links",
  "flip": "Omdraaien",
  "rotateRight": "Rechtsom draaien",
  "saveCopy": "Kopie opslaan",
  "light": "Licht",
  "color": "Kleur",
  "yesDiscardChanges": "Ja, wijzigingen negeren",
  "doYouWantToDiscardTheEditsYouHaveMade": "Wilt u de bewerkingen die u hebt gemaakt annuleren?",
  "saving": "Opslaan...",
  "editsSaved": "Bewerkingen opgeslagen",
  "oopsCouldNotSaveEdits": "Oeps, kon bewerkingen niet opslaan",
  "distanceInKMUnit": "km",
  "@distanceInKMUnit": {
    "description": "Unit for distance in km"
  },
  "dayToday": "Vandaag",
  "dayYesterday": "Gisteren",
  "storage": "Opslagruimte",
  "usedSpace": "Gebruikte ruimte",
  "storageBreakupFamily": "Familie",
  "storageBreakupYou": "Jij",
  "@storageBreakupYou": {
    "description": "Label to indicate how much storage you are using when you are part of a family plan"
  },
  "storageUsageInfo": "{usedAmount} {usedStorageUnit} van {totalAmount} {totalStorageUnit} gebruikt",
  "@storageUsageInfo": {
    "description": "Example: 1.2 GB of 2 GB used or 100 GB or 2TB used"
  },
  "availableStorageSpace": "{freeAmount} {storageUnit} vrij",
  "appVersion": "Versie: {versionValue}",
  "verifyIDLabel": "Verifiëren",
  "fileInfoAddDescHint": "Voeg een beschrijving toe...",
  "editLocationTagTitle": "Locatie bewerken",
  "setLabel": "Instellen",
  "@setLabel": {
    "description": "Label of confirm button to add a new custom radius to the radius selector of a location tag"
  },
  "setRadius": "Radius instellen",
  "familyPlanPortalTitle": "Familie",
  "familyPlanOverview": "Voeg 5 gezinsleden toe aan je bestaande abonnement zonder extra te betalen.\n\nElk lid krijgt zijn eigen privé ruimte en kan elkaars bestanden niet zien tenzij ze zijn gedeeld.\n\nFamilieplannen zijn beschikbaar voor klanten die een betaald Ente abonnement hebben.\n\nAbonneer nu om aan de slag te gaan!",
  "androidBiometricHint": "Identiteit verifiëren",
  "@androidBiometricHint": {
    "description": "Hint message advising the user how to authenticate with biometrics. It is used on Android side. Maximum 60 characters."
  },
  "androidBiometricNotRecognized": "Niet herkend. Probeer het opnieuw.",
  "@androidBiometricNotRecognized": {
    "description": "Message to let the user know that authentication was failed. It is used on Android side. Maximum 60 characters."
  },
  "androidBiometricSuccess": "Succes",
  "@androidBiometricSuccess": {
    "description": "Message to let the user know that authentication was successful. It is used on Android side. Maximum 60 characters."
  },
  "androidCancelButton": "Annuleren",
  "@androidCancelButton": {
    "description": "Message showed on a button that the user can click to leave the current dialog. It is used on Android side. Maximum 30 characters."
  },
  "androidSignInTitle": "Verificatie vereist",
  "@androidSignInTitle": {
    "description": "Message showed as a title in a dialog which indicates the user that they need to scan biometric to continue. It is used on Android side. Maximum 60 characters."
  },
  "androidBiometricRequiredTitle": "Biometrische verificatie vereist",
  "@androidBiometricRequiredTitle": {
    "description": "Message showed as a title in a dialog which indicates the user has not set up biometric authentication on their device. It is used on Android side. Maximum 60 characters."
  },
  "androidDeviceCredentialsRequiredTitle": "Apparaatgegevens vereist",
  "@androidDeviceCredentialsRequiredTitle": {
    "description": "Message showed as a title in a dialog which indicates the user has not set up credentials authentication on their device. It is used on Android side. Maximum 60 characters."
  },
  "androidDeviceCredentialsSetupDescription": "Apparaatgegevens vereist",
  "@androidDeviceCredentialsSetupDescription": {
    "description": "Message advising the user to go to the settings and configure device credentials on their device. It shows in a dialog on Android side."
  },
  "goToSettings": "Ga naar instellingen",
  "@goToSettings": {
    "description": "Message showed on a button that the user can click to go to settings pages from the current dialog. It is used on both Android and iOS side. Maximum 30 characters."
  },
  "androidGoToSettingsDescription": "Biometrische verificatie is niet ingesteld op uw apparaat. Ga naar 'Instellingen > Beveiliging' om biometrische verificatie toe te voegen.",
  "@androidGoToSettingsDescription": {
    "description": "Message advising the user to go to the settings and configure biometric on their device. It shows in a dialog on Android side."
  },
  "iOSLockOut": "Biometrische verificatie is uitgeschakeld. Vergrendel en ontgrendel uw scherm om het in te schakelen.",
  "@iOSLockOut": {
    "description": "Message advising the user to re-enable biometrics on their device. It shows in a dialog on iOS side."
  },
  "iOSGoToSettingsDescription": "Biometrische authenticatie is niet ingesteld op uw apparaat. Schakel Touch ID of Face ID in op uw telefoon.",
  "@iOSGoToSettingsDescription": {
    "description": "Message advising the user to go to the settings and configure Biometrics for their device. It shows in a dialog on iOS side."
  },
  "iOSOkButton": "Oké",
  "@iOSOkButton": {
    "description": "Message showed on a button that the user can click to leave the current dialog. It is used on iOS side. Maximum 30 characters."
  },
  "openstreetmapContributors": "OpenStreetMap bijdragers",
  "hostedAtOsmFrance": "Gehost bij OSM France",
  "map": "Kaart",
  "@map": {
    "description": "Label for the map view"
  },
  "maps": "Kaarten",
  "mapsPrivacyNotice": "Benaderende coördinaten worden naar privacybewuste derden zoals OpenStreetMap gestuurd om de kaart en locatie weer te geven.",
  "enableMaps": "Kaarten inschakelen",
  "quickLinks": "Snelle links",
  "selectItemsToAdd": "Selecteer items om toe te voegen",
  "addSelected": "Voeg geselecteerde toe",
  "addFromDevice": "Toevoegen vanaf apparaat",
  "addPhotos": "Foto's toevoegen",
  "noPhotosFoundHere": "Geen foto's gevonden hier",
  "zoomOutToSeePhotos": "Zoom uit om foto's te zien",
  "noImagesWithLocation": "Geen afbeeldingen met locatie",
  "unpinAlbum": "Album losmaken",
  "pinAlbum": "Album bovenaan vastzetten",
  "create": "Creëren",
  "viewAll": "Alles weergeven",
  "nothingSharedWithYouYet": "Nog niets met je gedeeld",
  "noAlbumsSharedByYouYet": "Nog geen albums gedeeld door jou",
  "sharedWithYou": "Gedeeld met jou",
  "sharedByYou": "Gedeeld door jou",
  "inviteYourFriendsToEnte": "Vrienden uitnodigen voor Ente",
  "failedToDownloadVideo": "Downloaden van video mislukt",
  "hiding": "Verbergen...",
  "unhiding": "Zichtbaar maken...",
  "successfullyHid": "Succesvol verborgen",
  "successfullyUnhid": "Met succes zichtbaar gemaakt",
  "crashReporting": "Crash rapportering",
  "resumableUploads": "Hervatbare uploads",
  "addToHiddenAlbum": "Toevoegen aan verborgen album",
  "moveToHiddenAlbum": "Verplaatsen naar verborgen album",
  "fileTypes": "Bestandstype",
  "deleteConfirmDialogBody": "Dit account is gekoppeld aan andere Ente apps, als je er gebruik van maakt. Je geüploade gegevens worden in alle Ente apps gepland voor verwijdering, en je account wordt permanent verwijderd voor alle Ente diensten.",
  "hearUsWhereTitle": "Hoe hoorde je over Ente? (optioneel)",
  "hearUsExplanation": "Wij gebruiken geen tracking. Het zou helpen als je ons vertelt waar je ons gevonden hebt!",
  "viewAddOnButton": "Add-ons bekijken",
  "addOns": "Add-ons",
  "addOnPageSubtitle": "Details van add-ons",
  "yourMap": "Jouw kaart",
  "modifyYourQueryOrTrySearchingFor": "Pas je zoekopdracht aan of zoek naar",
  "blackFridaySale": "Black Friday-aanbieding",
  "upto50OffUntil4thDec": "Tot 50% korting, tot 4 december.",
  "photos": "Foto's",
  "videos": "Video's",
  "livePhotos": "Live foto",
  "searchHint1": "Snelle, lokale zoekfunctie",
  "searchHint2": "Foto datums, beschrijvingen",
  "searchHint3": "Albums, bestandsnamen en typen",
  "searchHint4": "Locatie",
  "searchHint5": "Binnenkort beschikbaar: Gezichten & magische zoekopdrachten ✨",
  "addYourPhotosNow": "Voeg nu je foto's toe",
  "searchResultCount": "{count, plural, one{{count} resultaat gevonden} other{{count} resultaten gevonden}}",
  "@searchResultCount": {
    "description": "Text to tell user how many results were found for their search query",
    "placeholders": {
      "count": {
        "example": "1|2|3",
        "type": "int"
      }
    }
  },
  "faces": "Gezichten",
  "people": "Personen",
  "contents": "Inhoud",
  "addNew": "Nieuwe toevoegen",
  "@addNew": {
    "description": "Text to add a new item (location tag, album, caption etc)"
  },
  "contacts": "Contacten",
  "noInternetConnection": "Geen internetverbinding",
  "pleaseCheckYourInternetConnectionAndTryAgain": "Controleer je internetverbinding en probeer het opnieuw.",
  "signOutFromOtherDevices": "Log uit op andere apparaten",
  "signOutOtherBody": "Als je denkt dat iemand je wachtwoord zou kunnen kennen, kun je alle andere apparaten die je account gebruiken dwingen om uit te loggen.",
  "signOutOtherDevices": "Log uit op andere apparaten",
  "doNotSignOut": "Niet uitloggen",
  "editLocation": "Locatie bewerken",
  "selectALocation": "Selecteer een locatie",
  "selectALocationFirst": "Selecteer eerst een locatie",
  "changeLocationOfSelectedItems": "Locatie van geselecteerde items wijzigen?",
  "editsToLocationWillOnlyBeSeenWithinEnte": "Bewerkte locatie wordt alleen gezien binnen Ente",
  "cleanUncategorized": "Ongecategoriseerd opschonen",
  "cleanUncategorizedDescription": "Verwijder alle bestanden van Ongecategoriseerd die aanwezig zijn in andere albums",
  "waitingForVerification": "Wachten op verificatie...",
  "passkey": "Passkey",
  "passkeyAuthTitle": "Passkey verificatie",
  "loginWithTOTP": "Inloggen met TOTP",
  "passKeyPendingVerification": "Verificatie is nog in behandeling",
  "loginSessionExpired": "Sessie verlopen",
  "loginSessionExpiredDetails": "Jouw sessie is verlopen. Log opnieuw in.",
  "verifyPasskey": "Bevestig passkey",
  "playOnTv": "Album afspelen op TV",
  "pair": "Koppelen",
  "deviceNotFound": "Apparaat niet gevonden",
  "castInstruction": "Bezoek cast.ente.io op het apparaat dat u wilt koppelen.\n\nVoer de code hieronder in om het album op uw TV af te spelen.",
  "deviceCodeHint": "Voer de code in",
  "joinDiscord": "Join de Discord",
  "locations": "Locaties",
  "addAName": "Een naam toevoegen",
  "findThemQuickly": "Vind ze snel",
  "@findThemQuickly": {
    "description": "Subtitle to indicate that the user can find people quickly by name"
  },
  "findPeopleByName": "Mensen snel op naam zoeken",
  "addViewers": "{count, plural, =0 {Kijker toevoegen} =1 {Kijker toevoegen} other {Kijkers toevoegen}}",
  "addCollaborators": "{count, plural, =0 {Samenwerker toevoegen} =1 {Samenwerker toevoegen} other {Samenwerkers toevoegen}}",
  "longPressAnEmailToVerifyEndToEndEncryption": "Druk lang op een e-mail om de versleuteling te verifiëren.",
  "developerSettingsWarning": "Weet je zeker dat je de ontwikkelaarsinstellingen wilt wijzigen?",
  "developerSettings": "Ontwikkelaarsinstellingen",
  "serverEndpoint": "Server eindpunt",
  "invalidEndpoint": "Ongeldig eindpunt",
  "invalidEndpointMessage": "Sorry, het eindpunt dat je hebt ingevoerd is ongeldig. Voer een geldig eindpunt in en probeer het opnieuw.",
  "endpointUpdatedMessage": "Eindpunt met succes bijgewerkt",
  "customEndpoint": "Verbonden met {endpoint}",
  "createCollaborativeLink": "Maak een gezamenlijke link",
  "search": "Zoeken",
  "enterPersonName": "Naam van persoon invoeren",
  "editEmailAlreadyLinked": "Dit e-mailadres is al aan {name} gekoppeld.",
  "viewPersonToUnlink": "Bekijk {name} om te ontkoppelen",
  "enterName": "Naam invoeren",
  "savePerson": "Persoon opslaan",
  "editPerson": "Persoon bewerken",
  "mergedPhotos": "Samengevoegde foto's",
  "orMergeWithExistingPerson": "Of samenvoegen met bestaande",
  "enterDateOfBirth": "Verjaardag (optioneel)",
  "birthday": "Verjaardag",
  "removePersonLabel": "Verwijder persoonslabel",
  "autoPairDesc": "Automatisch koppelen werkt alleen met apparaten die Chromecast ondersteunen.",
  "manualPairDesc": "Koppelen met de PIN werkt met elk scherm waarop je jouw album wilt zien.",
  "connectToDevice": "Verbinding maken met apparaat",
  "autoCastDialogBody": "Je zult de beschikbare Cast apparaten hier zien.",
  "autoCastiOSPermission": "Zorg ervoor dat lokale netwerkrechten zijn ingeschakeld voor de Ente Photos app, in Instellingen.",
  "noDeviceFound": "Geen apparaat gevonden",
  "stopCastingTitle": "Casten stoppen",
  "stopCastingBody": "Wil je stoppen met casten?",
  "castIPMismatchTitle": "Album casten mislukt",
  "castIPMismatchBody": "Zorg ervoor dat je op hetzelfde netwerk zit als de tv.",
  "pairingComplete": "Koppeling voltooid",
  "savingEdits": "Bewerken opslaan...",
  "autoPair": "Automatisch koppelen",
  "pairWithPin": "Koppelen met PIN",
  "faceRecognition": "Gezichtsherkenning",
  "foundFaces": "Gezichten gevonden",
  "clusteringProgress": "Voortgang clusteren",
  "trim": "Knippen",
  "crop": "Bijsnijden",
  "rotate": "Roteren",
  "left": "Links",
  "right": "Rechts",
  "whatsNew": "Nieuw",
  "reviewSuggestions": "Suggesties beoordelen",
  "review": "Beoordelen",
  "useAsCover": "Als cover gebruiken",
  "notPersonLabel": "Niet {name}?",
  "@notPersonLabel": {
    "description": "Label to indicate that the person in the photo is not the person whose name is mentioned",
    "placeholders": {
      "name": {
        "content": "{name}",
        "type": "String"
      }
    }
  },
  "enable": "Inschakelen",
  "enabled": "Ingeschakeld",
  "moreDetails": "Meer details",
  "enableMLIndexingDesc": "Ente ondersteunt on-device machine learning voor gezichtsherkenning, magisch zoeken en andere geavanceerde zoekfuncties",
  "magicSearchHint": "Magisch zoeken maakt het mogelijk om foto's op hun inhoud worden gezocht, bijvoorbeeld \"bloem\", \"rode auto\", \"identiteitsdocumenten\"",
  "panorama": "Panorama",
  "reenterPassword": "Wachtwoord opnieuw invoeren",
  "reenterPin": "PIN opnieuw invoeren",
  "deviceLock": "Apparaat vergrendeld",
  "pinLock": "PIN vergrendeling",
  "next": "Volgende",
  "setNewPassword": "Nieuw wachtwoord instellen",
  "enterPin": "PIN invoeren",
  "setNewPin": "Nieuwe PIN instellen",
  "appLock": "App-vergrendeling",
  "noSystemLockFound": "Geen systeemvergrendeling gevonden",
  "tapToUnlock": "Tik om te ontgrendelen",
  "tooManyIncorrectAttempts": "Te veel onjuiste pogingen",
  "videoInfo": "Video-info",
  "autoLock": "Automatische vergrendeling",
  "immediately": "Onmiddellijk",
  "autoLockFeatureDescription": "Tijd waarna de app wordt vergrendeld wanneer deze in achtergrond-modus is gezet",
  "hideContent": "Inhoud verbergen",
  "hideContentDescriptionAndroid": "Verbergt app-inhoud in de app-schakelaar en schakelt schermopnamen uit",
  "hideContentDescriptionIos": "Verbergt de inhoud van de app in de app-schakelaar",
  "passwordStrengthInfo": "De wachtwoordsterkte wordt berekend aan de hand van de lengte van het wachtwoord, de gebruikte tekens en of het wachtwoord al dan niet in de top 10.000 van meest gebruikte wachtwoorden staat",
  "noQuickLinksSelected": "Geen snelle links geselecteerd",
  "pleaseSelectQuickLinksToRemove": "Selecteer snelle links om te verwijderen",
  "removePublicLinks": "Verwijder publieke link",
  "thisWillRemovePublicLinksOfAllSelectedQuickLinks": "Hiermee worden openbare links van alle geselecteerde snelle links verwijderd.",
  "guestView": "Gasten weergave",
  "guestViewEnablePreSteps": "Om gasten weergave in te schakelen, moet u een toegangscode of schermvergrendeling instellen in uw systeeminstellingen.",
  "nameTheAlbum": "Album benoemen",
  "collectPhotosDescription": "Maak een link waarin je vrienden foto's kunnen uploaden in de originele kwaliteit.",
  "collect": "Verzamelen",
  "appLockDescriptions": "Kies tussen het standaard vergrendelscherm van uw apparaat en een aangepast vergrendelscherm met een pincode of wachtwoord.",
  "toEnableAppLockPleaseSetupDevicePasscodeOrScreen": "Om appvergrendeling in te schakelen, moet u een toegangscode of schermvergrendeling instellen in uw systeeminstellingen.",
  "authToViewPasskey": "Verifieer uzelf om uw toegangssleutel te bekijken",
  "loopVideoOn": "Video in lus afspelen aan",
  "loopVideoOff": "Video in lus afspelen uit",
  "localSyncErrorMessage": "Het lijkt erop dat er iets mis is gegaan omdat het synchroniseren van lokale foto's meer tijd kost dan verwacht. Neem contact op met ons supportteam",
  "showPerson": "Toon persoon",
  "sort": "Sorteren",
  "mostRecent": "Meest recent",
  "mostRelevant": "Meest relevant",
  "loadingYourPhotos": "Je foto's worden geladen...",
  "processingImport": "Verwerken van {folderName}...",
  "personName": "Naam van persoon",
  "addNewPerson": "Nieuw persoon toevoegen",
  "addNameOrMerge": "Naam toevoegen of samenvoegen",
  "mergeWithExisting": "Samenvoegen met bestaand",
  "newPerson": "Nieuw persoon",
  "addName": "Naam toevoegen",
  "add": "Toevoegen",
  "extraPhotosFoundFor": "Extra foto's gevonden voor {text}",
  "@extraPhotosFoundFor": {
    "placeholders": {
      "text": {
        "type": "String"
      }
    }
  },
  "extraPhotosFound": "Extra foto's gevonden",
  "configuration": "Configuratie",
  "localIndexing": "Lokaal indexeren",
  "processed": "Verwerkt",
  "resetPerson": "Verwijderen",
  "areYouSureYouWantToResetThisPerson": "Weet u zeker dat u deze persoon wilt resetten?",
  "allPersonGroupingWillReset": "Alle groepen voor deze persoon worden gereset, en je verliest alle suggesties die voor deze persoon zijn gedaan",
  "yesResetPerson": "Ja, reset persoon",
  "onlyThem": "Alleen hen",
  "checkingModels": "Modellen controleren...",
  "enableMachineLearningBanner": "Schakel machine learning in voor magische zoekopdrachten en gezichtsherkenning",
  "searchDiscoverEmptySection": "Afbeeldingen worden hier getoond zodra verwerking en synchroniseren voltooid is",
  "searchPersonsEmptySection": "Personen worden hier getoond zodra verwerking en synchroniseren voltooid is",
  "viewersSuccessfullyAdded": "{count, plural, =0 {0 kijkers toegevoegd} =1 {1 kijker toegevoegd} other {{count} kijkers toegevoegd}}",
  "@viewersSuccessfullyAdded": {
    "placeholders": {
      "count": {
        "type": "int",
        "example": "2"
      }
    },
    "description": "Number of viewers that were successfully added to an album."
  },
  "collaboratorsSuccessfullyAdded": "{count, plural, =0 {0 samenwerkers toegevoegd} =1 {1 samenwerker toegevoegd} other {{count} samenwerkers toegevoegd}}",
  "@collaboratorsSuccessfullyAdded": {
    "placeholders": {
      "count": {
        "type": "int",
        "example": "2"
      }
    },
    "description": "Number of collaborators that were successfully added to an album."
  },
  "accountIsAlreadyConfigured": "Account is al geconfigureerd.",
  "sessionIdMismatch": "Sessie ID komt niet overeen",
  "@sessionIdMismatch": {
    "description": "In passkey page, deeplink is ignored because of session ID mismatch."
  },
  "failedToFetchActiveSessions": "Ophalen van actieve sessies mislukt",
  "@failedToFetchActiveSessions": {
    "description": "In session page, warn user (in toast) that active sessions could not be fetched."
  },
  "failedToRefreshStripeSubscription": "Abonnement vernieuwen mislukt",
  "failedToPlayVideo": "Afspelen van video mislukt",
  "uploadIsIgnoredDueToIgnorereason": "Upload wordt genegeerd omdat {ignoreReason}",
  "@uploadIsIgnoredDueToIgnorereason": {
    "placeholders": {
      "ignoreReason": {
        "type": "String",
        "example": "no network"
      }
    }
  },
  "typeOfGallerGallerytypeIsNotSupportedForRename": "Galerijtype {galleryType} wordt niet ondersteund voor hernoemen",
  "@typeOfGallerGallerytypeIsNotSupportedForRename": {
    "placeholders": {
      "galleryType": {
        "type": "String",
        "example": "no network"
      }
    }
  },
  "tapToUploadIsIgnoredDue": "Tik om te uploaden, upload wordt momenteel genegeerd vanwege {ignoreReason}",
  "@tapToUploadIsIgnoredDue": {
    "description": "Shown in upload icon widet, inside a tooltip.",
    "placeholders": {
      "ignoreReason": {
        "type": "String",
        "example": "no network"
      }
    }
  },
  "tapToUpload": "Tik om te uploaden",
  "@tapToUpload": {
    "description": "Shown in upload icon widet, inside a tooltip."
  },
  "info": "Info",
  "addFiles": "Bestanden toevoegen",
  "castAlbum": "Album casten",
  "imageNotAnalyzed": "Afbeelding niet geanalyseerd",
  "noFacesFound": "Geen gezichten gevonden",
  "fileNotUploadedYet": "Bestand nog niet geüpload",
  "noSuggestionsForPerson": "Geen suggesties voor {personName}",
  "@noSuggestionsForPerson": {
    "placeholders": {
      "personName": {
        "type": "String",
        "example": "Alice"
      }
    }
  },
  "month": "maand",
  "yearShort": "jr",
  "@yearShort": {
    "description": "Appears in pricing page (/yr)"
  },
  "currentlyRunning": "momenteel bezig",
  "ignored": "genegeerd",
  "photosCount": "{count, plural, =0 {0 foto's} =1 {1 foto} other {{count} foto's}}",
  "@photosCount": {
    "placeholders": {
      "count": {
        "type": "int",
        "example": "2"
      }
    }
  },
  "file": "Bestand",
  "searchSectionsLengthMismatch": "Lengte van secties komt niet overeen: {snapshotLength} != {searchLength}",
  "@searchSectionsLengthMismatch": {
    "description": "Appears in search tab page",
    "placeholders": {
      "snapshotLength": {
        "type": "int",
        "example": "1"
      },
      "searchLength": {
        "type": "int",
        "example": "2"
      }
    }
  },
  "selectMailApp": "Selecteer mail app",
  "selectAllShort": "Alle",
  "@selectAllShort": {
    "description": "Text that appears in bottom right when you start to select multiple photos. When clicked, it selects all photos."
  },
  "selectCoverPhoto": "Selecteer omslagfoto",
  "newLocation": "Nieuwe locatie",
  "faceNotClusteredYet": "Gezicht nog niet geclusterd, kom later terug",
  "theLinkYouAreTryingToAccessHasExpired": "De link die je probeert te openen is verlopen.",
  "openFile": "Bestand openen",
  "backupFile": "Back-up bestand",
  "openAlbumInBrowser": "Open album in browser",
  "openAlbumInBrowserTitle": "Gebruik de webapp om foto's aan dit album toe te voegen",
  "allow": "Toestaan",
  "allowAppToOpenSharedAlbumLinks": "App toestaan gedeelde album links te openen",
  "seePublicAlbumLinksInApp": "Bekijk publieke album links in de app",
  "emergencyContacts": "Noodcontacten",
  "acceptTrustInvite": "Uitnodiging accepteren",
  "declineTrustInvite": "Uitnodiging afwijzen",
  "removeYourselfAsTrustedContact": "Verwijder jezelf als vertrouwd contact",
  "legacy": "Legacy",
  "legacyPageDesc": "Legacy geeft vertrouwde contacten toegang tot je account bij afwezigheid.",
  "legacyPageDesc2": "Vertrouwde contacten kunnen accountherstel starten, en indien deze niet binnen 30 dagen wordt geblokkeerd, je wachtwoord resetten en toegang krijgen tot je account.",
  "legacyAccounts": "Legacy accounts",
  "trustedContacts": "Vertrouwde contacten",
  "addTrustedContact": "Vertrouwd contact toevoegen",
  "removeInvite": "Verwijder uitnodiging",
  "recoveryWarning": "Een vertrouwd contact probeert toegang te krijgen tot je account",
  "rejectRecovery": "Herstel weigeren",
  "recoveryInitiated": "Herstel gestart",
  "recoveryInitiatedDesc": "U krijgt toegang tot het account na {days} dagen. Een melding zal worden verzonden naar {email}.",
  "@recoveryInitiatedDesc": {
    "placeholders": {
      "days": {
        "type": "int",
        "example": "30"
      },
      "email": {
        "type": "String",
        "example": "me@example.com"
      }
    }
  },
  "cancelAccountRecovery": "Herstel annuleren",
  "recoveryAccount": "Account herstellen",
  "cancelAccountRecoveryBody": "Weet je zeker dat je het herstel wilt annuleren?",
  "startAccountRecoveryTitle": "Herstel starten",
  "whyAddTrustContact": "Vertrouwde contacten kunnen helpen bij het herstellen van je data.",
  "recoveryReady": "U kunt nu het account van {email} herstellen door een nieuw wachtwoord in te stellen.",
  "@recoveryReady": {
    "placeholders": {
      "email": {
        "type": "String",
        "example": "me@example.com"
      }
    }
  },
  "recoveryWarningBody": "{email} probeert je account te herstellen.",
  "trustedInviteBody": "Je bent uitgenodigd om een legacy contact van {email} te zijn.",
  "warning": "Waarschuwing",
  "proceed": "Verder",
  "confirmAddingTrustedContact": "Je staat op het punt {email} toe te voegen als vertrouwde contactpersoon. Ze kunnen je account herstellen als je {numOfDays} dagen afwezig bent.",
  "@confirmAddingTrustedContact": {
    "placeholders": {
      "email": {
        "type": "String",
        "example": "me@example.com"
      },
      "numOfDays": {
        "type": "int",
        "example": "30"
      }
    }
  },
  "legacyInvite": "{email} heeft je uitgenodigd om een vertrouwd contact te zijn",
  "authToManageLegacy": "Verifieer om je vertrouwde contacten te beheren",
  "hideSharedItemsFromHomeGallery": "Verberg gedeelde bestanden uit de galerij",
  "gallery": "Galerij",
  "joinAlbum": "Deelnemen aan album",
  "joinAlbumSubtext": "om je foto's te bekijken en toe te voegen",
  "joinAlbumSubtextViewer": "om dit aan gedeelde albums toe te voegen",
  "join": "Deelnemen",
  "linkEmail": "Link email",
  "link": "Link",
  "noEnteAccountExclamation": "Geen Ente account!",
  "orPickFromYourContacts": "of kies uit je contacten",
  "emailDoesNotHaveEnteAccount": "{email} heeft geen Ente account.",
  "@emailDoesNotHaveEnteAccount": {
    "description": "Shown when email doesn't have an Ente account",
    "placeholders": {
      "email": {
        "type": "String"
      }
    }
  },
  "accountOwnerPersonAppbarTitle": "{title} (Ik)",
  "@accountOwnerPersonAppbarTitle": {
    "description": "Title of appbar for account owner person",
    "placeholders": {
      "title": {
        "type": "String"
      }
    }
  },
  "reassignMe": "\"Ik\" opnieuw toewijzen",
  "me": "Ik",
  "linkEmailToContactBannerCaption": "voor sneller delen",
  "@linkEmailToContactBannerCaption": {
    "description": "Caption for the 'Link email' title. It should be a continuation of the 'Link email' title. Just like how 'Link email' + 'for faster sharing' forms a proper sentence in English, the combination of these two strings should also be a proper sentence in other languages."
  },
  "selectPersonToLink": "Kies persoon om te linken",
  "linkPersonToEmail": "Link persoon aan {email}",
  "@linkPersonToEmail": {
    "placeholders": {
      "email": {
        "type": "String"
      }
    }
  },
  "linkPersonToEmailConfirmation": "Dit linkt {personName} aan {email}",
  "@linkPersonToEmailConfirmation": {
    "description": "Confirmation message when linking a person to an email",
    "placeholders": {
      "personName": {
        "type": "String"
      },
      "email": {
        "type": "String"
      }
    }
  },
  "selectYourFace": "Selecteer je gezicht",
  "reassigningLoading": "Opnieuw toewijzen...",
  "reassignedToName": "Toegewezen aan {name}",
  "@reassignedToName": {
    "placeholders": {
      "name": {
        "type": "String"
      }
    }
  },
  "saveChangesBeforeLeavingQuestion": "Wijzigingen opslaan voor verlaten?",
  "dontSave": "Niet opslaan",
  "thisIsMeExclamation": "Dit ben ik!",
  "linkPerson": "Link persoon",
  "linkPersonCaption": "voor een betere ervaring met delen",
  "@linkPersonCaption": {
    "description": "Caption for the 'Link person' title. It should be a continuation of the 'Link person' title. Just like how 'Link person' + 'for better sharing experience' forms a proper sentence in English, the combination of these two strings should also be a proper sentence in other languages."
  },
  "videoStreaming": "Video's met stream",
  "processingVideos": "Video's verwerken",
  "streamDetails": "Stream details",
  "processing": "Verwerken",
  "queued": "In wachtrij",
  "ineligible": "Ongerechtigd",
  "failed": "Mislukt",
  "playStream": "Stream afspelen",
  "playOriginal": "Origineel afspelen",
  "joinAlbumConfirmationDialogBody": "Deelnemen aan een album maakt je e-mail zichtbaar voor de deelnemers.",
  "pleaseWaitThisWillTakeAWhile": "Een ogenblik geduld, dit zal even duren.",
  "editTime": "Tijd bewerken",
  "selectTime": "Tijd selecteren",
  "selectDate": "Selecteer datum",
  "previous": "Vorige",
  "selectOneDateAndTimeForAll": "Selecteer één datum en tijd voor allen",
  "selectStartOfRange": "Selecteer start van reeks",
  "thisWillMakeTheDateAndTimeOfAllSelected": "Dit maakt de datum en tijd van alle geselecteerde foto's hetzelfde.",
  "allWillShiftRangeBasedOnFirst": "Dit is de eerste in de groep. Andere geselecteerde foto's worden automatisch verschoven op basis van deze nieuwe datum",
  "newRange": "Nieuwe reeks",
  "selectOneDateAndTime": "Selecteer één datum en tijd",
  "moveSelectedPhotosToOneDate": "Verplaats de geselecteerde foto's naar één datum",
  "shiftDatesAndTime": "Verschuif datum en tijd",
  "photosKeepRelativeTimeDifference": "Foto's behouden relatief tijdsverschil",
  "photocountPhotos": "{count, plural, =0 {Geen foto's} =1 {1 foto} other {{count} foto's}}",
  "@photocountPhotos": {
    "placeholders": {
      "count": {
        "type": "int",
        "example": "2"
      }
    }
  },
  "appIcon": "App icoon",
  "notThisPerson": "Niet dezelfde persoon?",
  "selectedItemsWillBeRemovedFromThisPerson": "Geselecteerde bestanden worden van deze persoon verwijderd, maar niet uit uw bibliotheek verwijderd.",
  "throughTheYears": "{dateFormat} door de jaren",
  "thisWeekThroughTheYears": "Deze week door de jaren",
  "thisWeekXYearsAgo": "{count, plural, =1 {Deze week, {count} jaar geleden} other {Deze week, {count} jaren geleden}}",
  "youAndThem": "Jij en {name}",
  "admiringThem": "{name} bewonderen",
  "embracingThem": "{name} omarmen",
  "partyWithThem": "Feest met {name}",
  "hikingWithThem": "Wandelen met {name}",
  "feastingWithThem": "Feestmaal met {name}",
  "selfiesWithThem": "Selfies met {name}",
  "posingWithThem": "Poseren met {name}",
  "backgroundWithThem": "Prachtige uitzichten met {name}",
  "sportsWithThem": "Sporten met {name}",
  "roadtripWithThem": "Roadtrip met {name}",
  "spotlightOnYourself": "Spotlicht op jezelf",
  "spotlightOnThem": "Spotlicht op {name}",
  "personIsAge": "{name} is {age}!",
  "personTurningAge": "{name} wordt binnenkort {age}",
  "lastTimeWithThem": "Laatste keer met {name}",
  "tripToLocation": "Reis naar {location}",
  "tripInYear": "Reis in {year}",
  "lastYearsTrip": "Reis van vorig jaar",
  "sunrise": "Aan de horizon",
  "mountains": "Over de heuvels",
  "greenery": "Het groene leven",
  "beach": "Zand en zee",
  "city": "In de stad",
  "moon": "In het maanlicht",
  "onTheRoad": "Onderweg",
  "food": "Culinaire vreugde",
  "pets": "Harige kameraden",
  "curatedMemories": "Samengestelde herinneringen",
  "widgets": "Widgets",
  "memories": "Herinneringen",
  "peopleWidgetDesc": "Selecteer de mensen die je wilt zien op je beginscherm.",
  "albumsWidgetDesc": "Selecteer de albums die je wilt zien op je beginscherm.",
  "memoriesWidgetDesc": "Selecteer het soort herinneringen dat je wilt zien op je beginscherm.",
  "smartMemories": "Slimme herinneringen",
  "pastYearsMemories": "Afgelopen jaren",
  "deleteMultipleAlbumDialog": "Verwijder de foto's (en video's) van deze {count} albums ook uit <bold>alle</bold> andere albums waar deze deel van uitmaken?",
  "addParticipants": "Voeg deelnemers toe",
  "selectedAlbums": "{count} geselecteerd",
  "actionNotSupportedOnFavouritesAlbum": "Actie niet ondersteund op Favorieten album",
  "onThisDayMemories": "Op deze dag herinneringen",
  "onThisDay": "Op deze dag",
  "lookBackOnYourMemories": "Kijk terug op je herinneringen 🌄",
  "newPhotosEmoji": " nieuwe 📸",
  "sorryWeHadToPauseYourBackups": "Sorry, we moesten je back-ups pauzeren",
  "clickToInstallOurBestVersionYet": "Klik om onze beste versie tot nu toe te installeren",
  "onThisDayNotificationExplanation": "Ontvang meldingen over herinneringen op deze dag door de jaren heen.",
  "addMemoriesWidgetPrompt": "Voeg een widget toe aan je beginscherm en kom hier terug om aan te passen.",
  "addAlbumWidgetPrompt": "Voeg een widget toe aan je beginscherm en kom hier terug om aan te passen.",
  "addPeopleWidgetPrompt": "Voeg een widget toe aan je beginscherm en kom hier terug om aan te passen.",
  "birthdayNotifications": "Meldingen over verjaardagen",
  "receiveRemindersOnBirthdays": "Ontvang herinneringen wanneer iemand jarig is. Als je op de melding drukt, krijg je foto's van de jarige.",
  "happyBirthday": "Fijne verjaardag! 🥳",
  "birthdays": "Verjaardagen",
  "wishThemAHappyBirthday": "Wens {name} een fijne verjaardag! 🎉",
  "areYouSureRemoveThisFaceFromPerson": "Weet je zeker dat je dit gezicht van deze persoon wilt verwijderen?",
  "otherDetectedFaces": "Andere gedetecteerde gezichten",
  "areThey": "Is dit ",
  "questionmark": "?",
  "saveAsAnotherPerson": "Opslaan als ander persoon",
  "showLessFaces": "Minder gezichten weergeven",
  "showMoreFaces": "Minder gezichten weergeven",
  "ignore": "Negeren",
  "merge": "Samenvoegen",
  "reset": "Reset",
  "areYouSureYouWantToIgnoreThisPerson": "Weet je zeker dat je deze persoon wilt negeren?",
  "areYouSureYouWantToIgnoreThesePersons": "Weet je zeker dat je deze personen wilt negeren?",
  "thePersonGroupsWillNotBeDisplayed": "De groepen worden niet meer getoond in de personen sectie. Foto's blijven ongemoeid.",
  "thePersonWillNotBeDisplayed": "De persoon wordt niet meer getoond in de personen sectie. Foto's blijven ongemoeid.",
  "areYouSureYouWantToMergeThem": "Weet je zeker dat je ze wilt samenvoegen?",
  "allUnnamedGroupsWillBeMergedIntoTheSelectedPerson": "Alle naamloze groepen worden samengevoegd met de geselecteerde persoon. Dit kan nog steeds ongedaan worden gemaakt vanuit het geschiedenisoverzicht van de persoon.",
  "yesIgnore": "Ja, negeer",
  "same": "Zelfde",
  "different": "Andere",
  "sameperson": "Zelfde persoon?",
  "indexingPausedStatusDescription": "Indexeren is gepauzeerd. Het zal automatisch verdergaan wanneer het apparaat er klaar voor is. Het apparaat is er klaar voor wanneer batterijniveau, batterijgezondheid, en thermische status binnen het gezonde bereik liggen.",
  "thisWeek": "Deze week",
  "lastWeek": "Afgelopen week",
  "thisMonth": "Deze maand",
  "thisYear": "Dit jaar",
  "groupBy": "Groepeer op",
  "faceThumbnailGenerationFailed": "Kan thumbnails niet genereren",
  "fileAnalysisFailed": "Kan bestand niet analyseren",
  "editAutoAddPeople": "Bewerk automatisch personen toevoegen",
  "autoAddPeople": "Automatisch personen toevoegen",
  "autoAddToAlbum": "Automatisch toevoegen aan album",
  "shouldRemoveFilesSmartAlbumsDesc": "Moeten de bestanden met betrekking tot de persoon die eerder was geselecteerd in slimme albums worden verwijderd?",
  "addingPhotos": "Foto's aan het toevoegen",
  "gettingReady": "Bezig met voorbereiden",
  "addSomePhotosDesc1": "Voeg foto's toe of kies ",
  "addSomePhotosDesc2": "bekende gezichten",
  "addSomePhotosDesc3": "\nom mee te beginnen",
  "ignorePerson": "Negeer persoon",
  "mixedGrouping": "Gemixte groep?",
  "analysis": "Analyse",
  "doesGroupContainMultiplePeople": "Bevat deze groepering meerdere personen?",
  "automaticallyAnalyzeAndSplitGrouping": "We zullen automatisch de groepering analyseren om te bepalen of er meerdere mensen aanwezig zijn en ze opnieuw scheiden. Dit kan een paar seconden duren.",
  "layout": "Layout",
  "day": "Dag",
  "undo": "Ongedaan maken",
  "redo": "Herstel ongedaan maken",
  "filter": "Filter",
  "adjust": "Aanpassen",
  "draw": "Teken",
  "sticker": "Sticker",
  "brushColor": "Kwast kleur",
  "font": "Lettertype",
  "background": "Achtergrond",
  "align": "Uitlijnen",
  "addedToAlbums": "{count, plural, one {}=1{Succesvol toegevoegd aan 1 album} other{Succesvol toegevoegd aan {count} albums}}",
  "@addedToAlbums": {
    "description": "Message shown when items are added to albums",
    "placeholders": {
      "count": {
        "type": "int"
      }
    }
  },
  "videosProcessed": "Video's verwerkt",
  "totalVideos": "Totaal aantal video's",
  "skippedVideos": "Overgeslagen video's",
  "videoStreamingDescriptionLine1": "Video's direct afspelen op elk apparaat.",
  "videoStreamingDescriptionLine2": "Schakel in om videostreams te verwerken op dit apparaat.",
  "videoStreamingNote": "Alleen video's van de afgelopen 60 dagen en korter dan 1 minuut worden op dit apparaat verwerkt. Voor oudere video's, schakel streaming in via de desktop app.",
  "createStream": "Creëer stream",
  "recreateStream": "Hercreëer stream",
  "addedToStreamCreationQueue": "Toegevoegd aan stream creatie wachtrij",
  "addedToStreamRecreationQueue": "Toegevoegd aan stream recreatie wachtrij",
<<<<<<< HEAD
  "closeBy": "Vergelijkbaar",
=======
  "videoPreviewAlreadyExists": "Videovoorbeeld bestaat al",
  "videoAlreadyInQueue": "Videobestand is al aanwezig in de wachtrij",
  "addedToQueue": "Toegevoegd aan de wachtrij",
  "creatingStream": "Stream aan het maken",
  "similarImages": "Soortgelijke afbeeldingen",
  "findSimilarImages": "Vind soortgelijke afbeeldingen",
  "noSimilarImagesFound": "Geen soortgelijke afbeeldingen gevonden",
  "similarGroupsFound": "{count, plural, =1{{count} groep gevonden} other{{count} groepen gevonden}}",
  "@similarGroupsFound": {
    "placeholders": {
      "count": {
        "type": "int"
      }
    }
  },
  "reviewAndRemoveSimilarImages": "Controleer en verwijder soortgelijke afbeeldingen",
  "deletePhotosWithSize": "Verwijder {count} foto's ({size})",
  "@deletePhotosWithSize": {
    "placeholders": {
      "count": {
        "type": "String"
      },
      "size": {
        "type": "String"
      }
    }
  },
  "selectionOptions": "Selectieopties",
  "selectExactWithCount": "Exact hetzelfde ({count})",
  "@selectExactWithCount": {
    "placeholders": {
      "count": {
        "type": "int"
      }
    }
  },
  "selectSimilarWithCount": "Grotendeels hetzelfde ({count})",
  "@selectSimilarWithCount": {
    "placeholders": {
      "count": {
        "type": "int"
      }
    }
  },
  "selectSimilarImagesTitle": "Selecteer soortgelijke afbeeldingen",
  "chooseSimilarImagesToSelect": "Selecteer afbeeldingen op basis van hun visuele overeenkomstigheid",
  "clearSelection": "Selectie ongedaan maken",
  "similarImagesCount": "{count} soortgelijke afbeeldingen",
  "@similarImagesCount": {
    "placeholders": {
      "count": {
        "type": "int"
      }
    }
  },
  "deleteWithCount": "Verwijder ({count})",
  "@deleteWithCount": {
    "placeholders": {
      "count": {
        "type": "int"
      }
    }
  },
  "deleteFiles": "Verwijder bestanden",
  "areYouSureDeleteFiles": "Weet je zeker dat je deze bestanden wilt verwijderen?",
  "greatJob": "Goed gedaan!",
  "cleanedUpSimilarImages": "Je hebt {size} vrijgemaakt",
  "@cleanedUpSimilarImages": {
    "placeholders": {
      "size": {
        "type": "String"
      }
    }
  },
  "size": "Formaat",
  "analyzingPhotosLocally": "Bezig met je foto's lokaal analyseren...",
  "lookingForVisualSimilarities": "Zoeken naar visuele overeenkomsten...",
  "findingSimilarImages": "Soortgelijke afbeeldingen aan het zoeken...",
  "almostDone": "Bijna klaar...",
  "processingLocally": "Lokaal aan het verwerken",
  "useMLToFindSimilarImages": "Controleer en verwijder afbeeldingen die op elkaar lijken.",
  "similar": "Vergelijkbaar",
  "identical": "Identiek",
  "nothingHereTryAnotherFilter": "Niets hier, probeer een ander filter! 👀",
  "related": "Gerelateerd",
  "hoorayyyy": "Hoeraaaa!",
  "nothingToTidyUpHere": "Niks op te schonen hier",
  "deletingDash": "Verwijderen - ",
  "cLTitle3": "Nieuwe herinneringen",
  "closeBy": "Nauw verwant",
>>>>>>> b00e1968
  "@closeBy": {
    "description": "Appears in the similar images page, to indicate that the images are close in terms of appearance"
  },
  "festivities": "Feestelijkheden",
  "snowAdventures": "Winterse avonturen",
  "waterfalls": "Watervallen",
  "wildlife": "In het wild",
  "flowers": "Bloeiende bloemen",
  "nightLights": "Neonnachten",
  "architecture": "Architectuur",
  "autumnColors": "Heerlijke herfst",
  "stargazing": "Sterrenhemel",
  "fireworks": "Vuurwerk",
  "historicSites": "Historische plaatsen",
  "tropicalParadise": "Tropische paradijzen",
  "forestTrails": "Boswandelingen",
  "citySunsets": "De stad in gouden gloed",
  "colorfulMarkets": "Levendige markten",
  "cozyCafes": "Knusse cafés",
  "vintageVibes": "Vintage vibes",
  "aerialViews": "De lucht in",
  "artisticPortraits": "Kunstige portretten",
  "streetFood": "Street food bites",
  "riverCruises": "Uitzichten vanaf de cruise",
  "playfulKids": "Spelende kinderen",
  "coastalCliffs": "Kliffen bij de zee"
}<|MERGE_RESOLUTION|>--- conflicted
+++ resolved
@@ -1846,9 +1846,6 @@
   "recreateStream": "Hercreëer stream",
   "addedToStreamCreationQueue": "Toegevoegd aan stream creatie wachtrij",
   "addedToStreamRecreationQueue": "Toegevoegd aan stream recreatie wachtrij",
-<<<<<<< HEAD
-  "closeBy": "Vergelijkbaar",
-=======
   "videoPreviewAlreadyExists": "Videovoorbeeld bestaat al",
   "videoAlreadyInQueue": "Videobestand is al aanwezig in de wachtrij",
   "addedToQueue": "Toegevoegd aan de wachtrij",
@@ -1939,7 +1936,6 @@
   "deletingDash": "Verwijderen - ",
   "cLTitle3": "Nieuwe herinneringen",
   "closeBy": "Nauw verwant",
->>>>>>> b00e1968
   "@closeBy": {
     "description": "Appears in the similar images page, to indicate that the images are close in terms of appearance"
   },
