--- conflicted
+++ resolved
@@ -1948,17 +1948,6 @@
   "hoorayyyy": "¡Hurraaaa!",
   "nothingToTidyUpHere": "Nada que limpiar aquí",
   "deletingDash": "Eliminando - ",
-<<<<<<< HEAD
-  "cLTitle1": "Vista de mapa de tus viajes",
-  "cLDesc1": "Elige entre diseños por grupo, continuos, o de viaje (basados en el mapa) al compartir álbumes. ¡Ente se encarga del alojamiento!",
-  "cLTitle2": "Álbumes incorporados",
-  "cLDesc2": "Incorpora tus álbumes en tu propio sitio web, blog o portafolio de fotografía. ¡Ente se encarga del alojamiento!",
-  "cLTitle3": "Álbumes compartidos en widgets",
-  "cLDesc3": "Los widgets de pantalla de inicio ahora soportan álbumes que han sido compartidos contigo.",
-  "cLTitle4": "La calidad de vida gana",
-  "cLTitle5": "Mejoras al compartir",
-  "cLDesc5": "Comparte enlaces públicos usando un código QR. Personaliza la capacidad de unirse a álbumes a partir de enlaces que compartas.",
-=======
   "cLTitle1": "¡OCR! Selecciona texto en fotos",
   "cLDesc1": "Ente detectará si una foto o captura de pantalla tiene texto y te mostrará un botón para entrar en el modo de selección de texto. Cada línea de texto se puede seleccionar individualmente.",
   "cLTitle2": "Desliza para seleccionar",
@@ -1967,7 +1956,6 @@
   "cLDesc3": "\"Niños jugando\", \"aventuras invernales\", \"noches de neón\" y más.",
   "cLTitle4": "Galería de paisajes y más",
   "cLDesc4": "Soporte para el diseño horizontal en la galería principal de la aplicación. Muestra personas sin fotos asociadas en lugar de filtrarlas. Mejora la detección de aspecto de vídeo cuando se comparte desde aplicaciones externas.",
->>>>>>> b00e1968
   "closeBy": "Cerrar",
   "@closeBy": {
     "description": "Appears in the similar images page, to indicate that the images are close in terms of appearance"
