--- conflicted
+++ resolved
@@ -1828,7 +1828,6 @@
       }
     }
   },
-<<<<<<< HEAD
   "videosProcessed": "Videos processed",
   "totalVideos": "Total videos",
   "skippedVideos": "Skipped videos",
@@ -1841,8 +1840,7 @@
   "videoPreviewAlreadyExists": "Video preview already exists",
   "videoAlreadyInQueue": "Video file already present in the queue",
   "addedToQueue": "Added to queue",
-  "creatingStream": "Creating stream"
-=======
+  "creatingStream": "Creating stream",
   "similarImages": "Similar images",
   "deletingProgress": "Deleting... {progress}",
   "@deletingProgress": {
@@ -1943,5 +1941,4 @@
   "comparingImageFeatures": "Comparing image features",
   "almostDone": "Almost done",
   "processingLocally": "Processing locally"
->>>>>>> e311a8bb
 }