{
  "@@locale ": "en",
  "enterYourEmailAddress": "Введите адрес вашей электронной почты",
  "enterYourNewEmailAddress": "Введите ваш новый адрес электронной почты",
  "accountWelcomeBack": "С возвращением!",
  "emailAlreadyRegistered": "Электронная почта уже зарегистрирована.",
  "emailNotRegistered": "Электронная почта не зарегистрирована.",
  "email": "Электронная почта",
  "cancel": "Отменить",
  "verify": "Подтвердить",
  "invalidEmailAddress": "Недействительный адрес электронной почты",
  "enterValidEmail": "Пожалуйста, введите действительный адрес электронной почты.",
  "deleteAccount": "Удалить аккаунт",
  "askDeleteReason": "Какова основная причина удаления вашего аккаунта?",
  "deleteAccountFeedbackPrompt": "Нам жаль, что вы уходите. Пожалуйста, поделитесь мнением о том, как мы могли бы стать лучше.",
  "feedback": "Обратная связь",
  "kindlyHelpUsWithThisInformation": "Пожалуйста, помогите нам с этой информацией",
  "confirmDeletePrompt": "Да, я хочу навсегда удалить этот аккаунт и все его данные во всех приложениях.",
  "confirmAccountDeletion": "Подтвердить удаление аккаунта",
  "deleteAccountPermanentlyButton": "Удалить аккаунт навсегда",
  "yourAccountHasBeenDeleted": "Ваш аккаунт был удалён",
  "selectReason": "Выберите причину",
  "deleteReason1": "Отсутствует необходимая функция",
  "deleteReason2": "Приложение или определённая функция работают не так, как я ожидал",
  "deleteReason3": "Я нашёл другой сервис, который мне больше нравится",
  "deleteReason4": "Моя причина не указана",
  "sendEmail": "Отправить электронное письмо",
  "deleteRequestSLAText": "Ваш запрос будет обработан в течение 72 часов.",
  "deleteEmailRequest": "Пожалуйста, отправьте письмо на <warning>account-deletion@ente.io</warning> с вашего зарегистрированного адреса электронной почты.",
  "entePhotosPerm": "Ente <i>требуется разрешение для</i> сохранения ваших фото",
  "ok": "Хорошо",
  "createAccount": "Создать аккаунт",
  "createNewAccount": "Создать новый аккаунт",
  "password": "Пароль",
  "confirmPassword": "Подтвердите пароль",
  "activeSessions": "Активные сеансы",
  "ocrProcessingOverlayMessage": "Обнаружение текста...",
  "ocrLoadingIndicatorLabel": "Обнаружение текста",
  "ocrSelectionHint": "Свайп или двойное нажатие для выбора того, что вам нужно",
  "ocrNoTextDetected": "Текст не обнаружен",
  "ocrRetryButtonLabel": "Повторить",
  "ocrModelsNetworkRequiredError": "Для загрузки моделей OCR при первом использовании требуется сетевое подключение",
  "ocrModelsPrepareFailed": "Не удалось создать модели OCR",
  "ocrImageNotFoundError": "Файл изображения не найден",
  "ocrImageDecodeFailedError": "Не удалось прочитать файл изображения",
  "ocrGenericDetectError": "Не удалось обнаружить текст на изображении",
  "oops": "Ой",
  "somethingWentWrongPleaseTryAgain": "Что-то пошло не так. Пожалуйста, попробуйте снова",
  "thisWillLogYouOutOfThisDevice": "Это завершит ваш сеанс на этом устройстве!",
  "thisWillLogYouOutOfTheFollowingDevice": "Это завершит ваш сеанс на следующем устройстве:",
  "terminateSession": "Завершить сеанс?",
  "terminate": "Завершить",
  "thisDevice": "Это устройство",
  "recoverButton": "Восстановить",
  "recoverySuccessful": "Успешное восстановление!",
  "decrypting": "Расшифровка...",
  "incorrectRecoveryKeyTitle": "Неверный ключ восстановления",
  "incorrectRecoveryKeyBody": "Введённый вами ключ восстановления неверен",
  "forgotPassword": "Забыл пароль",
  "enterYourRecoveryKey": "Введите ваш ключ восстановления",
  "noRecoveryKey": "Нет ключа восстановления?",
  "sorry": "Извините",
  "noRecoveryKeyNoDecryption": "Из-за особенностей нашего протокола сквозного шифрования ваши данные не могут быть расшифрованы без пароля или ключа восстановления",
  "verifyEmail": "Подтвердить электронную почту",
  "toResetVerifyEmail": "Чтобы сбросить пароль, сначала подтвердите вашу электронную почту.",
  "checkInboxAndSpamFolder": "Пожалуйста, проверьте ваш почтовый ящик (и спам) для завершения верификации",
  "tapToEnterCode": "Нажмите, чтобы ввести код",
  "resendEmail": "Отправить письмо повторно",
  "weHaveSendEmailTo": "Мы отправили письмо на <green>{email}</green>",
  "@weHaveSendEmailTo": {
    "description": "Text to indicate that we have sent a mail to the user",
    "placeholders": {
      "email": {
        "description": "The email address of the user",
        "type": "String",
        "example": "example@ente.io"
      }
    }
  },
  "setPasswordTitle": "Установить пароль",
  "changePasswordTitle": "Изменить пароль",
  "resetPasswordTitle": "Сбросить пароль",
  "encryptionKeys": "Ключи шифрования",
  "passwordWarning": "Мы не храним этот пароль, поэтому, если вы его забудете, <underline>мы не сможем расшифровать ваши данные</underline>",
  "enterPasswordToEncrypt": "Введите пароль для шифрования ваших данных",
  "enterNewPasswordToEncrypt": "Введите новый пароль для шифрования ваших данных",
  "weakStrength": "Низкая",
  "strongStrength": "Высокая",
  "moderateStrength": "Средняя",
  "passwordStrength": "Надёжность пароля: {passwordStrengthValue}",
  "@passwordStrength": {
    "description": "Text to indicate the password strength",
    "placeholders": {
      "passwordStrengthValue": {
        "description": "The strength of the password as a string",
        "type": "String",
        "example": "Weak or Moderate or Strong"
      }
    },
    "message": "Password Strength: {passwordStrengthText}"
  },
  "passwordChangedSuccessfully": "Пароль успешно изменён",
  "generatingEncryptionKeys": "Генерация ключей шифрования...",
  "pleaseWait": "Пожалуйста, подождите...",
  "continueLabel": "Продолжить",
  "insecureDevice": "Небезопасное устройство",
  "sorryWeCouldNotGenerateSecureKeysOnThisDevicennplease": "К сожалению, мы не смогли сгенерировать безопасные ключи на этом устройстве.\n\nПожалуйста, зарегистрируйтесь с другого устройства.",
  "howItWorks": "Как это работает",
  "encryption": "Шифрование",
  "ackPasswordLostWarning": "Я понимаю, что если я потеряю пароль, я могу потерять свои данные, так как они <underline>защищены сквозным шифрованием</underline>.",
  "privacyPolicyTitle": "Политика конфиденциальности",
  "termsOfServicesTitle": "Условия использования",
  "signUpTerms": "Я согласен с <u-terms>условиями предоставления услуг</u-terms> и <u-policy>политикой конфиденциальности</u-policy>",
  "logInLabel": "Войти",
  "loginTerms": "Нажимая \"Войти\", я соглашаюсь с <u-terms>условиями предоставления услуг</u-terms> и <u-policy>политикой конфиденциальности</u-policy>",
  "changeEmail": "Изменить адрес электронной почты",
  "enterYourPassword": "Введите ваш пароль",
  "welcomeBack": "С возвращением!",
  "contactSupport": "Связаться с поддержкой",
  "incorrectPasswordTitle": "Неверный пароль",
  "pleaseTryAgain": "Пожалуйста, попробуйте снова",
  "recreatePasswordTitle": "Пересоздать пароль",
  "useRecoveryKey": "Использовать ключ восстановления",
  "recreatePasswordBody": "Текущее устройство недостаточно мощное для проверки вашего пароля, но мы можем сгенерировать его снова так, чтобы он работал на всех устройствах.\n\nПожалуйста, войдите, используя ваш ключ восстановления, и сгенерируйте пароль (при желании вы можете использовать тот же самый).",
  "verifyPassword": "Подтвердить пароль",
  "recoveryKey": "Ключ восстановления",
  "recoveryKeyOnForgotPassword": "Если вы забудете пароль, единственный способ восстановить ваши данные — это использовать этот ключ.",
  "recoveryKeySaveDescription": "Мы не храним этот ключ. Пожалуйста, сохраните этот ключ из 24 слов в безопасном месте.",
  "doThisLater": "Сделать это позже",
  "saveKey": "Сохранить ключ",
  "recoveryKeyCopiedToClipboard": "Ключ восстановления скопирован в буфер обмена",
  "recoverAccount": "Восстановить аккаунт",
  "recover": "Восстановить",
  "dropSupportEmail": "Пожалуйста, отправьте письмо на {supportEmail} с вашего зарегистрированного адреса электронной почты",
  "@dropSupportEmail": {
    "placeholders": {
      "supportEmail": {
        "description": "The support email address",
        "type": "String",
        "example": "support@ente.io"
      }
    }
  },
  "twofactorSetup": "Настройка двухфакторной аутентификации",
  "enterCode": "Введите код",
  "scanCode": "Сканировать код",
  "codeCopiedToClipboard": "Код скопирован в буфер обмена",
  "copypasteThisCodentoYourAuthenticatorApp": "Скопируйте этот код\nв ваше приложение для аутентификации",
  "tapToCopy": "нажмите, чтобы скопировать",
  "scanThisBarcodeWithnyourAuthenticatorApp": "Отсканируйте этот штрих-код\nс помощью вашего приложения для аутентификации",
  "enterThe6digitCodeFromnyourAuthenticatorApp": "Введите 6-значный код из\nвашего приложения для аутентификации",
  "confirm": "Подтвердить",
  "setupComplete": "Настройка завершена",
  "saveYourRecoveryKeyIfYouHaventAlready": "Сохраните ваш ключ восстановления, если вы ещё этого не сделали",
  "thisCanBeUsedToRecoverYourAccountIfYou": "Это можно использовать для восстановления вашего аккаунта, если вы потеряете свой аутентификатор",
  "twofactorAuthenticationPageTitle": "Двухфакторная аутентификация",
  "lostDevice": "Потеряли устройство?",
  "verifyingRecoveryKey": "Проверка ключа восстановления...",
  "recoveryKeyVerified": "Ключ восстановления подтверждён",
  "recoveryKeySuccessBody": "Отлично! Ваш ключ восстановления действителен. Спасибо за проверку.\n\nПожалуйста, не забудьте сохранить ключ восстановления в безопасном месте.",
  "invalidRecoveryKey": "Введённый вами ключ восстановления недействителен. Убедитесь, что он содержит 24 слова, и проверьте правописание каждого из них.\n\nЕсли вы ввели старый код восстановления, убедитесь, что он состоит из 64 символов, и проверьте каждый из них.",
  "invalidKey": "Недействительный ключ",
  "tryAgain": "Попробовать снова",
  "viewRecoveryKey": "Увидеть ключ восстановления",
  "confirmRecoveryKey": "Подтвердить ключ восстановления",
  "recoveryKeyVerifyReason": "Ваш ключ восстановления — единственный способ восстановить ваши фото, если вы забудете пароль. Вы можете найти ключ восстановления в разделе «Настройки» → «Аккаунт».\n\nПожалуйста, введите ваш ключ восстановления здесь, чтобы убедиться, что вы сохранили его правильно.",
  "confirmYourRecoveryKey": "Подтвердите ваш ключ восстановления",
  "addViewer": "Добавить зрителя",
  "addCollaborator": "Добавить соавтора",
  "addANewEmail": "Добавьте новую электронную почту",
  "orPickAnExistingOne": "Или выберите существующую",
  "collaboratorsCanAddPhotosAndVideosToTheSharedAlbum": "Соавторы могут добавлять фото и видео в общий альбом.",
  "enterEmail": "Введите электронную почту",
  "albumOwner": "Владелец",
  "@albumOwner": {
    "description": "Role of the album owner"
  },
  "you": "Вы",
  "collaborator": "Соавтор",
  "addMore": "Добавить ещё",
  "@addMore": {
    "description": "Button text to add more collaborators/viewers"
  },
  "viewer": "Зритель",
  "remove": "Удалить",
  "removeParticipant": "Удалить участника",
  "@removeParticipant": {
    "description": "menuSectionTitle for removing a participant"
  },
  "manage": "Управлять",
  "addedAs": "Добавлен как",
  "changePermissions": "Изменить разрешения?",
  "yesConvertToViewer": "Да, перевести в зрители",
  "cannotAddMorePhotosAfterBecomingViewer": "{user} не сможет добавлять новые фото в этот альбом\n\nЭтот пользователь всё ещё сможет удалять существующие фото, добавленные им",
  "allowAddingPhotos": "Разрешить добавление фото",
  "@allowAddingPhotos": {
    "description": "Switch button to enable uploading photos to a public link"
  },
  "allowJoiningAlbum": "Разрешить объединение альбомов",
  "allowAddPhotosDescription": "Разрешить людям с этой ссылкой добавлять фото в общий альбом.",
  "passwordLock": "Защита паролем",
  "canNotOpenTitle": "Не удаётся открыть этот альбом",
  "canNotOpenBody": "Извините, этот альбом не может быть открыт в приложении.",
  "disableDownloadWarningTitle": "Обратите внимание",
  "disableDownloadWarningBody": "Зрители всё ещё могут делать скриншоты или сохранять копии ваших фото с помощью внешних инструментов",
  "allowDownloads": "Разрешить скачивание",
  "linkDeviceLimit": "Ограничение по количеству устройств",
  "noDeviceLimit": "Нет",
  "@noDeviceLimit": {
    "description": "Text to indicate that there is limit on number of devices"
  },
  "albumLayout": "Макет альбома",
  "layoutGrouped": "Сгруппированные",
  "layoutContinuous": "Непрерывный",
  "layoutTrip": "Путешествие",
  "preview": "Предварительный просмотр",
  "linkExpiry": "Срок действия ссылки",
  "linkExpired": "Истекла",
  "linkEnabled": "Включена",
  "linkNeverExpires": "Никогда",
  "expiredLinkInfo": "Срок действия этой ссылки истёк. Пожалуйста, выберите новый срок или отключите его.",
  "setAPassword": "Установить пароль",
  "lockButtonLabel": "Заблокировать",
  "enterPassword": "Введите пароль",
  "removeLink": "Удалить ссылку",
  "manageLink": "Управлять ссылкой",
  "linkExpiresOn": "Ссылка истечёт {expiryTime}",
  "albumUpdated": "Альбом обновлён",
  "never": "Никогда",
  "custom": "Пользовательский",
  "@custom": {
    "description": "Label for setting custom value for link expiry"
  },
  "after1Hour": "Через 1 час",
  "after1Day": "Через 1 день",
  "after1Week": "Через 1 неделю",
  "after1Month": "Через 1 месяц",
  "after1Year": "Через 1 год",
  "manageParticipants": "Управлять",
  "albumParticipantsCount": "{count, plural, =0 {Нет участников} =1 {{count} участник} other {{count} участников}}",
  "@albumParticipantsCount": {
    "placeholders": {
      "count": {
        "type": "int",
        "example": "5"
      }
    },
    "description": "Number of participants in an album, including the album owner."
  },
  "collabLinkSectionDescription": "Создайте ссылку, чтобы люди могли добавлять и просматривать фото в вашем общем альбоме без использования приложения или аккаунта Ente. Это отлично подходит для сбора фото с мероприятий.",
  "collectPhotos": "Сбор фото",
  "collaborativeLink": "Совместная ссылка",
  "shareWithNonenteUsers": "Поделиться с пользователями, не использующими Ente",
  "createPublicLink": "Создать публичную ссылку",
  "sendLink": "Отправить ссылку",
  "sendQrCode": "Отправить QR-код",
  "copyLink": "Скопировать ссылку",
  "copyEmbedHtml": "Скопируйте HTML-код для вставки",
  "linkHasExpired": "Срок действия ссылки истёк",
  "publicLinkEnabled": "Публичная ссылка включена",
  "shareALink": "Поделиться ссылкой",
  "sharedAlbumSectionDescription": "Создавайте общие и совместные альбомы с другими пользователями Ente, включая пользователей на бесплатных тарифах.",
  "shareWithPeopleSectionTitle": "{numberOfPeople, plural, =0 {Поделиться с конкретными людьми} =1 {Доступно 1 человеку} other {Доступно {numberOfPeople} людям}}",
  "@shareWithPeopleSectionTitle": {
    "placeholders": {
      "numberOfPeople": {
        "type": "int",
        "example": "2"
      }
    }
  },
  "thisIsYourVerificationId": "Это ваш идентификатор подтверждения",
  "someoneSharingAlbumsWithYouShouldSeeTheSameId": "Тот, кто делится с вами альбомами, должен видеть такой же идентификатор на своём устройстве.",
  "howToViewShareeVerificationID": "Попросите их нажать с удержанием на адрес электронной почты на экране настроек и убедиться, что идентификаторы на обоих устройствах совпадают.",
  "thisIsPersonVerificationId": "Это идентификатор подтверждения {email}",
  "@thisIsPersonVerificationId": {
    "placeholders": {
      "email": {
        "type": "String",
        "example": "someone@ente.io"
      }
    }
  },
  "verificationId": "Идентификатор подтверждения",
  "verifyEmailID": "Подтвердить {email}",
  "emailNoEnteAccount": "У {email} нет аккаунта Ente.\n\nОтправьте ему приглашение для обмена фото.",
  "shareMyVerificationID": "Вот мой идентификатор подтверждения: {verificationID} для ente.io.",
  "shareTextConfirmOthersVerificationID": "Привет, можешь подтвердить, что это твой идентификатор подтверждения ente.io: {verificationID}",
  "somethingWentWrong": "Что-то пошло не так",
  "sendInvite": "Отправить приглашение",
  "shareTextRecommendUsingEnte": "Скачай Ente, чтобы мы могли легко делиться фото и видео в оригинальном качестве\n\nhttps://ente.io",
  "done": "Готово",
  "applyCodeTitle": "Применить код",
  "enterCodeDescription": "Введите код, предоставленный вашим другом, чтобы вы оба могли получить бесплатное хранилище",
  "apply": "Применить",
  "failedToApplyCode": "Не удалось применить код",
  "enterReferralCode": "Введите реферальный код",
  "codeAppliedPageTitle": "Код применён",
  "changeYourReferralCode": "Изменить ваш реферальный код",
  "change": "Изменить",
  "unavailableReferralCode": "Извините, этот код недоступен.",
  "codeChangeLimitReached": "Извините, вы достигли лимита изменений кода.",
  "onlyFamilyAdminCanChangeCode": "Пожалуйста, свяжитесь с {familyAdminEmail} для изменения кода.",
  "storageInGB": "{storageAmountInGB} ГБ",
  "claimed": "Получено",
  "@claimed": {
    "description": "Used to indicate storage claimed, like 10GB Claimed"
  },
  "details": "Подробности",
  "claimMore": "Получите больше!",
  "theyAlsoGetXGb": "Они тоже получат {storageAmountInGB} ГБ",
  "freeStorageOnReferralSuccess": "{storageAmountInGB} ГБ каждый раз, когда кто-то подписывается на платный тариф и применяет ваш код",
  "shareTextReferralCode": "Реферальный код Ente: {referralCode} \n\nПримените его в разделе «Настройки» → «Общие» → «Рефералы», чтобы получить {referralStorageInGB} ГБ бесплатно после подписки на платный тариф\n\nhttps://ente.io",
  "claimFreeStorage": "Получить бесплатное хранилище",
  "inviteYourFriends": "Пригласите своих друзей",
  "failedToFetchReferralDetails": "Не удалось получить данные о рефералах. Пожалуйста, попробуйте позже.",
  "referralStep1": "1. Даёте этот код своим друзьям",
  "referralStep2": "2. Они подписываются на платный тариф",
  "referralStep3": "3. Вы оба получаете {storageInGB} ГБ* бесплатно",
  "referralsAreCurrentlyPaused": "Реферальная программа временно приостановлена",
  "youCanAtMaxDoubleYourStorage": "* Вы можете увеличить хранилище максимум в два раза",
  "claimedStorageSoFar": "{isFamilyMember, select, true {Ваша семья получила {storageAmountInGb} ГБ на данный момент} false {Вы получили {storageAmountInGb} ГБ на данный момент} other {Вы получили {storageAmountInGb} ГБ на данный момент!}}",
  "@claimedStorageSoFar": {
    "placeholders": {
      "isFamilyMember": {
        "type": "String",
        "example": "true"
      },
      "storageAmountInGb": {
        "type": "int",
        "example": "10"
      }
    }
  },
  "faq": "Часто задаваемые вопросы",
  "help": "Помощь",
  "oopsSomethingWentWrong": "Ой, что-то пошло не так",
  "peopleUsingYourCode": "Люди, использующие ваш код",
  "eligible": "доступно",
  "total": "всего",
  "codeUsedByYou": "Код, использованный вами",
  "freeStorageClaimed": "Полученное бесплатное хранилище",
  "freeStorageUsable": "Доступное бесплатное хранилище",
  "usableReferralStorageInfo": "Доступное хранилище ограничено вашим текущим тарифом. Избыточное полученное хранилище автоматически станет доступным при улучшении тарифа.",
  "removeFromAlbumTitle": "Удалить из альбома?",
  "removeFromAlbum": "Удалить из альбома",
  "itemsWillBeRemovedFromAlbum": "Выбранные элементы будут удалены из этого альбома",
  "removeShareItemsWarning": "Некоторые из удаляемых вами элементов были добавлены другими людьми, и вы потеряете к ним доступ",
  "addingToFavorites": "Добавление в избранное...",
  "removingFromFavorites": "Удаление из избранного...",
  "sorryCouldNotAddToFavorites": "Извините, не удалось добавить в избранное!",
  "sorryCouldNotRemoveFromFavorites": "Извините, не удалось удалить из избранного!",
  "subscribeToEnableSharing": "Вам нужна активная платная подписка, чтобы включить общий доступ.",
  "subscribe": "Подписаться",
  "canOnlyRemoveFilesOwnedByYou": "Можно удалять только файлы, принадлежащие вам",
  "deleteSharedAlbum": "Удалить общий альбом?",
  "deleteAlbum": "Удалить альбом",
  "deleteAlbumDialog": "Также удалить фото (и видео), находящиеся в этом альбоме, из <bold>всех</bold> других альбомов, частью которых они являются?",
  "deleteSharedAlbumDialogBody": "Альбом будет удалён для всех\n\nВы потеряете доступ к общим фото в этом альбоме, принадлежащим другим",
  "yesRemove": "Да, удалить",
  "creatingLink": "Создание ссылки...",
  "removeWithQuestionMark": "Удалить?",
  "removeParticipantBody": "{userEmail} будет удалён из этого общего альбома\n\nВсе фото, добавленные этим пользователем, также будут удалены из альбома",
  "keepPhotos": "Оставить фото",
  "deletePhotos": "Удалить фото",
  "inviteToEnte": "Пригласить в Ente",
  "removePublicLink": "Удалить публичную ссылку",
  "disableLinkMessage": "Это удалит публичную ссылку для доступа к \"{albumName}\".",
  "sharing": "Отправка...",
  "youCannotShareWithYourself": "Вы не можете поделиться с самим собой",
  "archive": "Архив",
  "createAlbumActionHint": "Нажмите и удерживайте, чтобы выбрать фото, и нажмите «+», чтобы создать альбом",
  "importing": "Импортирование...",
  "failedToLoadAlbums": "Не удалось загрузить альбомы",
  "hidden": "Скрытые",
  "authToViewYourHiddenFiles": "Пожалуйста, авторизуйтесь для просмотра скрытых файлов",
  "authToViewTrashedFiles": "Пожалуйста, авторизуйтесь для просмотра удалённых файлов",
  "trash": "Корзина",
  "uncategorized": "Без категории",
  "videoSmallCase": "видео",
  "photoSmallCase": "фото",
  "singleFileDeleteHighlight": "Оно будет удалено из всех альбомов.",
  "singleFileInBothLocalAndRemote": "Это {fileType} есть и в Ente, и на вашем устройстве.",
  "singleFileInRemoteOnly": "Это {fileType} будет удалено из Ente.",
  "singleFileDeleteFromDevice": "Это {fileType} будет удалено с вашего устройства.",
  "deleteFromEnte": "Удалить из Ente",
  "yesDelete": "Да, удалить",
  "movedToTrash": "Перемещено в корзину",
  "deleteFromDevice": "Удалить с устройства",
  "deleteFromBoth": "Удалить из обоих мест",
  "newAlbum": "Новый альбом",
  "albums": "Альбомы",
  "memoryCount": "{count, plural, =0{нет воспоминаний} one{{formattedCount} воспоминание}  other{{formattedCount} воспоминаний}}",
  "@memoryCount": {
    "description": "The text to display the number of memories",
    "type": "text",
    "placeholders": {
      "count": {
        "example": "1",
        "type": "int"
      },
      "formattedCount": {
        "type": "String",
        "example": "11.513, 11,511"
      }
    }
  },
  "selectedPhotos": "{count} выбрано",
  "@selectedPhotos": {
    "description": "Display the number of selected photos",
    "type": "text",
    "placeholders": {
      "count": {
        "example": "5",
        "type": "int"
      }
    }
  },
  "selectedPhotosWithYours": "{count} выбрано ({yourCount} ваших)",
  "@selectedPhotosWithYours": {
    "description": "Display the number of selected photos, including the number of selected photos owned by the user",
    "type": "text",
    "placeholders": {
      "count": {
        "example": "12",
        "type": "int"
      },
      "yourCount": {
        "example": "2",
        "type": "int"
      }
    }
  },
  "advancedSettings": "Расширенные",
  "@advancedSettings": {
    "description": "The text to display in the advanced settings section"
  },
  "photoGridSize": "Размер сетки фото",
  "manageDeviceStorage": "Управление кэшем устройства",
  "manageDeviceStorageDesc": "Ознакомиться и очистить локальный кэш.",
  "machineLearning": "Машинное обучение",
  "mlConsent": "Включить машинное обучение",
  "mlConsentTitle": "Включить машинное обучение?",
  "mlConsentDescription": "Если вы включите машинное обучение, Ente будет извлекать информацию такую, как геометрия лица, из файлов, включая те, которыми с вами поделились.\n\nЭтот процесс будет происходить на вашем устройстве, и любая сгенерированная биометрическая информация будет защищена сквозным шифрованием.",
  "mlConsentPrivacy": "Пожалуйста, нажмите здесь для получения подробностей об этой функции в нашей политике конфиденциальности",
  "mlConsentConfirmation": "Я понимаю и хочу включить машинное обучение",
  "magicSearch": "Магический поиск",
  "discover": "Откройте для себя",
  "@discover": {
    "description": "The text to display for the discover section under which we show receipts, screenshots, sunsets, greenery, etc."
  },
  "discover_identity": "Документы",
  "discover_screenshots": "Скриншоты",
  "discover_receipts": "Чеки",
  "discover_notes": "Заметки",
  "discover_memes": "Мемы",
  "discover_visiting_cards": "Визитки",
  "discover_babies": "Малыши",
  "discover_pets": "Питомцы",
  "discover_selfies": "Селфи",
  "discover_wallpapers": "Обои",
  "discover_food": "Еда",
  "discover_celebrations": "Праздники",
  "discover_sunset": "Закат",
  "discover_hills": "Холмы",
  "discover_greenery": "Зелень",
  "mlIndexingDescription": "Обратите внимание, что машинное обучение увеличит использование трафика и батареи, пока все элементы не будут проиндексированы. Рассмотрите использование приложения для компьютера для более быстрой индексации. Результаты будут автоматически синхронизированы.",
  "loadingModel": "Загрузка моделей...",
  "waitingForWifi": "Ожидание Wi-Fi...",
  "status": "Статус",
  "indexedItems": "Проиндексированные элементы",
  "pendingItems": "Элементы в очереди",
  "clearIndexes": "Удалить индексы",
  "selectFoldersForBackup": "Выберите папки для резервного копирования",
  "selectedFoldersWillBeEncryptedAndBackedUp": "Выбранные папки будут зашифрованы и сохранены в резервной копии",
  "unselectAll": "Отменить выбор",
  "selectAll": "Выбрать все",
  "skip": "Пропустить",
  "updatingFolderSelection": "Обновление выбора папок...",
  "itemCount": "{count, plural, one{{count} элемент} other{{count} элементов}}",
  "deleteItemCount": "{count, plural, =1 {Удалить {count} элемент} other {Удалить {count} элементов}}",
  "duplicateItemsGroup": "{count} файлов, по {formattedSize} каждый",
  "@duplicateItemsGroup": {
    "description": "Display the number of duplicate files and their size",
    "type": "text",
    "placeholders": {
      "count": {
        "example": "12",
        "type": "int"
      },
      "formattedSize": {
        "example": "2.3 MB",
        "type": "String"
      }
    }
  },
  "showMemories": "Показывать воспоминания",
  "yearsAgo": "{count, plural, one{{count} год назад} few{{count} года назад} other{{count} лет назад}}",
  "backupSettings": "Настройки резервного копирования",
  "backupStatus": "Статус резервного копирования",
  "backupStatusDescription": "Элементы, сохранённые в резервной копии, появятся здесь",
  "backupOverMobileData": "Резервное копирование через мобильный интернет",
  "backupVideos": "Резервное копирование видео",
  "disableAutoLock": "Отключить автоблокировку",
  "deviceLockExplanation": "Отключить блокировку экрана устройства, когда Ente на экране, и выполняется резервное копирование. Обычно это не требуется, но это может ускорить завершение больших загрузок и первоначального импортирования крупных библиотек.",
  "about": "О программе",
  "weAreOpenSource": "У нас открытый исходный код!",
  "privacy": "Конфиденциальность",
  "terms": "Условия",
  "checkForUpdates": "Проверить обновления",
  "checkStatus": "Проверить статус",
  "checking": "Проверка...",
  "youAreOnTheLatestVersion": "Вы используете последнюю версию",
  "account": "Аккаунт",
  "manageSubscription": "Управление подпиской",
  "authToChangeYourEmail": "Пожалуйста, авторизуйтесь для смены электронной почты",
  "changePassword": "Сменить пароль",
  "authToChangeYourPassword": "Пожалуйста, авторизуйтесь для смены пароля",
  "emailVerificationToggle": "Подтверждение входа по почте",
  "authToChangeEmailVerificationSetting": "Пожалуйста, авторизуйтесь для изменения настроек подтверждения электронной почты",
  "exportYourData": "Экспортировать ваши данные",
  "logout": "Выйти",
  "authToInitiateAccountDeletion": "Пожалуйста, авторизуйтесь для начала процедуры удаления аккаунта",
  "areYouSureYouWantToLogout": "Вы уверены, что хотите выйти?",
  "yesLogout": "Да, выйти",
  "aNewVersionOfEnteIsAvailable": "Доступна новая версия Ente.",
  "update": "Обновить",
  "installManually": "Установить вручную",
  "criticalUpdateAvailable": "Доступно критическое обновление",
  "updateAvailable": "Доступно обновление",
  "ignoreUpdate": "Игнорировать",
  "downloading": "Скачивание...",
  "cannotDeleteSharedFiles": "Нельзя удалить общие файлы",
  "theDownloadCouldNotBeCompleted": "Скачивание не может быть завершено",
  "retry": "Повторить",
  "backedUpFolders": "Папки для резервного копирования",
  "backup": "Резервное копирование",
  "freeUpDeviceSpace": "Освободить место на устройстве",
  "freeUpDeviceSpaceDesc": "Освободите место на устройстве, удалив файлы, которые уже сохранены в резервной копии.",
  "allClear": "✨ Всё чисто",
  "noDeviceThatCanBeDeleted": "На этом устройстве нет файлов, которые можно удалить",
  "removeDuplicates": "Удалить дубликаты",
  "removeDuplicatesDesc": "Проверьте и удалите файлы, которые являются точными дубликатами.",
  "viewLargeFiles": "Большие файлы",
  "viewLargeFilesDesc": "Узнайте, какие файлы занимают больше всего места.",
  "noDuplicates": "✨ Дубликатов нет",
  "youveNoDuplicateFilesThatCanBeCleared": "У вас нет дубликатов файлов, которые можно удалить",
  "success": "Успех",
  "rateUs": "Оцените нас",
  "remindToEmptyDeviceTrash": "Также очистите «Недавно удалённые» в «Настройки» → «Хранилище», чтобы освободить место",
  "youHaveSuccessfullyFreedUp": "Вы успешно освободили {storageSaved}!",
  "@youHaveSuccessfullyFreedUp": {
    "description": "The text to display when the user has successfully freed up storage",
    "type": "text",
    "placeholders": {
      "storageSaved": {
        "example": "1.2 GB",
        "type": "String"
      }
    }
  },
  "remindToEmptyEnteTrash": "Также очистите «Корзину», чтобы освободить место",
  "sparkleSuccess": "✨ Успех",
  "duplicateFileCountWithStorageSaved": "Вы удалили {count, plural, one{{count} дубликат} other{{count} дубликатов}}, освободив ({storageSaved}!)",
  "@duplicateFileCountWithStorageSaved": {
    "description": "The text to display when the user has successfully cleaned up duplicate files",
    "type": "text",
    "placeholders": {
      "count": {
        "example": "1",
        "type": "int"
      },
      "storageSaved": {
        "example": "1.2 GB",
        "type": "String"
      }
    }
  },
  "familyPlans": "Семейные тарифы",
  "referrals": "Рефералы",
  "notifications": "Уведомления",
  "sharedPhotoNotifications": "Новые общие фото",
  "sharedPhotoNotificationsExplanation": "Получать уведомления, когда кто-то добавляет фото в общий альбом, в котором вы состоите",
  "advanced": "Расширенные",
  "general": "Общие",
  "security": "Безопасность",
  "authToViewYourRecoveryKey": "Пожалуйста, авторизуйтесь для просмотра ключа восстановления",
  "twofactor": "Двухфакторная аутентификация",
  "authToConfigureTwofactorAuthentication": "Пожалуйста, авторизуйтесь для настройки двухфакторной аутентификации",
  "lockscreen": "Экран блокировки",
  "authToChangeLockscreenSetting": "Пожалуйста, авторизуйтесь для изменения настроек экрана блокировки",
  "viewActiveSessions": "Просмотр активных сессий",
  "authToViewYourActiveSessions": "Пожалуйста, авторизуйтесь для просмотра активных сессий",
  "disableTwofactor": "Отключить двухфакторную аутентификацию",
  "confirm2FADisable": "Вы уверены, что хотите отключить двухфакторную аутентификацию?",
  "no": "Нет",
  "yes": "Да",
  "social": "Социальные сети",
  "rateUsOnStore": "Оцените нас в {storeName}",
  "blog": "Блог",
  "merchandise": "Мерч",
  "twitter": "X (Ранее Twitter)",
  "mastodon": "Mastodon",
  "matrix": "Matrix",
  "discord": "Discord",
  "reddit": "Reddit",
  "yourStorageDetailsCouldNotBeFetched": "Не удалось получить данные о вашем хранилище",
  "reportABug": "Сообщить об ошибке",
  "reportBug": "Сообщить об ошибке",
  "suggestFeatures": "Предложить идею",
  "support": "Поддержка",
  "theme": "Тема",
  "lightTheme": "Светлая",
  "darkTheme": "Тёмная",
  "systemTheme": "Системная",
  "freeTrial": "Бесплатный пробный период",
  "selectYourPlan": "Выберите тариф",
  "enteSubscriptionPitch": "Ente сохраняет ваши воспоминания, чтобы они всегда были доступны вам, даже если вы потеряете устройство.",
  "enteSubscriptionShareWithFamily": "Ваша семья также может быть включена в ваш тариф.",
  "currentUsageIs": "Текущее использование составляет ",
  "@currentUsageIs": {
    "description": "This text is followed by storage usage",
    "examples": {
      "0": "Current usage is 1.2 GB"
    },
    "type": "text"
  },
  "faqs": "Часто задаваемые вопросы",
  "renewsOn": "Подписка будет продлена {endDate}",
  "freeTrialValidTill": "Бесплатный пробный период действителен до {endDate}",
  "validTill": "Действительно до {endDate}",
  "addOnValidTill": "Ваше дополнение на {storageAmount} действительно до {endDate}",
  "playStoreFreeTrialValidTill": "Бесплатный пробный период действителен до {endDate}.\nПосле этого вы можете выбрать платный тариф.",
  "subWillBeCancelledOn": "Ваша подписка будет отменена {endDate}",
  "subscription": "Подписка",
  "paymentDetails": "Платёжные данные",
  "manageFamily": "Управление семьёй",
  "contactToManageSubscription": "Пожалуйста, свяжитесь с нами по адресу support@ente.io для управления вашей подпиской {provider}.",
  "renewSubscription": "Продлить подписку",
  "cancelSubscription": "Отменить подписку",
  "areYouSureYouWantToRenew": "Вы уверены, что хотите продлить?",
  "yesRenew": "Да, продлить",
  "areYouSureYouWantToCancel": "Вы уверены, что хотите отменить?",
  "yesCancel": "Да, отменить",
  "failedToRenew": "Не удалось продлить",
  "failedToCancel": "Не удалось отменить",
  "twoMonthsFreeOnYearlyPlans": "2 месяца в подарок на годовом тарифе",
  "monthly": "Ежемесячно",
  "@monthly": {
    "description": "The text to display for monthly plans",
    "type": "text"
  },
  "yearly": "Ежегодно",
  "@yearly": {
    "description": "The text to display for yearly plans",
    "type": "text"
  },
  "confirmPlanChange": "Подтвердить смену тарифа",
  "areYouSureYouWantToChangeYourPlan": "Вы уверены, что хотите сменить тариф?",
  "youCannotDowngradeToThisPlan": "Вы не можете понизить до этого тарифа",
  "cancelOtherSubscription": "Пожалуйста, сначала отмените существующую подписку через {paymentProvider}",
  "@cancelOtherSubscription": {
    "description": "The text to display when the user has an existing subscription from a different payment provider",
    "type": "text",
    "placeholders": {
      "paymentProvider": {
        "example": "Apple",
        "type": "String"
      }
    }
  },
  "optionalAsShortAsYouLike": "Необязательно, насколько коротко пожелаете...",
  "send": "Отправить",
  "askCancelReason": "Ваша подписка была отменена. Не хотели бы вы поделиться причиной?",
  "thankYouForSubscribing": "Спасибо за подписку!",
  "yourPurchaseWasSuccessful": "Ваша покупка прошла успешно",
  "yourPlanWasSuccessfullyUpgraded": "Ваш тариф успешно повышен",
  "yourPlanWasSuccessfullyDowngraded": "Ваш тариф успешно понижен",
  "yourSubscriptionWasUpdatedSuccessfully": "Ваша подписка успешно обновлена",
  "googlePlayId": "Идентификатор Google Play",
  "appleId": "Идентификатор Apple",
  "playstoreSubscription": "Подписка PlayStore",
  "appstoreSubscription": "Подписка AppStore",
  "subAlreadyLinkedErrMessage": "Ваш {id} уже связан с другим аккаунтом Ente.\nЕсли вы хотите использовать {id} с этим аккаунтом, пожалуйста, свяжитесь с нашей службой поддержки",
  "visitWebToManage": "Пожалуйста, посетите web.ente.io для управления вашей подпиской",
  "couldNotUpdateSubscription": "Не удалось обновить подписку",
  "pleaseContactSupportAndWeWillBeHappyToHelp": "Пожалуйста, свяжитесь с support@ente.io, и мы будем рады помочь!",
  "paymentFailed": "Платёж не удался",
  "paymentFailedTalkToProvider": "Пожалуйста, обратитесь в поддержку {providerName}, если с вас сняли деньги",
  "@paymentFailedTalkToProvider": {
    "description": "The text to display when the payment failed",
    "type": "text",
    "placeholders": {
      "providerName": {
        "example": "AppStore|PlayStore",
        "type": "String"
      }
    }
  },
  "continueOnFreeTrial": "Продолжить с бесплатным пробным периодом",
  "areYouSureYouWantToExit": "Вы уверены, что хотите выйти?",
  "thankYou": "Спасибо",
  "failedToVerifyPaymentStatus": "Не удалось проверить статус платежа",
  "pleaseWaitForSometimeBeforeRetrying": "Пожалуйста, подождите некоторое время перед повторной попыткой",
  "paymentFailedMessage": "К сожалению, ваш платёж не удался. Пожалуйста, свяжитесь с поддержкой, и мы вам поможем!",
  "youAreOnAFamilyPlan": "Вы на семейном тарифе!",
  "contactFamilyAdmin": "Пожалуйста, свяжитесь с <green>{familyAdminEmail}</green> для управления подпиской",
  "leaveFamily": "Покинуть семью",
  "areYouSureThatYouWantToLeaveTheFamily": "Вы уверены, что хотите покинуть семейный тариф?",
  "leave": "Покинуть",
  "rateTheApp": "Оценить приложение",
  "startBackup": "Начать резервное копирование",
  "noPhotosAreBeingBackedUpRightNow": "В данный момент фото не копируются",
  "preserveMore": "Сохранить больше",
  "grantFullAccessPrompt": "Пожалуйста, разрешите доступ ко всем фото в настройках устройства",
  "allowPermTitle": "Разрешить доступ к фото",
  "allowPermBody": "Пожалуйста, разрешите доступ к вашим фото через настройки устройства, чтобы Ente мог отображать и сохранять вашу библиотеку.",
  "openSettings": "Открыть настройки",
  "selectMorePhotos": "Выбрать больше фото",
  "existingUser": "Существующий пользователь",
  "privateBackups": "Защищённые резервные копии",
  "forYourMemories": "для ваших воспоминаний",
  "endtoendEncryptedByDefault": "Сквозное шифрование по умолчанию",
  "safelyStored": "Надёжно сохранены",
  "atAFalloutShelter": "в бункере",
  "designedToOutlive": "Создано на века",
  "available": "Доступно",
  "everywhere": "везде",
  "androidIosWebDesktop": "Android, iOS, браузер, компьютер",
  "mobileWebDesktop": "Смартфон, браузер, компьютер",
  "newToEnte": "Впервые в Ente",
  "pleaseLoginAgain": "Пожалуйста, войдите снова",
  "autoLogoutMessage": "Из-за технического сбоя вы были выведены из системы. Приносим извинения за неудобства.",
  "yourSubscriptionHasExpired": "Срок действия вашей подписки истёк",
  "storageLimitExceeded": "Превышен лимит хранилища",
  "upgrade": "Улучшить",
  "raiseTicket": "Создать запрос",
  "@raiseTicket": {
    "description": "Button text for raising a support tickets in case of unhandled errors during backup",
    "type": "text"
  },
  "backupFailed": "Резервное копирование не удалось",
  "sorryBackupFailedDesc": "К сожалению, мы не смогли сделать резервную копию этого файла сейчас, мы повторим попытку позже.",
  "couldNotBackUpTryLater": "Нам не удалось создать резервную копию ваших данных.\nМы повторим попытку позже.",
  "enteCanEncryptAndPreserveFilesOnlyIfYouGrant": "Ente может шифровать и сохранять файлы, только если вы предоставите к ним доступ",
  "pleaseGrantPermissions": "Пожалуйста, предоставьте разрешения",
  "grantPermission": "Предоставить разрешение",
  "privateSharing": "Защищённый обмен",
  "shareOnlyWithThePeopleYouWant": "Делитесь только с теми, с кем хотите",
  "usePublicLinksForPeopleNotOnEnte": "Используйте публичные ссылки для людей, не использующих Ente",
  "allowPeopleToAddPhotos": "Разрешить людям добавлять фото",
  "shareAnAlbumNow": "Поделиться альбомом",
  "collectEventPhotos": "Собрать фото с мероприятия",
  "sessionExpired": "Сессия истекла",
  "loggingOut": "Выход...",
  "@onDevice": {
    "description": "The text displayed above folders/albums stored on device",
    "type": "text"
  },
  "onDevice": "На устройстве",
  "@onEnte": {
    "description": "The text displayed above albums backed up to Ente",
    "type": "text"
  },
  "onEnte": "В <branding>ente</branding>",
  "name": "Имя",
  "newest": "Недавние",
  "lastUpdated": "Последнее обновление",
  "deleteEmptyAlbums": "Удалить пустые альбомы",
  "deleteEmptyAlbumsWithQuestionMark": "Удалить пустые альбомы?",
  "deleteAlbumsDialogBody": "Это удалит все пустые альбомы. Это может быть полезно, если вы хотите навести порядок в списке альбомов.",
  "deleteProgress": "Удаление {currentlyDeleting} / {totalCount}",
  "genericProgress": "Обработка {currentlyProcessing} / {totalCount}",
  "@genericProgress": {
    "description": "Generic progress text to display when processing multiple items",
    "type": "text",
    "placeholders": {
      "currentlyProcessing": {
        "example": "1",
        "type": "int"
      },
      "totalCount": {
        "example": "10",
        "type": "int"
      }
    }
  },
  "permanentlyDelete": "Удалить безвозвратно",
  "canOnlyCreateLinkForFilesOwnedByYou": "Можно создать ссылку только для ваших файлов",
  "publicLinkCreated": "Публичная ссылка создана",
  "youCanManageYourLinksInTheShareTab": "Вы можете управлять своими ссылками на вкладке «Поделиться».",
  "linkCopiedToClipboard": "Ссылка скопирована в буфер обмена",
  "restore": "Восстановить",
  "@restore": {
    "description": "Display text for an action which triggers a restore of item from trash",
    "type": "text"
  },
  "moveToAlbum": "Переместить в альбом",
  "unhide": "Не скрывать",
  "unarchive": "Извлечь из архива",
  "favorite": "В избранное",
  "removeFromFavorite": "Убрать из избранного",
  "shareLink": "Поделиться ссылкой",
  "createCollage": "Создать коллаж",
  "saveCollage": "Сохранить коллаж",
  "collageSaved": "Коллаж сохранён в галерее",
  "collageLayout": "Макет",
  "addToEnte": "Добавить в Ente",
  "addToAlbum": "Добавить в альбом",
  "delete": "Удалить",
  "hide": "Скрыть",
  "share": "Поделиться",
  "unhideToAlbum": "Перенести в альбом",
  "restoreToAlbum": "Восстановить в альбом",
  "moveItem": "{count, plural, =1 {Переместить элемент} other {Переместить элементы}}",
  "@moveItem": {
    "description": "Page title while moving one or more items to an album"
  },
  "addItem": "{count, plural, =1 {Добавить элемент} other {Добавить элементы}}",
  "@addItem": {
    "description": "Page title while adding one or more items to album"
  },
  "createOrSelectAlbum": "Создать или выбрать альбом",
  "selectAlbum": "Выбрать альбом",
  "searchByAlbumNameHint": "Название альбома",
  "albumTitle": "Название альбома",
  "enterAlbumName": "Введите название альбома",
  "restoringFiles": "Восстановление файлов...",
  "movingFilesToAlbum": "Перемещение файлов в альбом...",
  "unhidingFilesToAlbum": "Перенос файлов в альбом",
  "canNotUploadToAlbumsOwnedByOthers": "Нельзя загружать в альбомы, принадлежащие другим",
  "uploadingFilesToAlbum": "Загрузка файлов в альбом...",
  "addedSuccessfullyTo": "Успешно добавлено в {albumName}",
  "movedSuccessfullyTo": "Успешно перемещено в {albumName}",
  "thisAlbumAlreadyHDACollaborativeLink": "У этого альбома уже есть совместная ссылка",
  "collaborativeLinkCreatedFor": "Совместная ссылка создана для {albumName}",
  "askYourLovedOnesToShare": "Попросите близких поделиться",
  "invite": "Пригласить",
  "shareYourFirstAlbum": "Поделитесь своим первым альбомом",
  "sharedWith": "Доступен для {emailIDs}",
  "sharedWithMe": "Со мной поделились",
  "sharedByMe": "Я поделился",
  "doubleYourStorage": "Удвойте своё хранилище",
  "referFriendsAnd2xYourPlan": "Пригласите друзей и удвойте свой тариф",
  "shareAlbumHint": "Откройте альбом и нажмите кнопку «Поделиться» в правом верхнем углу, чтобы поделиться.",
  "itemsShowTheNumberOfDaysRemainingBeforePermanentDeletion": "На элементах отображается количество дней, оставшихся до их безвозвратного удаления",
  "trashDaysLeft": "{count, plural, =0 {Скоро} =1 {1 день}  other {{count} дней}}",
  "@trashDaysLeft": {
    "description": "Text to indicate number of days remaining before permanent deletion",
    "placeholders": {
      "count": {
        "example": "1|2|3",
        "type": "int"
      }
    }
  },
  "deleteAll": "Удалить всё",
  "renameAlbum": "Переименовать альбом",
  "convertToAlbum": "Преобразовать в альбом",
  "setCover": "Установить обложку",
  "@setCover": {
    "description": "Text to set cover photo for an album"
  },
  "sortAlbumsBy": "Сортировать по",
  "sortNewestFirst": "Сначала новые",
  "sortOldestFirst": "Сначала старые",
  "rename": "Переименовать",
  "leaveSharedAlbum": "Покинуть общий альбом?",
  "leaveAlbum": "Покинуть альбом",
  "photosAddedByYouWillBeRemovedFromTheAlbum": "Добавленные вами фото будут удалены из альбома",
  "youveNoFilesInThisAlbumThatCanBeDeleted": "В этом альбоме нет файлов, которые можно удалить",
  "youDontHaveAnyArchivedItems": "У вас нет архивных элементов.",
  "ignoredFolderUploadReason": "Некоторые файлы в этом альбоме игнорируются, так как ранее они были удалены из Ente.",
  "resetIgnoredFiles": "Сбросить игнорируемые файлы",
  "deviceFilesAutoUploading": "Файлы, добавленные в этот альбом на устройстве, будут автоматически загружены в Ente.",
  "turnOnBackupForAutoUpload": "Включите резервное копирование, чтобы автоматически загружать файлы из этой папки на устройстве в Ente.",
  "noHiddenPhotosOrVideos": "Нет скрытых фото или видео",
  "toHideAPhotoOrVideo": "Скрыть фото или видео",
  "openTheItem": "• Откройте элемент",
  "clickOnTheOverflowMenu": "• Нажмите на меню дополнительных действий",
  "click": "• Нажмите",
  "nothingToSeeHere": "Здесь ничего нет! 👀",
  "unarchiveAlbum": "Извлечь альбом из архива",
  "archiveAlbum": "Архивировать альбом",
  "calculating": "Подсчёт...",
  "pleaseWaitDeletingAlbum": "Пожалуйста, подождите, альбом удаляется",
  "searchByExamples": "• Названия альбомов (например, «Камера»)\n• Типы файлов (например, «Видео», «.gif»)\n• Годы и месяцы (например, «2022», «Январь»)\n• Праздники (например, «Рождество»)\n• Описания фото (например, «#веселье»)",
  "youCanTrySearchingForADifferentQuery": "Вы можете попробовать выполнить поиск по другому запросу.",
  "noResultsFound": "Нет результатов",
  "addedBy": "Добавлено {emailOrName}",
  "loadingExifData": "Загрузка данных EXIF...",
  "viewAllExifData": "Посмотреть все данные EXIF",
  "noExifData": "Нет данных EXIF",
  "thisImageHasNoExifData": "Это фото не имеет данных EXIF",
  "exif": "EXIF",
  "noResults": "Нет результатов",
  "weDontSupportEditingPhotosAndAlbumsThatYouDont": "Мы не поддерживаем редактирование фото и альбомов, которые вам пока не принадлежат",
  "failedToFetchOriginalForEdit": "Не удалось скачать оригинал для редактирования",
  "close": "Закрыть",
  "setAs": "Установить как",
  "fileSavedToGallery": "Файл сохранён в галерею",
  "filesSavedToGallery": "Файлы сохранены в галерею",
  "fileFailedToSaveToGallery": "Не удалось сохранить файл в галерею",
  "download": "Скачать",
  "pressAndHoldToPlayVideo": "Нажмите и удерживайте для воспроизведения видео",
  "pressAndHoldToPlayVideoDetailed": "Нажмите с удержанием на изображение для воспроизведения видео",
  "downloadFailed": "Скачивание не удалось",
  "deduplicateFiles": "Удалить дубликаты файлов",
  "deselectAll": "Отменить выделение",
  "reviewDeduplicateItems": "Пожалуйста, проверьте и удалите элементы, которые считаете дубликатами.",
  "clubByCaptureTime": "Группировать по времени съёмки",
  "clubByFileName": "Группировать по имени файла",
  "count": "Количество",
  "totalSize": "Общий размер",
  "longpressOnAnItemToViewInFullscreen": "Нажмите с удержанием на элемент для просмотра в полноэкранном режиме",
  "decryptingVideo": "Расшифровка видео...",
  "authToViewYourMemories": "Пожалуйста, авторизуйтесь для просмотра воспоминаний",
  "unlock": "Разблокировать",
  "freeUpSpace": "Освободить место",
  "freeUpSpaceSaving": "{count, plural, =1 {Его можно удалить с устройства, чтобы освободить {formattedSize}} other {Их можно удалить с устройства, чтобы освободить {formattedSize}}}",
  "filesBackedUpInAlbum": "{count, plural, one {{formattedNumber} файл в этом альбоме был успешно сохранён} other {{formattedNumber} файлов в этом альбоме были успешно сохранены}}",
  "@filesBackedUpInAlbum": {
    "description": "Text to tell user how many files have been backed up in the album",
    "placeholders": {
      "count": {
        "example": "1",
        "type": "int"
      },
      "formattedNumber": {
        "content": "{formattedNumber}",
        "example": "1,000",
        "type": "String"
      }
    }
  },
  "filesBackedUpFromDevice": "{count, plural, one {{formattedNumber} файл на этом устройстве был успешно сохранён}  other {{formattedNumber} файлов на этом устройстве были успешно сохранены}}",
  "@filesBackedUpFromDevice": {
    "description": "Text to tell user how many files have been backed up from this device",
    "placeholders": {
      "count": {
        "example": "1",
        "type": "int"
      },
      "formattedNumber": {
        "content": "{formattedNumber}",
        "example": "1,000",
        "type": "String"
      }
    }
  },
  "@freeUpSpaceSaving": {
    "description": "Text to tell user how much space they can free up by deleting items from the device"
  },
  "freeUpAccessPostDelete": "Вы всё ещё сможете получить доступ к {count, plural, =1 {нему} other {ним}} в Ente, пока у вас активна подписка",
  "@freeUpAccessPostDelete": {
    "placeholders": {
      "count": {
        "example": "1",
        "type": "int"
      }
    }
  },
  "freeUpAmount": "Освободить {sizeInMBorGB}",
  "thisEmailIsAlreadyInUse": "Эта электронная почта уже используется",
  "incorrectCode": "Неверный код",
  "authenticationFailedPleaseTryAgain": "Аутентификация не удалась, пожалуйста, попробуйте снова",
  "verificationFailedPleaseTryAgain": "Проверка не удалась, пожалуйста, попробуйте снова",
  "authenticating": "Аутентификация...",
  "authenticationSuccessful": "Аутентификация прошла успешно!",
  "incorrectRecoveryKey": "Неверный ключ восстановления",
  "theRecoveryKeyYouEnteredIsIncorrect": "Введённый вами ключ восстановления неверен",
  "twofactorAuthenticationSuccessfullyReset": "Двухфакторная аутентификация успешно сброшена",
  "pleaseVerifyTheCodeYouHaveEntered": "Пожалуйста, проверьте введённый вами код",
  "pleaseContactSupportIfTheProblemPersists": "Пожалуйста, обратитесь в поддержку, если проблема сохраняется",
  "twofactorAuthenticationHasBeenDisabled": "Двухфакторная аутентификация отключена",
  "sorryTheCodeYouveEnteredIsIncorrect": "Извините, введённый вами код неверен",
  "yourVerificationCodeHasExpired": "Срок действия вашего кода подтверждения истёк",
  "emailChangedTo": "Электронная почта изменена на {newEmail}",
  "verifying": "Проверка...",
  "disablingTwofactorAuthentication": "Отключение двухфакторной аутентификации...",
  "allMemoriesPreserved": "Все воспоминания сохранены",
  "loadingGallery": "Загрузка галереи...",
  "syncing": "Синхронизация...",
  "encryptingBackup": "Шифрование резервной копии...",
  "syncStopped": "Синхронизация остановлена",
  "syncProgress": "{completed}/{total} воспоминаний сохранено",
  "uploadingMultipleMemories": "Сохранение {count} воспоминаний...",
  "@uploadingMultipleMemories": {
    "description": "Text to tell user how many memories are being preserved",
    "placeholders": {
      "count": {
        "type": "String"
      }
    }
  },
  "uploadingSingleMemory": "Сохранение 1 воспоминания...",
  "@syncProgress": {
    "description": "Text to tell user how many memories have been preserved",
    "placeholders": {
      "completed": {
        "type": "String"
      },
      "total": {
        "type": "String"
      }
    }
  },
  "archiving": "Архивация...",
  "unarchiving": "Извлечение...",
  "successfullyArchived": "Успешно архивировано",
  "successfullyUnarchived": "Успешно извлечено",
  "renameFile": "Переименовать файл",
  "enterFileName": "Введите название файла",
  "filesDeleted": "Файлы удалены",
  "selectedFilesAreNotOnEnte": "Выбранные файлы отсутствуют в Ente",
  "thisActionCannotBeUndone": "Это действие нельзя отменить",
  "emptyTrash": "Очистить корзину?",
  "permDeleteWarning": "Все элементы в корзине будут удалены навсегда\n\nЭто действие нельзя отменить",
  "empty": "Очистить",
  "couldNotFreeUpSpace": "Не удалось освободить место",
  "permanentlyDeleteFromDevice": "Удалить с устройства безвозвратно?",
  "someOfTheFilesYouAreTryingToDeleteAre": "Некоторые файлы, которые вы пытаетесь удалить, доступны только на вашем устройстве и не могут быть восстановлены после удаления",
  "theyWillBeDeletedFromAllAlbums": "Они будут удалены из всех альбомов.",
  "someItemsAreInBothEnteAndYourDevice": "Некоторые элементы находятся как в Ente, так и на вашем устройстве.",
  "selectedItemsWillBeDeletedFromAllAlbumsAndMoved": "Выбранные элементы будут удалены из всех альбомов и перемещены в корзину.",
  "theseItemsWillBeDeletedFromYourDevice": "Эти элементы будут удалены с вашего устройства.",
  "itLooksLikeSomethingWentWrongPleaseRetryAfterSome": "Похоже, что-то пошло не так. Пожалуйста, повторите попытку через некоторое время. Если ошибка сохраняется, обратитесь в нашу службу поддержки.",
  "error": "Ошибка",
  "tempErrorContactSupportIfPersists": "Похоже, что-то пошло не так. Пожалуйста, повторите попытку через некоторое время. Если ошибка сохраняется, обратитесь в нашу службу поддержки.",
  "networkHostLookUpErr": "Не удалось подключиться к Ente. Проверьте настройки сети и обратитесь в поддержку, если ошибка сохраняется.",
  "networkConnectionRefusedErr": "Не удалось подключиться к Ente. Повторите попытку через некоторое время. Если ошибка сохраняется, обратитесь в поддержку.",
  "cachedData": "Кэшированные данные",
  "clearCaches": "Очистить кэш",
  "remoteImages": "Изображения вне устройства",
  "remoteVideos": "Видео вне устройства",
  "remoteThumbnails": "Миниатюры вне устройства",
  "pendingSync": "Ожидание синхронизации",
  "localGallery": "Локальная галерея",
  "todaysLogs": "Сегодняшние логи",
  "viewLogs": "Просмотреть логи",
  "logsDialogBody": "Это отправит нам логи, чтобы помочь разобраться с вашей проблемой. Обратите внимание, что имена файлов будут включены для отслеживания проблем с конкретными файлами.",
  "preparingLogs": "Подготовка логов...",
  "emailYourLogs": "Отправить логи по электронной почте",
  "pleaseSendTheLogsTo": "Пожалуйста, отправьте логи на \n{toEmail}",
  "copyEmailAddress": "Скопировать адрес электронной почты",
  "exportLogs": "Экспортировать логи",
  "pleaseEmailUsAt": "Пожалуйста, напишите нам на {toEmail}",
  "dismiss": "Отклонить",
  "didYouKnow": "Знаете ли вы?",
  "loadingMessage": "Загрузка ваших фото...",
  "loadMessage1": "Вы можете поделиться подпиской с вашей семьёй",
  "loadMessage2": "На сегодняшний день мы сохранили более 200 миллионов воспоминаний",
  "loadMessage3": "Мы храним 3 копии ваших данных, одну из них — в бункере",
  "loadMessage4": "Все наши приложения имеют открытый исходный код",
  "loadMessage5": "Наш исходный код и криптография прошли внешний аудит",
  "loadMessage6": "Вы можете делиться ссылками на свои альбомы с близкими",
  "loadMessage7": "Наши мобильные приложения работают в фоновом режиме, чтобы шифровать и сохранять все новые фото, которые вы снимаете",
  "loadMessage8": "На web.ente.io есть удобный загрузчик",
  "loadMessage9": "Мы используем Xchacha20Poly1305 для безопасного шифрования ваших данных",
  "photoDescriptions": "Описания фото",
  "fileTypesAndNames": "Типы и названия файлов",
  "location": "Местоположение",
  "moments": "Моменты",
  "searchFaceEmptySection": "Люди появятся здесь после завершения индексации",
  "searchDatesEmptySection": "Ищите по дате, месяцу или году",
  "searchLocationEmptySection": "Группируйте фото, снятые в определённом радиусе от фото",
  "searchPeopleEmptySection": "Приглашайте людей, и здесь появятся все фото, которыми они поделились",
  "searchAlbumsEmptySection": "Альбомы",
  "searchFileTypesAndNamesEmptySection": "Типы и названия файлов",
  "searchCaptionEmptySection": "Добавляйте описания вроде «#поездка» в информацию о фото, чтобы быстро находить их здесь",
  "language": "Язык",
  "selectLanguage": "Выберите язык",
  "locationName": "Название местоположения",
  "addLocation": "Добавить местоположение",
  "groupNearbyPhotos": "Группировать ближайшие фото",
  "kiloMeterUnit": "км",
  "addLocationButton": "Добавить",
  "radius": "Радиус",
  "locationTagFeatureDescription": "Тег местоположения группирует все фото, снятые в определённом радиусе от фото",
  "galleryMemoryLimitInfo": "В галерее отображается до 1000 воспоминаний",
  "save": "Сохранить",
  "centerPoint": "Центральная точка",
  "pickCenterPoint": "Выбрать центральную точку",
  "useSelectedPhoto": "Использовать выбранное фото",
  "resetToDefault": "Вернуть стандартную",
  "@resetToDefault": {
    "description": "Button text to reset cover photo to default"
  },
  "edit": "Редактировать",
  "deleteLocation": "Удалить местоположение",
  "rotateLeft": "Повернуть влево",
  "flip": "Отразить",
  "rotateRight": "Повернуть вправо",
  "saveCopy": "Сохранить копию",
  "light": "Яркость",
  "color": "Цвет",
  "yesDiscardChanges": "Да, отменить изменения",
  "doYouWantToDiscardTheEditsYouHaveMade": "Хотите отменить сделанные изменения?",
  "saving": "Сохранение...",
  "editsSaved": "Изменения сохранены",
  "oopsCouldNotSaveEdits": "Ой, не удалось сохранить изменения",
  "distanceInKMUnit": "км",
  "@distanceInKMUnit": {
    "description": "Unit for distance in km"
  },
  "dayToday": "Сегодня",
  "dayYesterday": "Вчера",
  "storage": "Хранилище",
  "usedSpace": "Использовано места",
  "storageBreakupFamily": "Семья",
  "storageBreakupYou": "Вы",
  "@storageBreakupYou": {
    "description": "Label to indicate how much storage you are using when you are part of a family plan"
  },
  "storageUsageInfo": "Использовано {usedAmount} {usedStorageUnit} из {totalAmount} {totalStorageUnit}",
  "@storageUsageInfo": {
    "description": "Example: 1.2 GB of 2 GB used or 100 GB or 2TB used"
  },
  "availableStorageSpace": "Свободно {freeAmount} {storageUnit}",
  "appVersion": "Версия: {versionValue}",
  "verifyIDLabel": "Подтвердить",
  "fileInfoAddDescHint": "Добавить описание...",
  "editLocationTagTitle": "Изменить местоположение",
  "setLabel": "Установить",
  "@setLabel": {
    "description": "Label of confirm button to add a new custom radius to the radius selector of a location tag"
  },
  "setRadius": "Установить радиус",
  "familyPlanPortalTitle": "Семья",
  "familyPlanOverview": "Добавьте 5 членов семьи к существующему тарифу без дополнительной оплаты.\n\nКаждый участник получает своё личное пространство и не может видеть файлы других, если они не общедоступны.\n\nСемейные тарифы доступны клиентам с платной подпиской на Ente.\n\nПодпишитесь сейчас, чтобы начать!",
  "androidBiometricHint": "Подтвердите личность",
  "@androidBiometricHint": {
    "description": "Hint message advising the user how to authenticate with biometrics. It is used on Android side. Maximum 60 characters."
  },
  "androidBiometricNotRecognized": "Не распознано. Попробуйте снова.",
  "@androidBiometricNotRecognized": {
    "description": "Message to let the user know that authentication was failed. It is used on Android side. Maximum 60 characters."
  },
  "androidBiometricSuccess": "Успешно",
  "@androidBiometricSuccess": {
    "description": "Message to let the user know that authentication was successful. It is used on Android side. Maximum 60 characters."
  },
  "androidCancelButton": "Отмена",
  "@androidCancelButton": {
    "description": "Message showed on a button that the user can click to leave the current dialog. It is used on Android side. Maximum 30 characters."
  },
  "androidSignInTitle": "Требуется аутентификация",
  "@androidSignInTitle": {
    "description": "Message showed as a title in a dialog which indicates the user that they need to scan biometric to continue. It is used on Android side. Maximum 60 characters."
  },
  "androidBiometricRequiredTitle": "Требуется биометрия",
  "@androidBiometricRequiredTitle": {
    "description": "Message showed as a title in a dialog which indicates the user has not set up biometric authentication on their device. It is used on Android side. Maximum 60 characters."
  },
  "androidDeviceCredentialsRequiredTitle": "Требуются учётные данные устройства",
  "@androidDeviceCredentialsRequiredTitle": {
    "description": "Message showed as a title in a dialog which indicates the user has not set up credentials authentication on their device. It is used on Android side. Maximum 60 characters."
  },
  "androidDeviceCredentialsSetupDescription": "Требуются учётные данные устройства",
  "@androidDeviceCredentialsSetupDescription": {
    "description": "Message advising the user to go to the settings and configure device credentials on their device. It shows in a dialog on Android side."
  },
  "goToSettings": "Перейти в настройки",
  "@goToSettings": {
    "description": "Message showed on a button that the user can click to go to settings pages from the current dialog. It is used on both Android and iOS side. Maximum 30 characters."
  },
  "androidGoToSettingsDescription": "Биометрическая аутентификация не настроена. Перейдите в «Настройки» → «Безопасность», чтобы добавить её.",
  "@androidGoToSettingsDescription": {
    "description": "Message advising the user to go to the settings and configure biometric on their device. It shows in a dialog on Android side."
  },
  "iOSLockOut": "Биометрическая аутентификация отключена. Пожалуйста, заблокируйте и разблокируйте экран, чтобы включить её.",
  "@iOSLockOut": {
    "description": "Message advising the user to re-enable biometrics on their device. It shows in a dialog on iOS side."
  },
  "iOSGoToSettingsDescription": "Биометрическая аутентификация не настроена. Пожалуйста, включите Touch ID или Face ID на вашем устройстве.",
  "@iOSGoToSettingsDescription": {
    "description": "Message advising the user to go to the settings and configure Biometrics for their device. It shows in a dialog on iOS side."
  },
  "iOSOkButton": "Хорошо",
  "@iOSOkButton": {
    "description": "Message showed on a button that the user can click to leave the current dialog. It is used on iOS side. Maximum 30 characters."
  },
  "openstreetmapContributors": "Участники OpenStreetMap",
  "hostedAtOsmFrance": "Размещено на OSM France",
  "map": "Карта",
  "@map": {
    "description": "Label for the map view"
  },
  "maps": "Карты",
  "mapsPrivacyNotice": "Приблизительные координаты будут отправлены заботящимся о конфиденциальности третьим сторонам, таким как OpenStreetMap, для отображения карты и местоположения.",
  "enableMaps": "Включить Карты",
  "quickLinks": "Быстрые ссылки",
  "selectItemsToAdd": "Выберите элементы для добавления",
  "addSelected": "Добавить выбранные",
  "addFromDevice": "Добавить с устройства",
  "addPhotos": "Добавить фото",
  "noPhotosFoundHere": "Здесь фото не найдены",
  "zoomOutToSeePhotos": "Уменьшите масштаб, чтобы увидеть фото",
  "noImagesWithLocation": "Нет фото с местоположением",
  "unpinAlbum": "Открепить альбом",
  "pinAlbum": "Закрепить альбом",
  "create": "Создать",
  "viewAll": "Посмотреть все",
  "nothingSharedWithYouYet": "С вами пока ничем не поделились",
  "noAlbumsSharedByYouYet": "Вы пока не делились альбомами",
  "sharedWithYou": "Поделились с вами",
  "sharedByYou": "Вы поделились",
  "inviteYourFriendsToEnte": "Пригласите друзей в Ente",
  "failedToDownloadVideo": "Не удалось скачать видео",
  "hiding": "Скрытие...",
  "unhiding": "Раскрытие...",
  "successfullyHid": "Успешно скрыто",
  "successfullyUnhid": "Успешно раскрыто",
  "crashReporting": "Отчёты об ошибках",
  "resumableUploads": "Возобновляемые загрузки",
  "addToHiddenAlbum": "Добавить в скрытый альбом",
  "moveToHiddenAlbum": "Переместить в скрытый альбом",
  "fileTypes": "Типы файлов",
  "deleteConfirmDialogBody": "Этот аккаунт связан с другими приложениями Ente, если вы их используете. Все загруженные данные во всех приложениях Ente будут поставлены в очередь на удаление, а ваш аккаунт будет удален навсегда.",
  "hearUsWhereTitle": "Как вы узнали об Ente? (необязательно)",
  "hearUsExplanation": "Мы не отслеживаем установки приложений. Нам поможет, если скажете, как вы нас нашли!",
  "viewAddOnButton": "Посмотреть дополнения",
  "addOns": "Дополнения",
  "addOnPageSubtitle": "Подробности дополнений",
  "yourMap": "Ваша карта",
  "modifyYourQueryOrTrySearchingFor": "Измените запрос или попробуйте поискать",
  "blackFridaySale": "Распродажа в \"Черную пятницу\"",
  "upto50OffUntil4thDec": "Скидки до 50% до 4 декабря",
  "photos": "Фото",
  "videos": "Видео",
  "livePhotos": "Живые фото",
  "searchHint1": "Быстрый поиск прямо на устройстве",
  "searchHint2": "Даты, описания фото",
  "searchHint3": "Альбомы, названия и типы файлов",
  "searchHint4": "Местоположение",
  "searchHint5": "Скоро: Лица и магический поиск ✨",
  "addYourPhotosNow": "Добавьте ваши фото",
  "searchResultCount": "{count, plural, one{{count} результат найден} other {{count} результатов найдено}}",
  "@searchResultCount": {
    "description": "Text to tell user how many results were found for their search query",
    "placeholders": {
      "count": {
        "example": "1|2|3",
        "type": "int"
      }
    }
  },
  "faces": "Лица",
  "people": "Люди",
  "contents": "Содержимое",
  "addNew": "Добавить новое",
  "@addNew": {
    "description": "Text to add a new item (location tag, album, caption etc)"
  },
  "contacts": "Контакты",
  "noInternetConnection": "Нет подключения к Интернету",
  "pleaseCheckYourInternetConnectionAndTryAgain": "Пожалуйста, проверьте подключение к Интернету и попробуйте снова.",
  "signOutFromOtherDevices": "Выйти с других устройств",
  "signOutOtherBody": "Если вы считаете, что кто-то может знать ваш пароль, вы можете принудительно выйти с других устройств, использующих ваш аккаунт.",
  "signOutOtherDevices": "Выйти с других устройств",
  "doNotSignOut": "Не выходить",
  "editLocation": "Изменить местоположение",
  "selectALocation": "Выбрать местоположение",
  "selectALocationFirst": "Сначала выберите местоположение",
  "changeLocationOfSelectedItems": "Изменить местоположение выбранных элементов?",
  "editsToLocationWillOnlyBeSeenWithinEnte": "Изменения в местоположении будут видны только в Ente",
  "cleanUncategorized": "Очистить «Без категории»",
  "cleanUncategorizedDescription": "Удалить из «Без категории» все файлы, присутствующие в других альбомах",
  "waitingForVerification": "Ожидание подтверждения...",
  "passkey": "Ключ доступа",
  "passkeyAuthTitle": "Проверка ключа доступа",
  "loginWithTOTP": "Войти с одноразовым кодом",
  "passKeyPendingVerification": "Проверка всё ещё ожидается",
  "loginSessionExpired": "Сессия истекла",
  "loginSessionExpiredDetails": "Ваша сессия истекла. Пожалуйста, войдите снова.",
  "verifyPasskey": "Подтвердить ключ доступа",
  "playOnTv": "Воспроизвести альбом на ТВ",
  "pair": "Подключить",
  "deviceNotFound": "Устройство не найдено",
  "castInstruction": "Посетите cast.ente.io на устройстве, которое хотите подключить.\n\nВведите код ниже, чтобы воспроизвести альбом на телевизоре.",
  "deviceCodeHint": "Введите код",
  "joinDiscord": "Присоединиться в Discord",
  "locations": "Местоположения",
  "addAName": "Добавить имя",
  "findThemQuickly": "С лёгкостью находите его",
  "@findThemQuickly": {
    "description": "Subtitle to indicate that the user can find people quickly by name"
  },
  "findPeopleByName": "С лёгкостью находите людей по имени",
  "addViewers": "{count, plural, =0 {Добавить зрителя} =1 {Добавить зрителя} other {Добавить зрителей}}",
  "addCollaborators": "{count, plural, =0 {Добавить соавтора} =1 {Добавить соавтора} other {Добавить соавторов}}",
  "longPressAnEmailToVerifyEndToEndEncryption": "Нажмите с удержанием на электронную почту для подтверждения сквозного шифрования.",
  "developerSettingsWarning": "Вы уверены, что хотите изменить настройки для разработчиков?",
  "developerSettings": "Настройки для разработчиков",
  "serverEndpoint": "Конечная точка сервера",
  "invalidEndpoint": "Недействительная конечная точка",
  "invalidEndpointMessage": "Извините, введённая вами конечная точка недействительна. Пожалуйста, введите корректную точку и попробуйте снова.",
  "endpointUpdatedMessage": "Конечная точка успешно обновлена",
  "customEndpoint": "Подключено к {endpoint}",
  "createCollaborativeLink": "Создать совместную ссылку",
  "search": "Поиск",
  "enterPersonName": "Введите имя человека",
  "editEmailAlreadyLinked": "Этот адрес электронной почты уже связан с {name}.",
  "viewPersonToUnlink": "Посмотреть {name} для отмены привязки",
  "enterName": "Введите имя",
  "savePerson": "Сохранить человека",
  "editPerson": "Редактировать человека",
  "mergedPhotos": "Объединённые фото",
  "orMergeWithExistingPerson": "Или объединить с существующим",
  "enterDateOfBirth": "Дата рождения (необязательно)",
  "birthday": "День рождения",
  "removePersonLabel": "Удалить метку человека",
  "autoPairDesc": "Автоподключение работает только с устройствами, поддерживающими Chromecast.",
  "manualPairDesc": "Подключение с PIN-кодом работает с любым устройством, на котором вы хотите просматривать альбом.",
  "connectToDevice": "Подключиться к устройству",
  "autoCastDialogBody": "Здесь вы увидите доступные устройства.",
  "autoCastiOSPermission": "Убедитесь, что для приложения Ente Photos включены разрешения локальной сети в настройках.",
  "noDeviceFound": "Устройства не обнаружены",
  "stopCastingTitle": "Остановить трансляцию",
  "stopCastingBody": "Хотите остановить трансляцию?",
  "castIPMismatchTitle": "Не удалось транслировать альбом",
  "castIPMismatchBody": "Пожалуйста, убедитесь, что вы находитесь в одной сети с телевизором.",
  "pairingComplete": "Подключение завершено",
  "savingEdits": "Сохранение изменений...",
  "autoPair": "Автоподключение",
  "pairWithPin": "Подключить с PIN",
  "faceRecognition": "Распознавание лиц",
  "foundFaces": "Найденные лица",
  "clusteringProgress": "Прогресс кластеризации",
  "trim": "Сократить",
  "crop": "Обрезать",
  "rotate": "Повернуть",
  "left": "Влево",
  "right": "Вправо",
  "whatsNew": "Что нового",
  "reviewSuggestions": "Посмотреть предложения",
  "review": "Предложения",
  "useAsCover": "Использовать для обложки",
  "notPersonLabel": "Не {name}?",
  "@notPersonLabel": {
    "description": "Label to indicate that the person in the photo is not the person whose name is mentioned",
    "placeholders": {
      "name": {
        "content": "{name}",
        "type": "String"
      }
    }
  },
  "enable": "Включить",
  "enabled": "Включено",
  "moreDetails": "Подробнее",
  "enableMLIndexingDesc": "Ente поддерживает машинное обучение прямо на устройстве для распознавания лиц, магического поиска и других поисковых функций",
  "magicSearchHint": "Магический поиск позволяет искать фото по содержимому, например, «цветок», «красная машина», «документы»",
  "panorama": "Панорама",
  "reenterPassword": "Подтвердите пароль",
  "reenterPin": "Введите PIN-код ещё раз",
  "deviceLock": "Блокировка устройства",
  "pinLock": "Блокировка PIN-кодом",
  "next": "Далее",
  "setNewPassword": "Установите новый пароль",
  "enterPin": "Введите PIN-код",
  "setNewPin": "Установите новый PIN-код",
  "appLock": "Блокировка приложения",
  "noSystemLockFound": "Системная блокировка не найдена",
  "tapToUnlock": "Нажмите для разблокировки",
  "tooManyIncorrectAttempts": "Слишком много неудачных попыток",
  "videoInfo": "Информация о видео",
  "autoLock": "Автоблокировка",
  "immediately": "Немедленно",
  "autoLockFeatureDescription": "Спустя какое время приложение блокируется после перехода в фоновый режим",
  "hideContent": "Скрыть содержимое",
  "hideContentDescriptionAndroid": "Скрывает содержимое приложения при переключении между приложениями и отключает скриншоты",
  "hideContentDescriptionIos": "Скрывает содержимое приложения при переключении между приложениями",
  "passwordStrengthInfo": "Надёжность пароля определяется его длиной, используемыми символами и присутствием среди 10000 самых популярных паролей",
  "noQuickLinksSelected": "Быстрые ссылки не выбраны",
  "pleaseSelectQuickLinksToRemove": "Пожалуйста, выберите быстрые ссылки для удаления",
  "removePublicLinks": "Удалить публичные ссылки",
  "thisWillRemovePublicLinksOfAllSelectedQuickLinks": "Это удалит публичные ссылки всех выбранных быстрых ссылок.",
  "guestView": "Гостевой просмотр",
  "guestViewEnablePreSteps": "Для включения гостевого просмотра, пожалуйста, настройте код или блокировку экрана в настройках устройства.",
  "nameTheAlbum": "Дайте название альбому",
  "collectPhotosDescription": "Создайте ссылку, по которой ваши друзья смогут загружать фото в оригинальном качестве.",
  "collect": "Собрать",
  "appLockDescriptions": "Выберите между экраном блокировки устройства и пользовательским с PIN-кодом или паролем.",
  "toEnableAppLockPleaseSetupDevicePasscodeOrScreen": "Для блокировки приложения, пожалуйста, настройте код или экран блокировки в настройках устройства.",
  "authToViewPasskey": "Пожалуйста, авторизуйтесь для просмотра ключа доступа",
  "loopVideoOn": "Видео зациклено",
  "loopVideoOff": "Видео не зациклено",
  "localSyncErrorMessage": "Похоже, что-то пошло не так: синхронизация фото занимает больше времени, чем ожидалось. Пожалуйста, обратитесь в поддержку",
  "showPerson": "Показать человека",
  "sort": "Сортировать",
  "mostRecent": "Самые последние",
  "mostRelevant": "Самые актуальные",
  "loadingYourPhotos": "Загрузка ваших фото...",
  "processingImport": "Обработка {folderName}...",
  "personName": "Имя человека",
  "addNewPerson": "Добавить нового человека",
  "addNameOrMerge": "Добавить имя или объединить",
  "mergeWithExisting": "Объединить с существующим",
  "newPerson": "Новый человек",
  "addName": "Добавить имя",
  "add": "Добавить",
  "extraPhotosFoundFor": "Дополнительные фото найдены для {text}",
  "@extraPhotosFoundFor": {
    "placeholders": {
      "text": {
        "type": "String"
      }
    }
  },
  "extraPhotosFound": "Найдены дополнительные фото",
  "configuration": "Настройки",
  "localIndexing": "Локальная индексация",
  "processed": "Обработано",
  "resetPerson": "Удалить",
  "areYouSureYouWantToResetThisPerson": "Вы уверены, что хотите сбросить данные этого человека?",
  "allPersonGroupingWillReset": "Все группы этого человека будут сброшены, и вы потеряете все предложения для него",
  "yesResetPerson": "Да, сбросить данные человека",
  "onlyThem": "Только он(а)",
  "checkingModels": "Проверка моделей...",
  "enableMachineLearningBanner": "Включите машинное обучение для магического поиска и распознавания лиц",
  "searchDiscoverEmptySection": "Изображения появятся здесь после завершения обработки и синхронизации",
  "searchPersonsEmptySection": "Люди появятся здесь после завершения обработки и синхронизации",
  "viewersSuccessfullyAdded": "{count, plural, =0 {Добавлено 0 зрителей} =1 {Добавлен 1 зритель} other {Добавлено {count} зрителей}}",
  "@viewersSuccessfullyAdded": {
    "placeholders": {
      "count": {
        "type": "int",
        "example": "2"
      }
    },
    "description": "Number of viewers that were successfully added to an album."
  },
  "collaboratorsSuccessfullyAdded": "{count, plural, =0 {Добавлено 0 соавторов} =1 {Добавлен 1 соавтор} other {Добавлено {count} соавторов}}",
  "@collaboratorsSuccessfullyAdded": {
    "placeholders": {
      "count": {
        "type": "int",
        "example": "2"
      }
    },
    "description": "Number of collaborators that were successfully added to an album."
  },
  "accountIsAlreadyConfigured": "Аккаунт уже настроен.",
  "sessionIdMismatch": "Несоответствие ID сессии",
  "@sessionIdMismatch": {
    "description": "In passkey page, deeplink is ignored because of session ID mismatch."
  },
  "failedToFetchActiveSessions": "Не удалось получить активные сессии",
  "@failedToFetchActiveSessions": {
    "description": "In session page, warn user (in toast) that active sessions could not be fetched."
  },
  "failedToRefreshStripeSubscription": "Не удалось обновить подписку",
  "failedToPlayVideo": "Не удалось воспроизвести видео",
  "uploadIsIgnoredDueToIgnorereason": "Загрузка игнорируется из-за {ignoreReason}",
  "@uploadIsIgnoredDueToIgnorereason": {
    "placeholders": {
      "ignoreReason": {
        "type": "String",
        "example": "no network"
      }
    }
  },
  "typeOfGallerGallerytypeIsNotSupportedForRename": "Тип галереи {galleryType} не поддерживает переименование",
  "@typeOfGallerGallerytypeIsNotSupportedForRename": {
    "placeholders": {
      "galleryType": {
        "type": "String",
        "example": "no network"
      }
    }
  },
  "tapToUploadIsIgnoredDue": "Нажмите для загрузки. Загрузка игнорируется из-за {ignoreReason}",
  "@tapToUploadIsIgnoredDue": {
    "description": "Shown in upload icon widet, inside a tooltip.",
    "placeholders": {
      "ignoreReason": {
        "type": "String",
        "example": "no network"
      }
    }
  },
  "tapToUpload": "Нажмите для загрузки",
  "@tapToUpload": {
    "description": "Shown in upload icon widet, inside a tooltip."
  },
  "info": "Информация",
  "addFiles": "Добавить файлы",
  "castAlbum": "Транслировать альбом",
  "imageNotAnalyzed": "Изображение не проанализировано",
  "noFacesFound": "Лица не найдены",
  "fileNotUploadedYet": "Файл ещё не загружен",
  "noSuggestionsForPerson": "Нет предложений для {personName}",
  "@noSuggestionsForPerson": {
    "placeholders": {
      "personName": {
        "type": "String",
        "example": "Alice"
      }
    }
  },
  "month": "месяц",
  "yearShort": "год",
  "@yearShort": {
    "description": "Appears in pricing page (/yr)"
  },
  "currentlyRunning": "выполняется",
  "ignored": "игнорируется",
  "photosCount": "{count, plural, =0 {0 фотографий} =1 {1 фотография}  other {{count} фотографий}}",
  "@photosCount": {
    "placeholders": {
      "count": {
        "type": "int",
        "example": "2"
      }
    }
  },
  "file": "Файл",
  "searchSectionsLengthMismatch": "Несоответствие длины разделов: {snapshotLength} != {searchLength}",
  "@searchSectionsLengthMismatch": {
    "description": "Appears in search tab page",
    "placeholders": {
      "snapshotLength": {
        "type": "int",
        "example": "1"
      },
      "searchLength": {
        "type": "int",
        "example": "2"
      }
    }
  },
  "selectMailApp": "Выберите почтовое приложение",
  "selectAllShort": "Все",
  "@selectAllShort": {
    "description": "Text that appears in bottom right when you start to select multiple photos. When clicked, it selects all photos."
  },
  "selectCoverPhoto": "Выберите обложку",
  "newLocation": "Новое местоположение",
  "faceNotClusteredYet": "Лицо ещё не кластеризовано. Пожалуйста, попробуйте позже",
  "theLinkYouAreTryingToAccessHasExpired": "Срок действия ссылки, к которой вы обращаетесь, истёк.",
  "openFile": "Открыть файл",
  "backupFile": "Резервное копирование файла",
  "openAlbumInBrowser": "Открыть альбом в браузере",
  "openAlbumInBrowserTitle": "Пожалуйста, используйте веб-версию, чтобы добавить фото в этот альбом",
  "allow": "Разрешить",
  "allowAppToOpenSharedAlbumLinks": "Разрешить приложению открывать ссылки на общие альбомы",
  "seePublicAlbumLinksInApp": "Просматривать публичные ссылки на альбомы в приложении",
  "emergencyContacts": "Экстренные контакты",
  "acceptTrustInvite": "Принять приглашение",
  "declineTrustInvite": "Отклонить приглашение",
  "removeYourselfAsTrustedContact": "Удалить себя из доверенных контактов",
  "legacy": "Наследие",
  "legacyPageDesc": "Наследие позволяет доверенным контактам получить доступ к вашему аккаунту в ваше отсутствие.",
  "legacyPageDesc2": "Доверенные контакты могут начать восстановление аккаунта. Если не отменить это в течение 30 дней, то они смогут сбросить пароль и получить доступ.",
  "legacyAccounts": "Наследуемые аккаунты",
  "trustedContacts": "Доверенные контакты",
  "addTrustedContact": "Добавить доверенный контакт",
  "removeInvite": "Удалить приглашение",
  "recoveryWarning": "Доверенный контакт пытается получить доступ к вашему аккаунту",
  "rejectRecovery": "Отклонить восстановление",
  "recoveryInitiated": "Восстановление начато",
  "recoveryInitiatedDesc": "Вы сможете получить доступ к аккаунту через {days} дней. Уведомление будет отправлено на {email}.",
  "@recoveryInitiatedDesc": {
    "placeholders": {
      "days": {
        "type": "int",
        "example": "30"
      },
      "email": {
        "type": "String",
        "example": "me@example.com"
      }
    }
  },
  "cancelAccountRecovery": "Отменить восстановление",
  "recoveryAccount": "Восстановить аккаунт",
  "cancelAccountRecoveryBody": "Вы уверены, что хотите отменить восстановление?",
  "startAccountRecoveryTitle": "Начать восстановление",
  "whyAddTrustContact": "Доверенный контакт может помочь в восстановлении ваших данных.",
  "recoveryReady": "Теперь вы можете восстановить аккаунт {email}, установив новый пароль.",
  "@recoveryReady": {
    "placeholders": {
      "email": {
        "type": "String",
        "example": "me@example.com"
      }
    }
  },
  "recoveryWarningBody": "{email} пытается восстановить ваш аккаунт.",
  "trustedInviteBody": "Вы приглашены стать доверенным контактом {email}.",
  "warning": "Предупреждение",
  "proceed": "Продолжить",
  "confirmAddingTrustedContact": "Вы собираетесь добавить {email} в качестве доверенного контакта. Доверенный контакт сможет восстановить ваш аккаунт, если вы будете отсутствовать {numOfDays} дней.",
  "@confirmAddingTrustedContact": {
    "placeholders": {
      "email": {
        "type": "String",
        "example": "me@example.com"
      },
      "numOfDays": {
        "type": "int",
        "example": "30"
      }
    }
  },
  "legacyInvite": "{email} пригласил вас стать доверенным контактом",
  "authToManageLegacy": "Пожалуйста, авторизуйтесь для управления доверенными контактами",
  "hideSharedItemsFromHomeGallery": "Скрыть общие элементы из основной галереи",
  "gallery": "Галерея",
  "joinAlbum": "Присоединиться к альбому",
  "joinAlbumSubtext": "чтобы просматривать и добавлять свои фото",
  "joinAlbumSubtextViewer": "чтобы добавить это в общие альбомы",
  "join": "Присоединиться",
  "linkEmail": "Привязать электронную почту",
  "link": "Привязать",
  "noEnteAccountExclamation": "Нет аккаунта Ente!",
  "orPickFromYourContacts": "или выберите из ваших контактов",
  "emailDoesNotHaveEnteAccount": "{email} не имеет аккаунта Ente.",
  "@emailDoesNotHaveEnteAccount": {
    "description": "Shown when email doesn't have an Ente account",
    "placeholders": {
      "email": {
        "type": "String"
      }
    }
  },
  "accountOwnerPersonAppbarTitle": "{title} (Я)",
  "@accountOwnerPersonAppbarTitle": {
    "description": "Title of appbar for account owner person",
    "placeholders": {
      "title": {
        "type": "String"
      }
    }
  },
  "reassignMe": "Переназначить \"Меня\"",
  "me": "Я",
  "linkEmailToContactBannerCaption": "чтобы быстрее делиться",
  "@linkEmailToContactBannerCaption": {
    "description": "Caption for the 'Link email' title. It should be a continuation of the 'Link email' title. Just like how 'Link email' + 'for faster sharing' forms a proper sentence in English, the combination of these two strings should also be a proper sentence in other languages."
  },
  "selectPersonToLink": "Выберите человека для привязки",
  "linkPersonToEmail": "Связать человека с {email}",
  "@linkPersonToEmail": {
    "placeholders": {
      "email": {
        "type": "String"
      }
    }
  },
  "linkPersonToEmailConfirmation": "Это свяжет {personName} с {email}",
  "@linkPersonToEmailConfirmation": {
    "description": "Confirmation message when linking a person to an email",
    "placeholders": {
      "personName": {
        "type": "String"
      },
      "email": {
        "type": "String"
      }
    }
  },
  "selectYourFace": "Выберите своё лицо",
  "reassigningLoading": "Переназначение...",
  "reassignedToName": "Вы переназначены на {name}",
  "@reassignedToName": {
    "placeholders": {
      "name": {
        "type": "String"
      }
    }
  },
  "saveChangesBeforeLeavingQuestion": "Сохранить изменения перед выходом?",
  "dontSave": "Не сохранять",
  "thisIsMeExclamation": "Это я!",
  "linkPerson": "Связать человека",
  "linkPersonCaption": "чтобы было удобнее делиться",
  "@linkPersonCaption": {
    "description": "Caption for the 'Link person' title. It should be a continuation of the 'Link person' title. Just like how 'Link person' + 'for better sharing experience' forms a proper sentence in English, the combination of these two strings should also be a proper sentence in other languages."
  },
  "videoStreaming": "Потоковое видео",
  "processingVideos": "Обработка видео",
  "streamDetails": "Информация о потоке",
  "processing": "Обработка",
  "queued": "В очереди",
  "ineligible": "Неподходящий",
  "failed": "Не удалось",
  "playStream": "Воспроизвести поток",
  "playOriginal": "Воспроизвести оригинал",
  "joinAlbumConfirmationDialogBody": "Если вы присоединитесь к альбому, ваша электронная почта станет видимой для его участников.",
  "pleaseWaitThisWillTakeAWhile": "Пожалуйста, подождите, это займёт некоторое время.",
  "editTime": "Изменить время",
  "selectTime": "Выбрать время",
  "selectDate": "Выбрать дату",
  "previous": "Предыдущий",
  "selectOneDateAndTimeForAll": "Выберите одну дату и время для всех",
  "selectStartOfRange": "Выберите начало диапазона",
  "thisWillMakeTheDateAndTimeOfAllSelected": "Это сделает дату и время всех выбранных фото одинаковыми.",
  "allWillShiftRangeBasedOnFirst": "Это первое фото в группе. Остальные выбранные фото автоматически сместятся на основе новой даты",
  "newRange": "Новый диапазон",
  "selectOneDateAndTime": "Выбрать одну дату и время",
  "moveSelectedPhotosToOneDate": "Переместите выбранные фото на одну дату",
  "shiftDatesAndTime": "Сместить даты и время",
  "photosKeepRelativeTimeDifference": "Фото сохранят относительную разницу во времени",
  "photocountPhotos": "{count, plural, =0 {Нет фото} =1 {1 фото} other {{count} фото}}",
  "@photocountPhotos": {
    "placeholders": {
      "count": {
        "type": "int",
        "example": "2"
      }
    }
  },
  "appIcon": "Иконка приложения",
  "notThisPerson": "Не этот человек?",
  "selectedItemsWillBeRemovedFromThisPerson": "Выбранные элементы будут отвязаны от этого человека, но не удалены из вашей библиотеки.",
  "throughTheYears": "{dateFormat} сквозь годы",
  "thisWeekThroughTheYears": "Эта неделя сквозь годы",
  "thisWeekXYearsAgo": "{count, plural, =1 {Эта неделя, {count} год назад} other {Эта неделя, {count} лет назад}}",
  "youAndThem": "Вы и {name}",
  "admiringThem": "Любуясь {name}",
  "embracingThem": "Обнимая {name}",
  "partyWithThem": "Вечеринка с {name}",
  "hikingWithThem": "Поход с {name}",
  "feastingWithThem": "Пир с {name}",
  "selfiesWithThem": "Селфи с {name}",
  "posingWithThem": "Позируя с {name}",
  "backgroundWithThem": "Красивые виды с {name}",
  "sportsWithThem": "Спорт с {name}",
  "roadtripWithThem": "Путешествие с {name}",
  "spotlightOnYourself": "Вы в центре внимания",
  "spotlightOnThem": "В центре внимания {name}",
  "personIsAge": "{name} исполнилось {age}!",
  "personTurningAge": "{name} скоро исполнится {age}",
  "lastTimeWithThem": "В последний раз с {name}",
  "tripToLocation": "Поездка в {location}",
  "tripInYear": "Поездка в {year}",
  "lastYearsTrip": "Прошлогодняя поездка",
  "sunrise": "На горизонте",
  "mountains": "За холмами",
  "greenery": "Зелёная жизнь",
  "beach": "Песок и море",
  "city": "В городе",
  "moon": "В лунном свете",
  "onTheRoad": "Снова в пути",
  "food": "Кулинарное наслаждение",
  "pets": "Пушистые спутники",
  "curatedMemories": "Отобранные воспоминания",
  "widgets": "Виджеты",
  "memories": "Воспоминания",
  "peopleWidgetDesc": "Выберите людей, которых вы хотите видеть на главном экране.",
  "albumsWidgetDesc": "Выберите альбомы, которые вы хотите видеть на главном экране.",
  "memoriesWidgetDesc": "Выберите, какие воспоминания вы хотите видеть на главном экране.",
  "smartMemories": "Умные воспоминания",
  "pastYearsMemories": "Воспоминания прошлых лет",
  "deleteMultipleAlbumDialog": "Также удалить фото (и видео), находящиеся в этих {count} альбомах, из <bold>всех</bold> других альбомов, частью которых они являются?",
  "addParticipants": "Добавить участников",
  "selectedAlbums": "{count} выбрано",
  "actionNotSupportedOnFavouritesAlbum": "Действие не поддерживается в альбоме «Избранное»",
  "onThisDayMemories": "В этот день воспоминания",
  "onThisDay": "В этот день",
  "lookBackOnYourMemories": "Оглянитесь на ваши воспоминания 🌄",
  "newPhotosEmoji": " новая 📸",
  "sorryWeHadToPauseYourBackups": "Извините, нам пришлось приостановить резервное копирование",
  "clickToInstallOurBestVersionYet": "Нажмите, чтобы установить нашу лучшую версию",
  "onThisDayNotificationExplanation": "Получайте напоминания о воспоминаниях, связанных с этим днем в прошлые годы.",
  "addMemoriesWidgetPrompt": "Добавьте виджет воспоминаний на главный экран и вернитесь сюда, чтобы настроить его.",
  "addAlbumWidgetPrompt": "Добавьте виджет альбома на главный экран и вернитесь сюда, чтобы настроить его.",
  "addPeopleWidgetPrompt": "Добавьте виджет людей на главный экран и вернитесь сюда, чтобы настроить его.",
  "birthdayNotifications": "Уведомления о днях рождения",
  "receiveRemindersOnBirthdays": "Получайте напоминания, когда у кого-то день рождения. Нажатие на уведомление перенесет вас к фотографиям именинника.",
  "happyBirthday": "С днём рождения! 🥳",
  "birthdays": "Дни рождения",
  "wishThemAHappyBirthday": "Поздравляем {name} с днем ​​рождения! 🎉",
  "areYouSureRemoveThisFaceFromPerson": "Вы уверены, что хотите удалить лицо этого человека?",
  "otherDetectedFaces": "Другие найденные лица",
  "areThey": "Они ",
  "questionmark": "?",
  "saveAsAnotherPerson": "Сохранить как другого человека",
  "showLessFaces": "Показывать меньше лиц",
  "showMoreFaces": "Показывать больше лиц",
  "ignore": "Игнорировать",
  "merge": "Объединить",
  "reset": "Сбросить",
  "areYouSureYouWantToIgnoreThisPerson": "Вы уверены, что хотите игнорировать этого человека?",
  "areYouSureYouWantToIgnoreThesePersons": "Вы уверены, что хотите игнорировать этих людей?",
  "thePersonGroupsWillNotBeDisplayed": "Группы людей больше не будут отображаться в разделе людей. Фотографии останутся нетронутыми.",
  "thePersonWillNotBeDisplayed": "Человек больше не будет отображаться в разделе людей. Фотографии останутся нетронутыми.",
  "areYouSureYouWantToMergeThem": "Вы уверены, что хотите их объединить?",
  "allUnnamedGroupsWillBeMergedIntoTheSelectedPerson": "Все неназванные группы будут объединены в выбранного человека. Это можно отменить в обзоре истории предложений для данного человека.",
  "yesIgnore": "Да, игнорировать",
  "same": "Такой же",
  "different": "Разные",
  "sameperson": "Тот же человек?",
  "indexingPausedStatusDescription": "Индексирование приостановлено. Оно автоматически возобновится, когда устройство будет готово. Устройство считается готовым, когда уровень заряда батареи, её состояние и температура находятся в пределах нормы.",
  "thisWeek": "На этой неделе",
  "lastWeek": "На прошлой неделе",
  "thisMonth": "В этом месяце",
  "thisYear": "В этом году",
  "groupBy": "Группировать по",
  "faceThumbnailGenerationFailed": "Не удалось создать миниатюры лиц",
  "fileAnalysisFailed": "Не удалось проанализировать файл",
  "editAutoAddPeople": "Редактировать автоматическое добавление людей",
  "autoAddPeople": "Автоматически добавлять людей",
  "autoAddToAlbum": "Автоматически добавлять в альбом",
  "shouldRemoveFilesSmartAlbumsDesc": "Хотите удалить файлы, связанные с человеком, ранее выбранным в смарт-альбоме?",
  "addingPhotos": "Добавление фото",
  "gettingReady": "Идет подготовка",
  "addSomePhotosDesc1": "Добавьте несколько фотографий или выберите ",
  "addSomePhotosDesc2": "знакомые лица",
  "addSomePhotosDesc3": "\nначать с",
  "ignorePerson": "Игнорировать людей",
  "mixedGrouping": "Смешанная группа?",
  "analysis": "Анализ",
  "doesGroupContainMultiplePeople": "Много ли людей в этой группе?",
  "automaticallyAnalyzeAndSplitGrouping": "Мы автоматически проанализируем группу, чтобы определить, есть ли в ней несколько человек, и снова разделим их. Это может занять несколько секунд.",
  "layout": "Макет",
  "day": "Дню",
  "undo": "Отменить",
  "redo": "Переделать",
  "filter": "Фильтр",
  "adjust": "Отрегулировать",
  "draw": "Рисовать",
  "sticker": "Стикер",
  "brushColor": "Цвет кисти",
  "font": "Шрифт",
  "background": "Фон",
  "align": "Выравнивание",
  "addedToAlbums": "{count, plural, =1{Добавлено в 1 альбом успешно} few{Добавлено в {count} альбомов успешно} other{Добавлено в {count} альбомов успешно}}",
  "@addedToAlbums": {
    "description": "Message shown when items are added to albums",
    "placeholders": {
      "count": {
        "type": "int"
      }
    }
  },
  "videosProcessed": "Видео было обработано",
  "totalVideos": "Всего видео",
  "skippedVideos": "Пропущенные видео",
  "videoStreamingDescriptionLine1": "Мгновенно воспроизводите видео на любом устройстве.",
  "videoStreamingDescriptionLine2": "Включить обработку видеопотоков на этом устройстве.",
  "videoStreamingNote": "Это устройство поддерживает только видео, снятые не более 60 дней назад и продолжительностью менее 1 минуты. Для более старых/длинных видео включите потоковую передачу в приложении для ПК.",
  "createStream": "Создать прямую трансляцию",
  "recreateStream": "Воссоздать прямую трансляцию",
  "addedToStreamCreationQueue": "Добавлено в очередь создания потока",
  "addedToStreamRecreationQueue": "Добавлено в очередь регенерации потока",
  "videoPreviewAlreadyExists": "Видео-превью уже существует",
  "videoAlreadyInQueue": "Видеофайл уже в очереди",
  "addedToQueue": "Добавлено в очередь",
  "creatingStream": "Создание потока",
  "similarImages": "Похожие фотографии",
  "findSimilarImages": "Найти похожие фотографии",
  "noSimilarImagesFound": "Подходящих фотографий не найдено",
  "yourPhotosLookUnique": "Ваши фотографии выглядят уникальными",
  "similarGroupsFound": "{count, plural, =1{{count} группа найдена} other{{count} группы найдены}}",
  "@similarGroupsFound": {
    "placeholders": {
      "count": {
        "type": "int"
      }
    }
  },
  "reviewAndRemoveSimilarImages": "Просмотр и удаление дубликатов фотографий",
  "deletePhotosWithSize": "Удалить {count} изображений ({size})",
  "@deletePhotosWithSize": {
    "placeholders": {
      "count": {
        "type": "String"
      },
      "size": {
        "type": "String"
      }
    }
  },
  "selectionOptions": "Варианты выбора",
  "selectExactWithCount": "Точно такие же ({count})",
  "@selectExactWithCount": {
    "placeholders": {
      "count": {
        "type": "int"
      }
    }
  },
  "selectExact": "Выберите точное",
  "selectSimilarWithCount": "Частично идентичны ({count})",
  "@selectSimilarWithCount": {
    "placeholders": {
      "count": {
        "type": "int"
      }
    }
  },
  "selectSimilar": "Выбрать похожие",
  "selectAllWithCount": "Все сходства ({count})",
  "@selectAllWithCount": {
    "placeholders": {
      "count": {
        "type": "int"
      }
    }
  },
  "selectSimilarImagesTitle": "Выбрать похожие изображения",
  "chooseSimilarImagesToSelect": "Выбирать изображения на основе их визуального сходства",
  "clearSelection": "Очистить выбранные",
  "similarImagesCount": "{count} похожих фотографий",
  "@similarImagesCount": {
    "placeholders": {
      "count": {
        "type": "int"
      }
    }
  },
  "deleteWithCount": "Удалить ({count})",
  "@deleteWithCount": {
    "placeholders": {
      "count": {
        "type": "int"
      }
    }
  },
  "deleteFiles": "Удалить файлы",
  "areYouSureDeleteFiles": "Вы уверены, что хотите удалить эти файлы?",
  "greatJob": "Отличная работа!",
  "cleanedUpSimilarImages": "Вы освободили {size} места",
  "@cleanedUpSimilarImages": {
    "placeholders": {
      "size": {
        "type": "String"
      }
    }
  },
  "size": "Размер",
  "similarity": "Сходство",
  "analyzingPhotosLocally": "Анализ ваших фотографий на устройстве...",
  "lookingForVisualSimilarities": "Поиск по визуальному сходству...",
  "comparingImageDetails": "Сравнение деталей изображения...",
  "findingSimilarImages": "Найти похожие фотографии...",
  "almostDone": "Почти готово...",
  "processingLocally": "Обработка локально",
  "useMLToFindSimilarImages": "Просмотрите и удалите фотографии, которые кажутся похожими.",
  "all": "Все",
  "similar": "Похожий",
  "identical": "Идентичный",
  "nothingHereTryAnotherFilter": "Ничего не видно, попробуйте сменить фильтр! 👀",
  "related": "Связанный",
  "hoorayyyy": "Ураааа!",
  "nothingToTidyUpHere": "Здесь очень вкусно",
  "deletingDash": "Удаление - ",
<<<<<<< HEAD
  "cLTitle1": "Вид карты для вашего путешествия",
  "cLDesc1": "Выбирайте между групповой, непрерывной или маршрутной (на основе карты) загрузкой альбомов при публикации. Enter позаботится о хранилище!",
  "cLTitle2": "Встроить альбом",
  "cLDesc2": "Встраивайте свои альбомы в свой сайт, блог или фотопортфолио. Ente позаботится о хостинге!",
  "cLTitle3": "Общие альбомы в виджетах",
  "cLDesc3": "Виджеты на главном экране теперь поддерживают альбомы, которыми с вами поделились.",
  "cLTitle4": "Улучшить качество жизни",
  "cLDesc4": "Добавляйте фотографии в альбомы из просмотрщика файлов. Возможность гостевого просмотра на уровне альбома.",
  "cLTitle5": "Улучшить обмен",
  "cLDesc5": "Делитесь публичными ссылками с помощью QR-кодов. Настройте подключение к альбомам с помощью ссылок, которыми вы делитесь.",
=======
  "cLTitle1": "OCR! Выделите текст на фото",
  "cLDesc1": "Enter определит, есть ли текст на фотографии или снимке экрана, и покажет кнопку для перехода в режим выделения текста. Каждую строку текста можно выделить отдельно.",
  "cLTitle2": "Свайп для выбора",
  "cLDesc2": "Используйте свайп для быстрого выбора фотографий в библиотеке. Удобно работать одной рукой, не отрывая палец от экрана!",
  "cLTitle3": "Новые воспоминания",
  "cLDesc3": "\"Игра детей\", \"Зимнее приключение\", \"Неоновая ночь\" и другое.",
  "cLTitle4": "Галерея пейзажей и многое другое",
  "cLDesc4": "Поддержка горизонтальной ориентации в основной галерее приложения. Показывайте людей без связанных фотографий вместо их фильтрации. Улучшено определение соотношения сторон видео при публикации из внешних приложений.",
>>>>>>> b00e1968
  "closeBy": "Закрыть",
  "@closeBy": {
    "description": "Appears in the similar images page, to indicate that the images are close in terms of appearance"
  },
  "peopleAutoAddDesc": "Автоматически добавлять фотографии выбранных людей в этот альбом",
  "@peopleAutoAddDesc": {
    "description": "The message the copy should convey is that photos or videos containing the selected people's faces will be automatically added to this album"
<<<<<<< HEAD
  }
=======
  },
  "festivities": "Праздничное настроение",
  "snowAdventures": "Зимнее приключение",
  "waterfalls": "Водопад",
  "wildlife": "В дикой природе",
  "flowers": "Цветущая красота",
  "nightLights": "Неоновая ночь",
  "architecture": "Дизайн иконок",
  "autumnColors": "Очаровательная осень",
  "desertDreams": "Мечта пустыни",
  "stargazing": "Под звездами",
  "lakeside": "Тихое озеро",
  "rainyDays": "Дождливый день",
  "sportsAction": "Игра",
  "streetArt": "Уличное искусство",
  "familyMoments": "Время семьи",
  "fireworks": "Фейерверк",
  "historicSites": "Историческое место",
  "tropicalParadise": "Джунгли",
  "forestTrails": "Прогулка по лесу",
  "citySunsets": "Городской закат",
  "colorfulMarkets": "Красочный рынок",
  "cozyCafes": "Кофейный уголок",
  "vintageVibes": "Классический",
  "aerialViews": "В воздухе",
  "artisticPortraits": "Художественный портрет",
  "streetFood": "Уличная еда",
  "riverCruises": "Вид на реку",
  "playfulKids": "Игра детей",
  "coastalCliffs": "Скалы у моря"
>>>>>>> b00e1968
}<|MERGE_RESOLUTION|>--- conflicted
+++ resolved
@@ -1948,18 +1948,6 @@
   "hoorayyyy": "Ураааа!",
   "nothingToTidyUpHere": "Здесь очень вкусно",
   "deletingDash": "Удаление - ",
-<<<<<<< HEAD
-  "cLTitle1": "Вид карты для вашего путешествия",
-  "cLDesc1": "Выбирайте между групповой, непрерывной или маршрутной (на основе карты) загрузкой альбомов при публикации. Enter позаботится о хранилище!",
-  "cLTitle2": "Встроить альбом",
-  "cLDesc2": "Встраивайте свои альбомы в свой сайт, блог или фотопортфолио. Ente позаботится о хостинге!",
-  "cLTitle3": "Общие альбомы в виджетах",
-  "cLDesc3": "Виджеты на главном экране теперь поддерживают альбомы, которыми с вами поделились.",
-  "cLTitle4": "Улучшить качество жизни",
-  "cLDesc4": "Добавляйте фотографии в альбомы из просмотрщика файлов. Возможность гостевого просмотра на уровне альбома.",
-  "cLTitle5": "Улучшить обмен",
-  "cLDesc5": "Делитесь публичными ссылками с помощью QR-кодов. Настройте подключение к альбомам с помощью ссылок, которыми вы делитесь.",
-=======
   "cLTitle1": "OCR! Выделите текст на фото",
   "cLDesc1": "Enter определит, есть ли текст на фотографии или снимке экрана, и покажет кнопку для перехода в режим выделения текста. Каждую строку текста можно выделить отдельно.",
   "cLTitle2": "Свайп для выбора",
@@ -1968,7 +1956,6 @@
   "cLDesc3": "\"Игра детей\", \"Зимнее приключение\", \"Неоновая ночь\" и другое.",
   "cLTitle4": "Галерея пейзажей и многое другое",
   "cLDesc4": "Поддержка горизонтальной ориентации в основной галерее приложения. Показывайте людей без связанных фотографий вместо их фильтрации. Улучшено определение соотношения сторон видео при публикации из внешних приложений.",
->>>>>>> b00e1968
   "closeBy": "Закрыть",
   "@closeBy": {
     "description": "Appears in the similar images page, to indicate that the images are close in terms of appearance"
@@ -1976,9 +1963,6 @@
   "peopleAutoAddDesc": "Автоматически добавлять фотографии выбранных людей в этот альбом",
   "@peopleAutoAddDesc": {
     "description": "The message the copy should convey is that photos or videos containing the selected people's faces will be automatically added to this album"
-<<<<<<< HEAD
-  }
-=======
   },
   "festivities": "Праздничное настроение",
   "snowAdventures": "Зимнее приключение",
@@ -2009,5 +1993,4 @@
   "riverCruises": "Вид на реку",
   "playfulKids": "Игра детей",
   "coastalCliffs": "Скалы у моря"
->>>>>>> b00e1968
 }