--- conflicted
+++ resolved
@@ -86,30 +86,6 @@
             ? _onLongPressWithSelectionLimit(context, widget.file)
             : _onLongPressNoSelectionLimit(context, widget.file);
       },
-<<<<<<< HEAD
-      child: Stack(
-        clipBehavior: Clip.none,
-        children: [
-          ClipRRect(
-            borderRadius: BorderRadius.circular(1),
-            child: Hero(
-              tag: heroTag,
-              flightShuttleBuilder: (
-                flightContext,
-                animation,
-                flightDirection,
-                fromHeroContext,
-                toHeroContext,
-              ) =>
-                  thumbnailWidget,
-              transitionOnUserGestures: true,
-              child: isFileSelected
-                  ? ColorFiltered(
-                      colorFilter: ColorFilter.mode(
-                        Colors.black.withValues(
-                          alpha: 0.4,
-                        ),
-=======
       child: _isFileSelected
           ? Stack(
               clipBehavior: Clip.none,
@@ -131,7 +107,6 @@
                     child: ColorFiltered(
                       colorFilter: const ColorFilter.mode(
                         Color.fromARGB(102, 0, 0, 0),
->>>>>>> ffdc21d1
                         BlendMode.darken,
                       ),
                       child: thumbnailWidget,
