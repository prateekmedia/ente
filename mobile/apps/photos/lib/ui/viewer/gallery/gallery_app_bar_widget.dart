--- conflicted
+++ resolved
@@ -1128,7 +1128,6 @@
     }
   }
 
-<<<<<<< HEAD
   Future<void> _showAirPlayDialog() async {
     final airPlayService = AirPlayService.instance;
 
@@ -1167,7 +1166,8 @@
         );
       },
     );
-=======
+  }
+
   Future<void> _onGalleryGuestViewClick() async {
     if (await LocalAuthentication().isDeviceSupported()) {
       // Get all files from the collection with proper sort order
@@ -1217,6 +1217,5 @@
         AppLocalizations.of(context).guestViewEnablePreSteps,
       );
     }
->>>>>>> 0e0853fc
   }
 }