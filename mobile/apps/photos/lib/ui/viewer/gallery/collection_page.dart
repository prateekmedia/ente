import 'package:flutter/material.dart';
import 'package:photos/core/configuration.dart';
import 'package:photos/core/event_bus.dart';
import 'package:photos/db/files_db.dart';
import "package:photos/events/collection_meta_event.dart";
import 'package:photos/events/collection_updated_event.dart';
import 'package:photos/events/files_updated_event.dart';
import 'package:photos/models/collection/collection_items.dart';
import 'package:photos/models/file/file.dart';
import 'package:photos/models/file_load_result.dart';
import 'package:photos/models/gallery_type.dart';
import "package:photos/models/search/hierarchical/album_filter.dart";
import "package:photos/models/search/hierarchical/hierarchical_search_filter.dart";
import 'package:photos/models/selected_files.dart';
import 'package:photos/services/ignored_files_service.dart';
import 'package:photos/ui/viewer/actions/file_selection_overlay_bar.dart';
import "package:photos/ui/viewer/actions/smart_albums_status_widget.dart";
import "package:photos/ui/viewer/gallery/collect_photos_bottom_buttons.dart";
import "package:photos/ui/viewer/gallery/empty_album_state.dart";
import 'package:photos/ui/viewer/gallery/empty_state.dart';
import 'package:photos/ui/viewer/gallery/gallery.dart';
import "package:photos/ui/viewer/gallery/gallery_app_bar_widget.dart";
import "package:photos/ui/viewer/gallery/hierarchical_search_gallery.dart";
import "package:photos/ui/viewer/gallery/state/gallery_files_inherited_widget.dart";
import "package:photos/ui/viewer/gallery/state/inherited_search_filter_data.dart";
import "package:photos/ui/viewer/gallery/state/search_filter_data_provider.dart";
import "package:photos/ui/viewer/gallery/state/selection_state.dart";

class CollectionPage extends StatelessWidget {
  final CollectionWithThumbnail c;
  final String tagPrefix;
  final bool? hasVerifiedLock;
  final bool isFromCollectPhotos;

  CollectionPage(
    this.c, {
    this.tagPrefix = "collection",
    this.hasVerifiedLock = false,
    this.isFromCollectPhotos = false,
    super.key,
  });

  final _selectedFiles = SelectedFiles();

  @override
  Widget build(BuildContext context) {
    if (hasVerifiedLock == false && c.collection.isHidden()) {
      return const EmptyState();
    }

    final galleryType = getGalleryType(
      c.collection,
      Configuration.instance.getUserID()!,
    );
    final List<EnteFile>? initialFiles =
        c.thumbnail != null ? [c.thumbnail!] : null;
    final gallery = Gallery(
      asyncLoader: (creationStartTime, creationEndTime, {limit, asc}) async {
        final FileLoadResult result =
            await FilesDB.instance.getFilesInCollection(
          c.collection.id,
          creationStartTime,
          creationEndTime,
          limit: limit,
          asc: asc,
        );
        // hide ignored files from home page UI
        final ignoredIDs =
            await IgnoredFilesService.instance.idToIgnoreReasonMap;
        result.files.removeWhere(
          (f) =>
              f.uploadedFileID == null &&
              IgnoredFilesService.instance.shouldSkipUpload(ignoredIDs, f),
        );
        return result;
      },
      reloadEvent: Bus.instance
          .on<CollectionUpdatedEvent>()
          .where((event) => event.collectionID == c.collection.id),
      forceReloadEvents: [
        Bus.instance.on<CollectionMetaEvent>().where(
              (event) =>
                  event.id == c.collection.id &&
                  event.type == CollectionMetaEventType.sortChanged,
            ),
      ],
      removalEventTypes: const {
        EventType.deletedFromRemote,
        EventType.deletedFromEverywhere,
        EventType.hide,
      },
      tagPrefix: tagPrefix,
      selectedFiles: _selectedFiles,
      initialFiles: initialFiles,
      albumName: c.collection.displayName,
      sortAsyncFn: () => c.collection.pubMagicMetadata.asc ?? false,
<<<<<<< HEAD
      showSelectAllByDefault: galleryType != GalleryType.sharedCollection,
      addHeaderOrFooterEmptyState: false,
=======
      showSelectAll: galleryType != GalleryType.sharedCollection,
>>>>>>> 4076d1d7
      emptyState: galleryType == GalleryType.ownedCollection
          ? EmptyAlbumState(
              c.collection,
              isFromCollectPhotos: isFromCollectPhotos,
              onAddPhotos: () {
                Bus.instance.fire(
                  CollectionMetaEvent(
                    c.collection.id,
                    CollectionMetaEventType.autoAddPeople,
                  ),
                );
              },
            )
          : const EmptyState(),
      footer: isFromCollectPhotos
          ? const SizedBox(height: 20)
          : const SizedBox(height: 212),
    );

    return GalleryFilesState(
      child: InheritedSearchFilterDataWrapper(
        searchFilterDataProvider: SearchFilterDataProvider(
          initialGalleryFilter: AlbumFilter(
            collectionID: c.collection.id,
            albumName: c.collection.displayName,
            occurrence: kMostRelevantFilter,
          ),
        ),
        child: Scaffold(
          appBar: PreferredSize(
            preferredSize: const Size.fromHeight(90.0),
            child: GalleryAppBarWidget(
              galleryType,
              c.collection.displayName,
              _selectedFiles,
              collection: c.collection,
              isFromCollectPhotos: isFromCollectPhotos,
            ),
          ),
          bottomNavigationBar: isFromCollectPhotos
              ? CollectPhotosBottomButtons(
                  c.collection,
                  selectedFiles: _selectedFiles,
                )
              : null,
          body: SelectionState(
            selectedFiles: _selectedFiles,
            child: Stack(
              alignment: Alignment.bottomCenter,
              children: [
                Builder(
                  builder: (context) {
                    return ValueListenableBuilder(
                      valueListenable: InheritedSearchFilterData.of(context)
                          .searchFilterDataProvider!
                          .isSearchingNotifier,
                      builder: (context, value, _) {
                        return value
                            ? HierarchicalSearchGallery(
                                tagPrefix: tagPrefix,
                                selectedFiles: _selectedFiles,
                              )
                            : gallery;
                      },
                    );
                  },
                ),
                SmartAlbumsStatusWidget(
                  collection: c.collection,
                ),
                FileSelectionOverlayBar(
                  galleryType,
                  _selectedFiles,
                  collection: c.collection,
                ),
              ],
            ),
          ),
        ),
      ),
    );
  }
}<|MERGE_RESOLUTION|>--- conflicted
+++ resolved
@@ -94,12 +94,8 @@
       initialFiles: initialFiles,
       albumName: c.collection.displayName,
       sortAsyncFn: () => c.collection.pubMagicMetadata.asc ?? false,
-<<<<<<< HEAD
-      showSelectAllByDefault: galleryType != GalleryType.sharedCollection,
       addHeaderOrFooterEmptyState: false,
-=======
       showSelectAll: galleryType != GalleryType.sharedCollection,
->>>>>>> 4076d1d7
       emptyState: galleryType == GalleryType.ownedCollection
           ? EmptyAlbumState(
               c.collection,
