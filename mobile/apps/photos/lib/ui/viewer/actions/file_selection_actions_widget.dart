import "dart:async";

import 'package:flutter/material.dart';
import 'package:flutter/services.dart';
import "package:local_auth/local_auth.dart";
import "package:logging/logging.dart";
import "package:modal_bottom_sheet/modal_bottom_sheet.dart";
import 'package:photos/core/configuration.dart';
import "package:photos/core/event_bus.dart";
import "package:photos/events/guest_view_event.dart";
import "package:photos/events/people_changed_event.dart";
import "package:photos/generated/l10n.dart";
import 'package:photos/models/collection/collection.dart';
import 'package:photos/models/device_collection.dart';
import 'package:photos/models/file/file.dart';
import 'package:photos/models/file/file_type.dart';
import 'package:photos/models/files_split.dart';
import 'package:photos/models/gallery_type.dart';
import "package:photos/models/metadata/common_keys.dart";
import "package:photos/models/ml/face/person.dart";
import 'package:photos/models/selected_files.dart';
import "package:photos/service_locator.dart";
import 'package:photos/services/collections_service.dart';
import 'package:photos/services/hidden_service.dart';
import 'package:photos/services/machine_learning/face_ml/feedback/cluster_feedback.dart';
import "package:photos/services/machine_learning/face_ml/person/person_service.dart";
import "package:photos/services/video_memory_service.dart";
import "package:photos/theme/colors.dart";
import "package:photos/theme/ente_theme.dart";
import 'package:photos/ui/actions/collection/collection_file_actions.dart';
import 'package:photos/ui/actions/collection/collection_sharing_actions.dart';
import 'package:photos/ui/collections/collection_action_sheet.dart';
import 'package:photos/ui/components/action_sheet_widget.dart';
import "package:photos/ui/components/bottom_action_bar/selection_action_button_widget.dart";
import 'package:photos/ui/components/buttons/button_widget.dart';
import 'package:photos/ui/components/models/button_type.dart';
import 'package:photos/ui/notification/toast.dart';
import "package:photos/ui/tools/collage/collage_creator_page.dart";
import "package:photos/ui/viewer/date/edit_date_sheet.dart";
import "package:photos/ui/viewer/file/detail_page.dart";
import "package:photos/ui/viewer/location/update_location_data_widget.dart";
import 'package:photos/utils/delete_file_util.dart';
import "package:photos/utils/dialog_util.dart";
import "package:photos/utils/file_download_util.dart";
import 'package:photos/utils/magic_util.dart';
import 'package:photos/utils/navigation_util.dart';
import "package:photos/utils/share_util.dart";
import "package:photos/utils/standalone/simple_task_queue.dart";

class FileSelectionActionsWidget extends StatefulWidget {
  final GalleryType type;
  final Collection? collection;
  final DeviceCollection? deviceCollection;
  final SelectedFiles selectedFiles;
  final PersonEntity? person;
  final String? clusterID;

  const FileSelectionActionsWidget(
    this.type,
    this.selectedFiles, {
    super.key,
    this.collection,
    this.person,
    this.clusterID,
    this.deviceCollection,
  });

  @override
  State<FileSelectionActionsWidget> createState() =>
      _FileSelectionActionsWidgetState();
}

class _FileSelectionActionsWidgetState
    extends State<FileSelectionActionsWidget> {
  static final _logger = Logger("FileSelectionActionsWidget");
  late int currentUserID;
  late FilesSplit split;
  late CollectionActions collectionActions;
<<<<<<< HEAD
  final ScreenshotController screenshotController = ScreenshotController();
  late Uint8List placeholderBytes;
=======
  late bool isCollectionOwner;
>>>>>>> 10af235b
  // _cachedCollectionForSharedLink is primarily used to avoid creating duplicate
  // links if user keeps on creating Create link button after selecting
  // few files. This link is reset on any selection changed;
  Collection? _cachedCollectionForSharedLink;
  final GlobalKey shareButtonKey = GlobalKey();
  final GlobalKey sendLinkButtonKey = GlobalKey();
  final StreamController<double> _progressController =
      StreamController<double>();

  bool get _canRemoveOthersFiles =>
      widget.collection != null &&
      CollectionsService.instance
          .canRemoveFilesFromAllParticipants(widget.collection!);

  @override
  void initState() {
    super.initState();
    //User ID will be null if the user is not logged in (links-in-app)
    currentUserID = Configuration.instance.getUserID() ?? -1;

    split = FilesSplit.split(<EnteFile>[], currentUserID);
    widget.selectedFiles.addListener(_selectFileChangeListener);
    collectionActions = CollectionActions(CollectionsService.instance);
    if (widget.selectedFiles.files.isNotEmpty) {
      _selectFileChangeListener();
    }
  }

  @override
  void dispose() {
    _progressController.close();
    widget.selectedFiles.removeListener(_selectFileChangeListener);
    super.dispose();
  }

  void _selectFileChangeListener() {
    if (_cachedCollectionForSharedLink != null) {
      _cachedCollectionForSharedLink = null;
    }
    split = FilesSplit.split(widget.selectedFiles.files, currentUserID);
    if (mounted) {
      setState(() => {});
    }
  }

  @override
  Widget build(BuildContext context) {
    if (widget.selectedFiles.files.isEmpty) {
      return const SizedBox();
    }
    final ownedFilesCount = split.ownedByCurrentUser.length;
    final ownedAndPendingUploadFilesCount =
        ownedFilesCount + split.pendingUploads.length;
    final bool canRemoveOthersFiles = _canRemoveOthersFiles;
    final int removeCount = split.ownedByCurrentUser.length +
        (canRemoveOthersFiles ? split.ownedByOtherUsers.length : 0);

    final bool anyOwnedFiles =
        split.pendingUploads.isNotEmpty || split.ownedByCurrentUser.isNotEmpty;
    final bool allOwnedFiles =
        ownedAndPendingUploadFilesCount > 0 && split.ownedByOtherUsers.isEmpty;

    final bool anyUploadedFiles = split.ownedByCurrentUser.isNotEmpty;
    final showCollageOption = CollageCreatorPage.isValidCount(
          widget.selectedFiles.files.length,
        ) &&
        !widget.selectedFiles.files.any(
          (element) => element.fileType == FileType.video,
        );
    final showDownloadOption =
        widget.selectedFiles.files.any((element) => element.localID == null);

    //To animate adding and removing of [SelectedActionButton], add all items
    //and set [shouldShow] to false for items that should not be shown and true
    //for items that should be shown.
    final List<SelectionActionButton> items = [];

    if (widget.type.showCreateLink()) {
      if (_cachedCollectionForSharedLink != null && anyUploadedFiles) {
        items.add(
          SelectionActionButton(
            icon: Icons.copy_outlined,
            labelText: AppLocalizations.of(context).copyLink,
            onTap: anyUploadedFiles ? _sendLink : null,
          ),
        );
      } else {
        items.add(
          SelectionActionButton(
            icon: Icons.navigation_rounded,
            labelText: AppLocalizations.of(context).sendLink,
            onTap: anyUploadedFiles ? _onSendLinkTapped : null,
            shouldShow: ownedFilesCount > 0,
            key: sendLinkButtonKey,
          ),
        );
      }
    }
    if (widget.type == GalleryType.peopleTag && widget.person != null) {
      items.add(
        SelectionActionButton(
          icon: Icons.remove_circle_outline,
          labelText: AppLocalizations.of(context)
              .notPersonLabel(name: widget.person!.data.name),
          onTap: _onNotpersonClicked,
        ),
      );
      if (ownedFilesCount == 1) {
        items.add(
          SelectionActionButton(
            icon: Icons.image_outlined,
            labelText: AppLocalizations.of(context).useAsCover,
            onTap: anyUploadedFiles ? _setPersonCover : null,
          ),
        );
      }
    }

    if (widget.type == GalleryType.cluster && widget.clusterID != null) {
      items.add(
        SelectionActionButton(
          labelText: AppLocalizations.of(context).notThisPerson,
          icon: Icons.remove_circle_outline,
          onTap: _onRemoveFromClusterClicked,
        ),
      );
    }

    final showUploadIcon = widget.type == GalleryType.localFolder &&
        split.ownedByCurrentUser.isEmpty;
    if (widget.type.showAddToAlbum()) {
      if (showUploadIcon) {
        items.add(
          SelectionActionButton(
            icon: Icons.cloud_upload_outlined,
            labelText: AppLocalizations.of(context).addToEnte,
            onTap: _addToAlbum,
          ),
        );
      } else {
        items.add(
          SelectionActionButton(
            icon: Icons.add_outlined,
            labelText: AppLocalizations.of(context).addToAlbum,
            onTap: _addToAlbum,
          ),
        );
      }
    }

    if (widget.type.showAddtoHiddenAlbum()) {
      items.add(
        SelectionActionButton(
          icon: Icons.add_outlined,
          labelText: AppLocalizations.of(context).addToAlbum,
          onTap: _addToHiddenAlbum,
        ),
      );
    }

    if (widget.type.showMoveToAlbum()) {
      items.add(
        SelectionActionButton(
          icon: Icons.arrow_forward_outlined,
          labelText: AppLocalizations.of(context).moveToAlbum,
          onTap: anyUploadedFiles ? _moveFiles : null,
          shouldShow: ownedFilesCount > 0,
        ),
      );
    }

    if (widget.type.showMovetoHiddenAlbum()) {
      items.add(
        SelectionActionButton(
          icon: Icons.arrow_forward_outlined,
          labelText: AppLocalizations.of(context).moveToAlbum,
          onTap: _moveFilesToHiddenAlbum,
        ),
      );
    }

    if (widget.type.showDeleteOption()) {
      items.add(
        SelectionActionButton(
          icon: Icons.delete_outline,
          labelText: AppLocalizations.of(context).delete,
          onTap: anyOwnedFiles ? _onDeleteClick : null,
          shouldShow: allOwnedFiles,
        ),
      );
    }

    if (widget.type.showRemoveFromAlbum()) {
      items.add(
        SelectionActionButton(
          icon: Icons.remove_outlined,
          labelText: AppLocalizations.of(context).removeFromAlbum,
          onTap: removeCount > 0 ? _removeFilesFromAlbum : null,
          shouldShow: removeCount > 0,
        ),
      );
    }

    if (widget.type.showRemoveFromHiddenAlbum()) {
      items.add(
        SelectionActionButton(
          icon: Icons.remove_outlined,
          labelText: AppLocalizations.of(context).removeFromAlbum,
          onTap: _removeFilesFromHiddenAlbum,
        ),
      );
    }

    if (widget.type.showFavoriteOption()) {
      items.add(
        SelectionActionButton(
          icon: Icons.favorite_border_rounded,
          labelText: AppLocalizations.of(context).favorite,
          onTap: anyUploadedFiles ? _onFavoriteClick : null,
          shouldShow: ownedFilesCount > 0,
        ),
      );
    } else if (widget.type.showUnFavoriteOption()) {
      items.add(
        SelectionActionButton(
          icon: Icons.favorite,
          labelText: AppLocalizations.of(context).removeFromFavorite,
          onTap: _onUnFavoriteClick,
          shouldShow: ownedFilesCount > 0,
        ),
      );
    }
    items.add(
      SelectionActionButton(
        svgAssetPath: "assets/icons/guest_view_icon.svg",
        labelText: AppLocalizations.of(context).guestView,
        onTap: _onGuestViewClick,
      ),
    );
    if (widget.type != GalleryType.sharedPublicCollection) {
      items.add(
        SelectionActionButton(
          icon: Icons.grid_view_outlined,
          labelText: AppLocalizations.of(context).createCollage,
          onTap: _onCreateCollageClicked,
          shouldShow: showCollageOption,
        ),
      );
    }
    if (flagService.internalUser &&
        widget.type != GalleryType.sharedPublicCollection) {
      items.add(
        SelectionActionButton(
          icon: Icons.movie_creation_sharp,
          labelText: "(i) Video Memory",
          onTap: _onCreateVideoMemoryClicked,
        ),
      );
    }

    if (widget.type.showHideOption()) {
      items.add(
        SelectionActionButton(
          icon: Icons.visibility_off_outlined,
          labelText: AppLocalizations.of(context).hide,
          onTap: anyUploadedFiles ? _onHideClick : null,
          shouldShow: ownedFilesCount > 0,
        ),
      );
    } else if (widget.type.showUnHideOption()) {
      items.add(
        SelectionActionButton(
          icon: Icons.visibility_outlined,
          labelText: AppLocalizations.of(context).unhide,
          onTap: _onUnhideClick,
          shouldShow: ownedFilesCount > 0,
        ),
      );
    }
    if (widget.type.showArchiveOption()) {
      items.add(
        SelectionActionButton(
          icon: Icons.archive_outlined,
          labelText: AppLocalizations.of(context).archive,
          onTap: anyUploadedFiles ? _onArchiveClick : null,
          shouldShow: ownedFilesCount > 0,
        ),
      );
    } else if (widget.type.showUnArchiveOption()) {
      items.add(
        SelectionActionButton(
          icon: Icons.unarchive,
          labelText: AppLocalizations.of(context).unarchive,
          onTap: _onUnArchiveClick,
          shouldShow: ownedFilesCount > 0,
        ),
      );
    }

    if (widget.type.showRestoreOption()) {
      items.add(
        SelectionActionButton(
          icon: Icons.restore_outlined,
          labelText: AppLocalizations.of(context).restore,
          onTap: _restore,
        ),
      );
    }

    if (widget.type.showPermanentlyDeleteOption()) {
      items.add(
        SelectionActionButton(
          icon: Icons.delete_forever_outlined,
          labelText: AppLocalizations.of(context).permanentlyDelete,
          onTap: _permanentlyDelete,
        ),
      );
    }

    if (widget.type.showBulkEditTime()) {
      items.add(
        SelectionActionButton(
          shouldShow: widget.selectedFiles.files.every(
            (element) => (element.ownerID == currentUserID),
          ),
          labelText: AppLocalizations.of(context).editTime,
          icon: Icons.edit_calendar_outlined,
          onTap: () async {
            final newDate = await showEditDateSheet(
              context,
              widget.selectedFiles.files,
            );
            if (newDate != null) {
              widget.selectedFiles.clearAll();
            }
          },
        ),
      );
    }

    if (widget.type.showEditLocation()) {
      items.add(
        SelectionActionButton(
          shouldShow: widget.selectedFiles.files.any(
            (element) => (element.ownerID == currentUserID),
          ),
          labelText: AppLocalizations.of(context).editLocation,
          icon: Icons.edit_location_alt_outlined,
          onTap: _editLocation,
        ),
      );
    }

    if (showDownloadOption) {
      items.add(
        SelectionActionButton(
          labelText: AppLocalizations.of(context).download,
          icon: Icons.cloud_download_outlined,
          onTap: () => _download(widget.selectedFiles.files.toList()),
        ),
      );
    }
    if (widget.type != GalleryType.sharedPublicCollection) {
      items.add(
        SelectionActionButton(
          labelText: AppLocalizations.of(context).share,
          icon: Icons.adaptive.share_outlined,
          key: shareButtonKey,
          onTap: _shareSelectedFiles,
        ),
      );
    }

    if (items.isNotEmpty) {
      final scrollController = ScrollController();
      // h4ck: https://github.com/flutter/flutter/issues/57920#issuecomment-893970066
      return MediaQuery(
        data: MediaQuery.of(context).removePadding(removeBottom: true),
        child: SafeArea(
          child: Scrollbar(
            radius: const Radius.circular(1),
            thickness: 2,
            controller: scrollController,
            thumbVisibility: true,
            child: SingleChildScrollView(
              physics: const BouncingScrollPhysics(
                decelerationRate: ScrollDecelerationRate.fast,
              ),
              scrollDirection: Axis.horizontal,
              child: Container(
                padding: const EdgeInsets.only(bottom: 24),
                child: Row(
                  crossAxisAlignment: CrossAxisAlignment.start,
                  children: [
                    const SizedBox(width: 4),
                    ...items,
                    const SizedBox(width: 4),
                  ],
                ),
              ),
            ),
          ),
        ),
      );
    }
    return const SizedBox();
  }

  Future<void> _editLocation() async {
    await showBarModalBottomSheet(
      shape: const RoundedRectangleBorder(
        borderRadius: BorderRadius.vertical(
          top: Radius.circular(5),
        ),
      ),
      backgroundColor: getEnteColorScheme(context).backgroundElevated,
      barrierColor: backdropFaintDark,
      topControl: Stack(
        alignment: Alignment.bottomCenter,
        children: [
          // This container is for increasing the tap area
          Container(
            width: double.infinity,
            height: 36,
            color: Colors.transparent,
          ),
          Container(
            height: 5,
            width: 40,
            decoration: const BoxDecoration(
              color: backgroundElevated2Light,
              borderRadius: BorderRadius.all(
                Radius.circular(5),
              ),
            ),
          ),
        ],
      ),
      context: context,
      builder: (context) {
        return UpdateLocationDataWidget(
          widget.selectedFiles.files.toList(),
        );
      },
    );
  }

  Future<void> _shareSelectedFiles() async {
    shareSelected(
      context,
      shareButtonKey,
      widget.selectedFiles.files.toList(),
    );
    widget.selectedFiles.clearAll();
  }

  Future<void> _moveFiles() async {
    if (split.pendingUploads.isNotEmpty || split.ownedByOtherUsers.isNotEmpty) {
      widget.selectedFiles
          .unSelectAll(split.pendingUploads.toSet(), skipNotify: true);
      widget.selectedFiles
          .unSelectAll(split.ownedByOtherUsers.toSet(), skipNotify: true);
    }
    showCollectionActionSheet(
      context,
      selectedFiles: widget.selectedFiles,
      actionType: CollectionActionType.moveFiles,
    );
  }

  Future<void> _moveFilesToHiddenAlbum() async {
    showCollectionActionSheet(
      context,
      selectedFiles: widget.selectedFiles,
      actionType: CollectionActionType.moveToHiddenCollection,
    );
  }

  Future<void> _addToAlbum() async {
    showCollectionActionSheet(context, selectedFiles: widget.selectedFiles);
  }

  Future<void> _addToHiddenAlbum() async {
    showCollectionActionSheet(
      context,
      selectedFiles: widget.selectedFiles,
      actionType: CollectionActionType.addToHiddenAlbum,
    );
  }

  Future<void> _onDeleteClick() async {
    return showDeleteSheet(context, widget.selectedFiles, split);
  }

  Future<void> _removeFilesFromAlbum() async {
    if (split.pendingUploads.isNotEmpty) {
      widget.selectedFiles
          .unSelectAll(split.pendingUploads.toSet(), skipNotify: true);
    }
    if (!_canRemoveOthersFiles && split.ownedByOtherUsers.isNotEmpty) {
      widget.selectedFiles
          .unSelectAll(split.ownedByOtherUsers.toSet(), skipNotify: true);
    }
    final bool removingOthersFile =
        _canRemoveOthersFiles && split.ownedByOtherUsers.isNotEmpty;
    await collectionActions.showRemoveFromCollectionSheetV2(
      context,
      widget.collection!,
      widget.selectedFiles,
      removingOthersFile,
    );
  }

  Future<void> _removeFilesFromHiddenAlbum() async {
    await collectionActions.showRemoveFromCollectionSheetV2(
      context,
      widget.collection!,
      widget.selectedFiles,
      false,
      isHidden: true,
    );
  }

  Future<void> _onFavoriteClick() async {
    final result = await collectionActions.updateFavorites(
      context,
      split.ownedByCurrentUser,
      true,
    );
    if (result) {
      widget.selectedFiles.clearAll();
    }
  }

  Future<void> _onUnFavoriteClick() async {
    final result = await collectionActions.updateFavorites(
      context,
      split.ownedByCurrentUser,
      false,
    );
    if (result) {
      widget.selectedFiles.clearAll();
    }
  }

  Future<void> _onGuestViewClick() async {
    final List<EnteFile> selectedFiles = widget.selectedFiles.files.toList();
    if (await LocalAuthentication().isDeviceSupported()) {
      final page = DetailPage(
        DetailPageConfiguration(
          selectedFiles,
          0,
          "guest_view",
        ),
      );
      await localSettings.setOnGuestView(true);
      routeToPage(context, page, forceCustomPageRoute: true).ignore();
      WidgetsBinding.instance.addPostFrameCallback((_) {
        Bus.instance.fire(GuestViewEvent(true, false));
      });
    } else {
      await showErrorDialog(
        context,
        AppLocalizations.of(context).noSystemLockFound,
        AppLocalizations.of(context).guestViewEnablePreSteps,
      );
    }
    widget.selectedFiles.clearAll();
  }

  Future<void> _onArchiveClick() async {
    await changeVisibility(
      context,
      split.ownedByCurrentUser,
      archiveVisibility,
    );
    widget.selectedFiles.clearAll();
  }

  Future<void> _onUnArchiveClick() async {
    await changeVisibility(
      context,
      split.ownedByCurrentUser,
      visibleVisibility,
    );
    widget.selectedFiles.clearAll();
  }

  Future<void> _onHideClick() async {
    await CollectionsService.instance.hideFiles(
      context,
      split.ownedByCurrentUser,
    );
    widget.selectedFiles.clearAll();
  }

  Future<void> _onUnhideClick() async {
    if (split.pendingUploads.isNotEmpty || split.ownedByOtherUsers.isNotEmpty) {
      widget.selectedFiles
          .unSelectAll(split.pendingUploads.toSet(), skipNotify: true);
      widget.selectedFiles
          .unSelectAll(split.ownedByOtherUsers.toSet(), skipNotify: true);
    }
    showCollectionActionSheet(
      context,
      selectedFiles: widget.selectedFiles,
      actionType: CollectionActionType.unHide,
    );
  }

  Future<void> _onCreateCollageClicked() async {
    final bool? result = await routeToPage(
      context,
      CollageCreatorPage(widget.selectedFiles.files.toList()),
    );
    if (result != null && result) {
      widget.selectedFiles.clearAll();
    }
  }

  Future<void> _onCreateVideoMemoryClicked() async {
    final List<EnteFile> selectedFiles = widget.selectedFiles.files.toList();
    await createSlideshow(context, selectedFiles);
    widget.selectedFiles.clearAll();
  }

  Future<void> _onSendLinkTapped() async {
    if (split.ownedByCurrentUser.isEmpty) {
      showShortToast(
        context,
        AppLocalizations.of(context).canOnlyCreateLinkForFilesOwnedByYou,
      );
      return;
    }
    final dialog = createProgressDialog(
      context,
      AppLocalizations.of(context).creatingLink,
      isDismissible: true,
    );
    await dialog.show();
    _cachedCollectionForSharedLink ??= await collectionActions
        .createSharedCollectionLink(context, split.ownedByCurrentUser);

    if (_cachedCollectionForSharedLink == null) {
      await dialog.hide();
      return;
    }
    await dialog.hide();
    await _sendLink();
    widget.selectedFiles.clearAll();
    if (mounted) {
      setState(() => {});
    }
  }

  Future<void> _setPersonCover() async {
    final EnteFile file = widget.selectedFiles.files.first;
    final updatedPerson =
        await PersonService.instance.updateAvatar(widget.person!, file);
    widget.selectedFiles.clearAll();
    if (mounted) {
      setState(() => {});
    }
    Bus.instance.fire(
      PeopleChangedEvent(
        type: PeopleEventType.saveOrEditPerson,
        source: "setPersonCover",
        person: updatedPerson,
      ),
    );
  }

  Future<void> _onNotpersonClicked() async {
    try {
      final actionResult = await showActionSheet(
        context: context,
        buttons: [
          ButtonWidget(
            labelText: AppLocalizations.of(context).yesRemove,
            buttonType: ButtonType.neutral,
            buttonSize: ButtonSize.large,
            shouldStickToDarkTheme: true,
            buttonAction: ButtonAction.first,
            isInAlert: true,
          ),
          ButtonWidget(
            labelText: AppLocalizations.of(context).cancel,
            buttonType: ButtonType.secondary,
            buttonSize: ButtonSize.large,
            buttonAction: ButtonAction.second,
            shouldStickToDarkTheme: true,
            isInAlert: true,
          ),
        ],
        body: AppLocalizations.of(context)
            .selectedItemsWillBeRemovedFromThisPerson,
        actionSheetType: ActionSheetType.defaultActionSheet,
      );
      if (actionResult?.action != null) {
        if (actionResult!.action == ButtonAction.first) {
          await ClusterFeedbackService.instance.removeFilesFromPerson(
            widget.selectedFiles.files.toList(),
            widget.person!,
          );
        }
      }
      widget.selectedFiles.clearAll();
      if (mounted) {
        setState(() => {});
      }
    } catch (e, s) {
      _logger.severe("Failed to initiate `notPersonLabel`", e, s);
    }
  }

  Future<void> _onRemoveFromClusterClicked() async {
    if (widget.clusterID == null) {
      showShortToast(context, 'Cluster ID is null. Cannot remove files.');
      return;
    }
    final actionResult = await showActionSheet(
      context: context,
      buttons: [
        ButtonWidget(
          labelText: AppLocalizations.of(context).yesRemove,
          buttonType: ButtonType.neutral,
          buttonSize: ButtonSize.large,
          shouldStickToDarkTheme: true,
          buttonAction: ButtonAction.first,
          isInAlert: true,
        ),
        ButtonWidget(
          labelText: AppLocalizations.of(context).cancel,
          buttonType: ButtonType.secondary,
          buttonSize: ButtonSize.large,
          buttonAction: ButtonAction.second,
          shouldStickToDarkTheme: true,
          isInAlert: true,
        ),
      ],
      body:
          AppLocalizations.of(context).selectedItemsWillBeRemovedFromThisPerson,
      actionSheetType: ActionSheetType.defaultActionSheet,
    );
    if (actionResult?.action != null) {
      if (actionResult!.action == ButtonAction.first) {
        await ClusterFeedbackService.instance.removeFilesFromCluster(
          widget.selectedFiles.files.toList(),
          widget.clusterID!,
        );
      }
    }
    widget.selectedFiles.clearAll();
    if (mounted) {
      setState(() => {});
    }
  }

  Future<void> _sendLink() async {
    if (_cachedCollectionForSharedLink != null) {
      final String url = CollectionsService.instance.getPublicUrl(
        _cachedCollectionForSharedLink!,
      );
      unawaited(Clipboard.setData(ClipboardData(text: url)));
      await shareText(
        url,
        context: context,
        key: sendLinkButtonKey,
      );
    }
  }

  void _restore() {
    showCollectionActionSheet(
      context,
      selectedFiles: widget.selectedFiles,
      actionType: CollectionActionType.restoreFiles,
    );
  }

  Future<void> _permanentlyDelete() async {
    if (await deleteFromTrash(
      context,
      widget.selectedFiles.files.toList(),
    )) {
      widget.selectedFiles.clearAll();
    }
  }

  Future<void> _download(List<EnteFile> files) async {
    final totalFiles = files.length;
    int downloadedFiles = 0;

    final dialog = createProgressDialog(
      context,
      AppLocalizations.of(context).downloading +
          " ($downloadedFiles/$totalFiles)",
      isDismissible: true,
    );
    await dialog.show();
    try {
      final taskQueue = SimpleTaskQueue(maxConcurrent: 5);
      final futures = <Future>[];
      for (final file in files) {
        if (file.localID == null) {
          futures.add(
            taskQueue.add(() async {
              await downloadToGallery(file);
              downloadedFiles++;
              dialog.update(
                message: AppLocalizations.of(context).downloading +
                    " ($downloadedFiles/$totalFiles)",
              );
            }),
          );
        }
      }
      await Future.wait(futures);
      await dialog.hide();
      widget.selectedFiles.clearAll();
      showToast(context, AppLocalizations.of(context).filesSavedToGallery);
    } catch (e) {
      _logger.warning("Failed to save files", e);
      await dialog.hide();
      await showGenericErrorDialog(context: context, error: e);
    }
  }
}<|MERGE_RESOLUTION|>--- conflicted
+++ resolved
@@ -76,12 +76,7 @@
   late int currentUserID;
   late FilesSplit split;
   late CollectionActions collectionActions;
-<<<<<<< HEAD
-  final ScreenshotController screenshotController = ScreenshotController();
-  late Uint8List placeholderBytes;
-=======
   late bool isCollectionOwner;
->>>>>>> 10af235b
   // _cachedCollectionForSharedLink is primarily used to avoid creating duplicate
   // links if user keeps on creating Create link button after selecting
   // few files. This link is reset on any selection changed;
