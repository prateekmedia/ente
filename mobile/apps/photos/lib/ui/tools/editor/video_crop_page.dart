import 'package:flutter/material.dart';
import "package:photos/generated/l10n.dart";
import "package:photos/theme/ente_theme.dart";
import "package:photos/ui/tools/editor/video_editor/crop_value.dart";
import "package:photos/ui/tools/editor/video_editor/video_editor_app_bar.dart";
import "package:photos/ui/tools/editor/video_editor/video_editor_bottom_action.dart";
import "package:photos/ui/tools/editor/video_editor/video_editor_main_actions.dart";
import "package:photos/ui/tools/editor/video_editor/video_editor_player_control.dart";
import 'package:video_editor/video_editor.dart';

class VideoCropPage extends StatefulWidget {
  final int quarterTurnsForRotationCorrection;
  const VideoCropPage({
    super.key,
    required this.controller,
    required this.quarterTurnsForRotationCorrection,
  });

  final VideoEditorController controller;

  @override
  State<VideoCropPage> createState() => _VideoCropPageState();
}

class _VideoCropPageState extends State<VideoCropPage> {
  @override
  Widget build(BuildContext context) {
    final colorScheme = getEnteColorScheme(context);
    return Scaffold(
      backgroundColor: colorScheme.backgroundBase,
      appBar: VideoEditorAppBar(
        onCancel: () => Navigator.pop(context),
        primaryActionLabel: AppLocalizations.of(context).done,
        onPrimaryAction: () {
          widget.controller.applyCacheCrop();
          Navigator.pop(context);
        },
      ),
      body: SafeArea(
<<<<<<< HEAD
        child: Column(
          children: [
            Expanded(
              child: Hero(
                tag: "video-editor-preview",
                child: Builder(
                  builder: (context) {
                    // For videos with metadata rotation, we need to swap dimensions
                    final shouldSwap = widget.quarterTurnsForRotationCorrection % 2 == 1;
                    final width = widget.controller.video.value.size.width;
                    final height = widget.controller.video.value.size.height;

                    return RotatedBox(
                      quarterTurns: widget.quarterTurnsForRotationCorrection,
                      child: CropGridViewer.edit(
                        controller: widget.controller,
                        rotateCropArea: false,
                        margin: const EdgeInsets.symmetric(horizontal: 20),
                        overrideWidth: shouldSwap ? height : width,
                        overrideHeight: shouldSwap ? width : height,
                      ),
                    );
                  },
                ),
              ),
            ),
            VideoEditorPlayerControl(
              controller: widget.controller,
            ),
            Row(
              crossAxisAlignment: CrossAxisAlignment.end,
              children: [
                Expanded(
                  flex: 4,
                  child: AnimatedBuilder(
                    animation: widget.controller,
                    builder: (_, __) => Column(
                      children: [
                        VideoEditorMainActions(
                          children: [
                            // _buildCropButton(context, CropValue.original),
                            // const SizedBox(width: 40),
                            _buildCropButton(context, CropValue.free),
                            const SizedBox(width: 40),
                            _buildCropButton(context, CropValue.ratio_1_1),
                            const SizedBox(width: 40),
                            _buildCropButton(
                              context,
                              CropValue.ratio_9_16,
                            ),
                            const SizedBox(width: 40),
                            _buildCropButton(
                              context,
                              CropValue.ratio_16_9,
                            ),
                            const SizedBox(width: 40),
                            _buildCropButton(
                              context,
                              CropValue.ratio_3_4,
=======
        top: false,
        bottom: true,
        child: Padding(
          padding: const EdgeInsets.symmetric(horizontal: 16, vertical: 12),
          child: Column(
            crossAxisAlignment: CrossAxisAlignment.stretch,
            children: [
              Expanded(
                child: ClipRRect(
                  borderRadius: BorderRadius.circular(24),
                  child: Stack(
                    fit: StackFit.expand,
                    children: [
                      Positioned.fill(
                        child: Hero(
                          tag: "video-editor-preview",
                          child: RotatedBox(
                            quarterTurns:
                                widget.quarterTurnsForRotationCorrection,
                            child: CropGridViewer.edit(
                              controller: widget.controller,
                              rotateCropArea: false,
                              margin: const EdgeInsets.symmetric(
                                horizontal: 12,
                              ),
>>>>>>> 782732fe
                            ),
                          ),
                        ),
                      ),
                      Align(
                        alignment: Alignment.bottomCenter,
                        child: Padding(
                          padding: const EdgeInsets.only(bottom: 20),
                          child: VideoEditorPlayerControl(
                            controller: widget.controller,
                          ),
                        ),
                      ),
                    ],
                  ),
                ),
              ),
              AnimatedBuilder(
                animation: widget.controller,
                builder: (_, __) => VideoEditorMainActions(
                  children: [
                    _buildCropButton(context, CropValue.free),
                    const SizedBox(width: 24),
                    _buildCropButton(context, CropValue.ratio_1_1),
                    const SizedBox(width: 24),
                    _buildCropButton(context, CropValue.ratio_9_16),
                    const SizedBox(width: 24),
                    _buildCropButton(context, CropValue.ratio_16_9),
                    const SizedBox(width: 24),
                    _buildCropButton(context, CropValue.ratio_3_4),
                    const SizedBox(width: 24),
                    _buildCropButton(context, CropValue.ratio_4_3),
                  ],
                ),
              ),
            ],
          ),
        ),
      ),
    );
  }

  Widget _buildCropButton(BuildContext context, CropValue value) {
    final f = value.getFraction();

    return VideoEditorBottomAction(
      label: value.displayName,
      isSelected: value != CropValue.original &&
          widget.controller.preferredCropAspectRatio == f?.toDouble(),
      onPressed: () {
        if (value == CropValue.original) {
          widget.controller.updateCrop(Offset.zero, const Offset(1.0, 1.0));
          widget.controller.cropAspectRatio(null);
          setState(() {});
        } else {
          widget.controller.preferredCropAspectRatio = f?.toDouble();
        }
      },
      svgPath: "assets/video-editor/video-crop-${value.name}-action.svg",
    );
  }
}<|MERGE_RESOLUTION|>--- conflicted
+++ resolved
@@ -37,67 +37,6 @@
         },
       ),
       body: SafeArea(
-<<<<<<< HEAD
-        child: Column(
-          children: [
-            Expanded(
-              child: Hero(
-                tag: "video-editor-preview",
-                child: Builder(
-                  builder: (context) {
-                    // For videos with metadata rotation, we need to swap dimensions
-                    final shouldSwap = widget.quarterTurnsForRotationCorrection % 2 == 1;
-                    final width = widget.controller.video.value.size.width;
-                    final height = widget.controller.video.value.size.height;
-
-                    return RotatedBox(
-                      quarterTurns: widget.quarterTurnsForRotationCorrection,
-                      child: CropGridViewer.edit(
-                        controller: widget.controller,
-                        rotateCropArea: false,
-                        margin: const EdgeInsets.symmetric(horizontal: 20),
-                        overrideWidth: shouldSwap ? height : width,
-                        overrideHeight: shouldSwap ? width : height,
-                      ),
-                    );
-                  },
-                ),
-              ),
-            ),
-            VideoEditorPlayerControl(
-              controller: widget.controller,
-            ),
-            Row(
-              crossAxisAlignment: CrossAxisAlignment.end,
-              children: [
-                Expanded(
-                  flex: 4,
-                  child: AnimatedBuilder(
-                    animation: widget.controller,
-                    builder: (_, __) => Column(
-                      children: [
-                        VideoEditorMainActions(
-                          children: [
-                            // _buildCropButton(context, CropValue.original),
-                            // const SizedBox(width: 40),
-                            _buildCropButton(context, CropValue.free),
-                            const SizedBox(width: 40),
-                            _buildCropButton(context, CropValue.ratio_1_1),
-                            const SizedBox(width: 40),
-                            _buildCropButton(
-                              context,
-                              CropValue.ratio_9_16,
-                            ),
-                            const SizedBox(width: 40),
-                            _buildCropButton(
-                              context,
-                              CropValue.ratio_16_9,
-                            ),
-                            const SizedBox(width: 40),
-                            _buildCropButton(
-                              context,
-                              CropValue.ratio_3_4,
-=======
         top: false,
         bottom: true,
         child: Padding(
@@ -114,17 +53,32 @@
                       Positioned.fill(
                         child: Hero(
                           tag: "video-editor-preview",
-                          child: RotatedBox(
-                            quarterTurns:
-                                widget.quarterTurnsForRotationCorrection,
-                            child: CropGridViewer.edit(
-                              controller: widget.controller,
-                              rotateCropArea: false,
-                              margin: const EdgeInsets.symmetric(
-                                horizontal: 12,
-                              ),
->>>>>>> 782732fe
-                            ),
+                          child: Builder(
+                            builder: (context) {
+                              // For videos with metadata rotation, we need to swap dimensions
+                              final shouldSwap =
+                                  widget.quarterTurnsForRotationCorrection %
+                                          2 ==
+                                      1;
+                              final width =
+                                  widget.controller.video.value.size.width;
+                              final height =
+                                  widget.controller.video.value.size.height;
+
+                              return RotatedBox(
+                                quarterTurns:
+                                    widget.quarterTurnsForRotationCorrection,
+                                child: CropGridViewer.edit(
+                                  controller: widget.controller,
+                                  rotateCropArea: false,
+                                  margin: const EdgeInsets.symmetric(
+                                    horizontal: 12,
+                                  ),
+                                  overrideWidth: shouldSwap ? height : width,
+                                  overrideHeight: shouldSwap ? width : height,
+                                ),
+                              );
+                            },
                           ),
                         ),
                       ),
