import "package:flutter/material.dart";
import "package:photos/ente_theme_data.dart";
import "package:video_editor/video_editor.dart";

class VideoEditorPlayerControl extends StatelessWidget {
  const VideoEditorPlayerControl({
    super.key,
    required this.controller,
    this.fallbackDuration,
  });

  final VideoEditorController controller;
  final Duration? fallbackDuration;

  @override
  Widget build(BuildContext context) {
    return Hero(
      tag: "video_editor_player_control",
      child: AnimatedBuilder(
        animation: controller,
        builder: (_, __) {
          final totalDuration = _effectiveTotalDuration(controller);
          final positionDuration = _effectivePosition(controller, totalDuration);
          final isPlaying = controller.isPlaying;

          return GestureDetector(
            onTap: () {
              if (controller.isPlaying) {
                controller.nativeController?.pause();
              } else {
                controller.nativeController?.play();
              }
            },
            child: Container(
              margin: const EdgeInsets.only(top: 24, bottom: 28),
              padding: const EdgeInsets.symmetric(
                horizontal: 14,
                vertical: 8,
              ),
              constraints: const BoxConstraints(minHeight: 36),
              decoration: BoxDecoration(
                color: Theme.of(context).colorScheme.editorBackgroundColor,
                borderRadius: BorderRadius.circular(56),
              ),
              child: Row(
                mainAxisSize: MainAxisSize.min,
                crossAxisAlignment: CrossAxisAlignment.center,
                children: [
                  Icon(
                    !isPlaying ? Icons.play_arrow : Icons.pause,
                    size: 20,
                  ),
                  const SizedBox(width: 6),
                  Text(
<<<<<<< HEAD
                    "${_durationLabel(positionDuration)} / ${_durationLabel(totalDuration, allowZero: false)}",
                    // ignore: prefer_const_constructors
                    style: TextStyle(
                      fontSize: 12,
=======
                    "${formatter(pos)} / ${formatter(duration)}",
                    style: const TextStyle(
                      fontSize: 13,
>>>>>>> 1b823e4d
                      fontWeight: FontWeight.w500,
                    ),
                  ),
                ],
              ),
            ),
          );
        },
      ),
    );
  }

  Duration _effectiveTotalDuration(VideoEditorController controller) {
    final trimmed = controller.trimmedDuration;
    if (trimmed > Duration.zero) {
      return trimmed;
    }
    final max = controller.maxDuration;
    if (max > Duration.zero) {
      return max;
    }
    final video = controller.videoDuration;
    if (video > Duration.zero) {
      return video;
    }
    if (fallbackDuration != null && fallbackDuration! > Duration.zero) {
      return fallbackDuration!;
    }
    return Duration.zero;
  }

  Duration _effectivePosition(
    VideoEditorController controller,
    Duration total,
  ) {
    if (total == Duration.zero) {
      return Duration.zero;
    }

    final rawPosition = controller.videoPosition - controller.startTrim;
    if (rawPosition.isNegative) {
      return Duration.zero;
    }
    if (rawPosition > total) {
      return total;
    }
    return rawPosition;
  }

  String _durationLabel(Duration duration, {bool allowZero = true}) {
    if (duration < Duration.zero) {
      duration = Duration.zero;
    }
    if (duration == Duration.zero) {
      return allowZero ? formatter(Duration.zero) : "--:--";
    }
    return formatter(duration);
  }

  String formatter(Duration duration) => [
        duration.inMinutes.remainder(60).toString().padLeft(2, '0'),
        duration.inSeconds.remainder(60).toString().padLeft(2, '0'),
      ].join(":");
}<|MERGE_RESOLUTION|>--- conflicted
+++ resolved
@@ -6,29 +6,33 @@
   const VideoEditorPlayerControl({
     super.key,
     required this.controller,
-    this.fallbackDuration,
   });
 
   final VideoEditorController controller;
-  final Duration? fallbackDuration;
 
   @override
   Widget build(BuildContext context) {
     return Hero(
       tag: "video_editor_player_control",
       child: AnimatedBuilder(
-        animation: controller,
+        animation: Listenable.merge([
+          controller,
+          controller.video,
+        ]),
         builder: (_, __) {
-          final totalDuration = _effectiveTotalDuration(controller);
-          final positionDuration = _effectivePosition(controller, totalDuration);
+          final duration = controller.trimmedDuration;
+          final pos = Duration(
+            seconds: (controller.videoPosition.inSeconds -
+                controller.startTrim.inSeconds),
+          );
           final isPlaying = controller.isPlaying;
 
           return GestureDetector(
             onTap: () {
               if (controller.isPlaying) {
-                controller.nativeController?.pause();
+                controller.video.pause();
               } else {
-                controller.nativeController?.play();
+                controller.video.play();
               }
             },
             child: Container(
@@ -52,16 +56,9 @@
                   ),
                   const SizedBox(width: 6),
                   Text(
-<<<<<<< HEAD
-                    "${_durationLabel(positionDuration)} / ${_durationLabel(totalDuration, allowZero: false)}",
-                    // ignore: prefer_const_constructors
-                    style: TextStyle(
-                      fontSize: 12,
-=======
                     "${formatter(pos)} / ${formatter(duration)}",
                     style: const TextStyle(
                       fontSize: 13,
->>>>>>> 1b823e4d
                       fontWeight: FontWeight.w500,
                     ),
                   ),
@@ -74,53 +71,6 @@
     );
   }
 
-  Duration _effectiveTotalDuration(VideoEditorController controller) {
-    final trimmed = controller.trimmedDuration;
-    if (trimmed > Duration.zero) {
-      return trimmed;
-    }
-    final max = controller.maxDuration;
-    if (max > Duration.zero) {
-      return max;
-    }
-    final video = controller.videoDuration;
-    if (video > Duration.zero) {
-      return video;
-    }
-    if (fallbackDuration != null && fallbackDuration! > Duration.zero) {
-      return fallbackDuration!;
-    }
-    return Duration.zero;
-  }
-
-  Duration _effectivePosition(
-    VideoEditorController controller,
-    Duration total,
-  ) {
-    if (total == Duration.zero) {
-      return Duration.zero;
-    }
-
-    final rawPosition = controller.videoPosition - controller.startTrim;
-    if (rawPosition.isNegative) {
-      return Duration.zero;
-    }
-    if (rawPosition > total) {
-      return total;
-    }
-    return rawPosition;
-  }
-
-  String _durationLabel(Duration duration, {bool allowZero = true}) {
-    if (duration < Duration.zero) {
-      duration = Duration.zero;
-    }
-    if (duration == Duration.zero) {
-      return allowZero ? formatter(Duration.zero) : "--:--";
-    }
-    return formatter(duration);
-  }
-
   String formatter(Duration duration) => [
         duration.inMinutes.remainder(60).toString().padLeft(2, '0'),
         duration.inSeconds.remainder(60).toString().padLeft(2, '0'),
