import "dart:async";
import 'dart:io';
import "dart:math";

import 'package:flutter/material.dart';
import "package:logging/logging.dart";
import 'package:native_video_editor/native_video_editor.dart';
import 'package:path/path.dart' as path;
import "package:photo_manager/photo_manager.dart";
import "package:photos/core/event_bus.dart";
import "package:photos/db/files_db.dart";
import "package:photos/ente_theme_data.dart";
import "package:photos/events/local_photos_updated_event.dart";
import "package:photos/generated/l10n.dart";
import "package:photos/models/file/file.dart";
import "package:photos/models/location/location.dart";
import "package:photos/service_locator.dart";
import "package:photos/services/sync/sync_service.dart";
import "package:photos/theme/ente_theme.dart";
import "package:photos/ui/common/linear_progress_dialog.dart";
import "package:photos/ui/notification/toast.dart";
import "package:photos/ui/tools/editor/export_video_service.dart";
import "package:photos/ui/tools/editor/native_video_export_service.dart";
import 'package:photos/ui/tools/editor/video_crop_page.dart';
import "package:photos/ui/tools/editor/video_editor/video_editor_app_bar.dart";
import "package:photos/ui/tools/editor/video_editor/video_editor_bottom_action.dart";
import "package:photos/ui/tools/editor/video_editor/video_editor_main_actions.dart";
import "package:photos/ui/tools/editor/video_editor/video_editor_player_control.dart";
import "package:photos/ui/tools/editor/video_rotate_page.dart";
import "package:photos/ui/tools/editor/video_trim_page.dart";
import "package:photos/ui/viewer/file/detail_page.dart";
import "package:photos/utils/exif_util.dart";
import "package:photos/utils/navigation_util.dart";
import "package:video_editor/video_editor.dart";

class VideoEditorPage extends StatefulWidget {
  const VideoEditorPage({
    super.key,
    required this.file,
    required this.ioFile,
    required this.detailPageConfig,
  });

  final EnteFile file;
  final File ioFile;
  final DetailPageConfiguration detailPageConfig;

  @override
  State<VideoEditorPage> createState() => _VideoEditorPageState();
}

class _VideoEditorPageState extends State<VideoEditorPage> {
  final _isExporting = ValueNotifier<bool>(false);
  final _logger = Logger("VideoEditor");

  /// Some videos have a non-zero 'rotation' property in exif which causes the
  /// video to appear rotated in the video editor preview on Andoird.
  /// This variable is used as a workaround to rotate the video back to its
  /// expected orientation in the viewer.
  int? _quarterTurnsForRotationCorrection;

  VideoEditorController? _controller;

  @override
  void initState() {
    super.initState();

<<<<<<< HEAD
    // First determine rotation correction for Android
    _doRotationCorrectionIfAndroid().then((_) {
      // Then initialize the controller
      _controller = VideoEditorController.file(
        widget.ioFile,
        minDuration: const Duration(seconds: 1),
        cropStyle: CropGridStyle(
          background: Theme.of(context).colorScheme.surface,
          selectedBoundariesColor:
              const ColorScheme.dark().videoPlayerPrimaryColor,
        ),
        trimStyle: TrimSliderStyle(
          onTrimmedColor: const ColorScheme.dark().videoPlayerPrimaryColor,
          onTrimmingColor: const ColorScheme.dark().videoPlayerPrimaryColor,
          background: Theme.of(context).colorScheme.editorBackgroundColor,
          positionLineColor:
              Theme.of(context).colorScheme.videoPlayerBorderColor,
          lineColor: Theme.of(context)
              .colorScheme
              .videoPlayerBorderColor
              .withValues(alpha: 0.6),
        ),
      );

      _controller!.initialize().then((_) {
        setState(() {});
      }).catchError(
        (error) {
          // handle minumum duration bigger than video duration error
          Navigator.pop(context);
        },
        test: (e) => e is VideoMinDurationError,
      );
    });
=======
    Future.microtask(
      () {
        _controller = VideoEditorController.file(
          widget.ioFile,
          minDuration: const Duration(seconds: 1),
          cropStyle: CropGridStyle(
            background: Theme.of(context).colorScheme.surface,
            selectedBoundariesColor:
                const ColorScheme.dark().videoPlayerPrimaryColor,
          ),
          trimStyle: TrimSliderStyle(
            onTrimmedColor: const ColorScheme.dark().videoPlayerPrimaryColor,
            onTrimmingColor: const ColorScheme.dark().videoPlayerPrimaryColor,
            background: Theme.of(context).colorScheme.editorBackgroundColor,
            positionLineColor:
                Theme.of(context).colorScheme.videoPlayerBorderColor,
            lineColor: Theme.of(context)
                .colorScheme
                .videoPlayerBorderColor
                .withValues(alpha: 0.6),
          ),
        );

        _controller!.initialize().then((_) => setState(() {})).catchError(
          (error) {
            // handle minumum duration bigger than video duration error
            Navigator.pop(context);
          },
          test: (e) => e is VideoMinDurationError,
        );
      },
    );

    _doRotationCorrectionIfAndroid();
>>>>>>> 782732fe
  }

  @override
  void dispose() async {
    _isExporting.dispose();
    _controller?.dispose().ignore();
    ExportService.dispose().ignore();
    super.dispose();
  }

  @override
  Widget build(BuildContext context) {
<<<<<<< HEAD
=======
    final colorScheme = getEnteColorScheme(context);
>>>>>>> 782732fe
    return PopScope(
      canPop: false,
      onPopInvokedWithResult: (didPop, _) {
        if (didPop) return;
        if (_isExporting.value) {
          return;
        }
        replacePage(context, DetailPage(widget.detailPageConfig));
      },
<<<<<<< HEAD
      child: Scaffold(
        appBar: AppBar(
          elevation: 0,
          toolbarHeight: 0,
        ),
        body: _controller != null &&
                _controller!.initialized &&
                _quarterTurnsForRotationCorrection != null
            ? SafeArea(
                child: Stack(
                  children: [
                    Column(
                      children: [
                        Expanded(
                          child: Column(
                            children: [
                              Expanded(
                                child: Hero(
                                  tag: "video-editor-preview",
                                  child: Builder(
                                    builder: (context) {
                                      // For videos with metadata rotation, we need to swap dimensions
                                      final shouldSwap = _quarterTurnsForRotationCorrection! % 2 == 1;
                                      final width = _controller!.video.value.size.width;
                                      final height = _controller!.video.value.size.height;

                                      return RotatedBox(
                                        quarterTurns: _quarterTurnsForRotationCorrection!,
                                        child: CropGridViewer.preview(
                                          controller: _controller!,
                                          overrideWidth: shouldSwap ? height : width,
                                          overrideHeight: shouldSwap ? width : height,
                                        ),
                                      );
                                    },
                                  ),
                                ),
                              ),
                              VideoEditorPlayerControl(
                                controller: _controller!,
                              ),
                              VideoEditorMainActions(
=======
      child: ValueListenableBuilder<bool>(
        valueListenable: _isExporting,
        builder: (context, isExporting, _) {
          final isReady = _controller != null &&
              _controller!.initialized &&
              _quarterTurnsForRotationCorrection != null;

          return Scaffold(
            backgroundColor: colorScheme.backgroundBase,
            appBar: VideoEditorAppBar(
              onCancel: () {
                if (isExporting) return;
                replacePage(context, DetailPage(widget.detailPageConfig));
              },
              primaryActionLabel: AppLocalizations.of(context).saveCopy,
              onPrimaryAction: exportVideo,
              isPrimaryEnabled: isReady && !isExporting,
            ),
            body: isReady
                ? SafeArea(
                    top: false,
                    bottom: true,
                    child: Padding(
                      padding: const EdgeInsets.symmetric(
                        horizontal: 16,
                        vertical: 12,
                      ),
                      child: Column(
                        crossAxisAlignment: CrossAxisAlignment.stretch,
                        children: [
                          Expanded(
                            child: ClipRRect(
                              borderRadius: BorderRadius.circular(24),
                              child: Stack(
                                fit: StackFit.expand,
>>>>>>> 782732fe
                                children: [
                                  Positioned.fill(
                                    child: Hero(
                                      tag: "video-editor-preview",
                                      child: RotatedBox(
                                        quarterTurns:
                                            _quarterTurnsForRotationCorrection!,
                                        child: CropGridViewer.preview(
                                          controller: _controller!,
                                        ),
                                      ),
                                    ),
                                  ),
                                  Align(
                                    alignment: Alignment.bottomCenter,
                                    child: Padding(
                                      padding:
                                          const EdgeInsets.only(bottom: 24),
                                      child: VideoEditorPlayerControl(
                                        controller: _controller!,
                                      ),
                                    ),
                                  ),
                                ],
                              ),
                            ),
                          ),
                          const SizedBox(height: 12),
                          VideoEditorMainActions(
                            children: [
                              VideoEditorBottomAction(
                                label: AppLocalizations.of(context).trim,
                                svgPath:
                                    "assets/video-editor/video-editor-trim-action.svg",
                                onPressed: () => _openSubEditor(
                                  VideoTrimPage(
                                    controller: _controller!,
                                    quarterTurnsForRotationCorrection:
                                        _quarterTurnsForRotationCorrection!,
                                  ),
                                ),
                              ),
                              const SizedBox(width: 24),
                              VideoEditorBottomAction(
                                label: AppLocalizations.of(context).crop,
                                svgPath:
                                    "assets/video-editor/video-editor-crop-action.svg",
                                onPressed: () => _openSubEditor(
                                  VideoCropPage(
                                    controller: _controller!,
                                    quarterTurnsForRotationCorrection:
                                        _quarterTurnsForRotationCorrection!,
                                  ),
                                ),
                              ),
                              const SizedBox(width: 24),
                              VideoEditorBottomAction(
                                label: AppLocalizations.of(context).rotate,
                                svgPath:
                                    "assets/video-editor/video-editor-rotate-action.svg",
                                onPressed: () => _openSubEditor(
                                  VideoRotatePage(
                                    controller: _controller!,
                                    quarterTurnsForRotationCorrection:
                                        _quarterTurnsForRotationCorrection!,
                                  ),
                                ),
                              ),
                            ],
                          ),
                          const SizedBox(height: 12),
                        ],
                      ),
                    ),
                  )
                : const Center(child: CircularProgressIndicator()),
          );
        },
      ),
    );
  }

  void exportVideo() async {
    _isExporting.value = true;

    final dialogKey = GlobalKey<LinearProgressDialogState>();
    final dialog = LinearProgressDialog(
      AppLocalizations.of(context).savingEdits,
      key: dialogKey,
    );

    unawaited(
      showDialog(
        useRootNavigator: false,
        context: context,
        builder: (context) {
          return dialog;
        },
      ),
    );

    try {
      // Generate output path for the exported video
      final tempDir = Directory.systemTemp;
      final outputPath = path.join(
        tempDir.path,
        'exported_${DateTime.now().millisecondsSinceEpoch}.mp4',
      );

<<<<<<< HEAD
      _logger.fine(
        'Export: path=$outputPath, trim=${_controller!.isTrimmed}, rotation=${_controller!.rotation}',
      );

      // Check feature flag to decide which export method to use
      final File result;
      if (flagService.useNativeVideoEditor) {
        // Use native export service for internal users
        result = await NativeVideoExportService.exportVideo(
          controller: _controller!,
          outputPath: outputPath,
          metadataRotation: _quarterTurnsForRotationCorrection != null
              ? _quarterTurnsForRotationCorrection! * 90
              : 0,
          onProgress: (progress) {
            if (dialogKey.currentState != null) {
              dialogKey.currentState!.setProgress(progress);
            }
          },
          onError: (e, s) => _logger.severe("Error exporting video", e, s),
        );
      } else {
        // Use FFmpeg for regular users
        result = await ExportService.exportVideo(
          controller: _controller!,
          outputPath: outputPath,
          onProgress: (progress) {
            if (dialogKey.currentState != null) {
              dialogKey.currentState!.setProgress(progress);
            }
          },
          onError: (e, s) => _logger.severe("Error exporting video", e, s),
        );
      }

      _logger.fine('Export completed: ${result.path}');
      // Process the exported file
      await _handleExportedFile(result, dialogKey);
    } catch (e, s) {
      _logger.severe('Export failed', e, s);
      Navigator.of(dialogKey.currentContext!).pop('dialog');
      _isExporting.value = false;
    } finally {
      await PhotoManager.startChangeNotify();
    }
  }

  Future<void> _handleExportedFile(
    File result,
    GlobalKey<LinearProgressDialogState> dialogKey,
  ) async {
    _isExporting.value = false;
    if (!mounted) return;
=======
        final String startTrimCmd = "-ss ${_controller!.startTrim}";
        final String toTrimCmd = "-t ${_controller!.trimmedDuration}";
        final command =
            '$startTrimCmd -i $videoPath  $toTrimCmd ${config.filtersCmd(filters)} -c:v libx264 -c:a aac $outputPath';
        return command;
      },
    );

    try {
      final executeConfig = await config.getExecuteConfig();

      await ExportService.runFFmpegCommand(
        executeConfig,
        onProgress: (stats) {
          final progress = config.getFFmpegProgress(stats.getTime().toInt());
          if (dialogKey.currentState != null) {
            dialogKey.currentState!.setProgress(progress);
          }
        },
        onError: (e, s) {
          _logger.severe("Error exporting video", e, s);
        },
        onCompleted: (result) async {
          _isExporting.value = false;
          if (!mounted) {
            return;
          }

          final fileName = path.basenameWithoutExtension(widget.file.title!) +
              "_edited_" +
              DateTime.now().microsecondsSinceEpoch.toString() +
              ".mp4";

          //Disabling notifications for assets changing to insert the file into
          //files db before triggering a sync.
          await PhotoManager.stopChangeNotify();

          try {
            final AssetEntity newAsset = await (PhotoManager.editor.saveVideo(
              result,
              title: fileName,
            ));

            result.deleteSync();

            final newFile = await EnteFile.fromAsset(
              widget.file.deviceFolder ?? '',
              newAsset,
            );
>>>>>>> 782732fe

    final fileName = path.basenameWithoutExtension(widget.file.title!) +
        "_edited_" +
        DateTime.now().microsecondsSinceEpoch.toString() +
        ".mp4";
    //Disabling notifications for assets changing to insert the file into
    //files db before triggering a sync.
    await PhotoManager.stopChangeNotify();

<<<<<<< HEAD
    try {
      final AssetEntity newAsset =
          await (PhotoManager.editor.saveVideo(result, title: fileName));
      result.deleteSync();
      final newFile = await EnteFile.fromAsset(
        widget.file.deviceFolder ?? '',
        newAsset,
      );

      newFile.creationTime = widget.file.creationTime;
      newFile.collectionID = widget.file.collectionID;
      newFile.location = widget.file.location;
      if (!newFile.hasLocation && widget.file.localID != null) {
        final assetEntity = await widget.file.getAsset;
        if (assetEntity != null) {
          final latLong = await assetEntity.latlngAsync();
          newFile.location = Location(
            latitude: latLong.latitude,
            longitude: latLong.longitude,
          );
        }
      }

      newFile.generatedID = await FilesDB.instance.insertAndGetId(newFile);
      Bus.instance.fire(LocalPhotosUpdatedEvent([newFile], source: "editSave"));
      SyncService.instance.sync().ignore();
      showShortToast(context, AppLocalizations.of(context).editsSaved);
      final files = widget.detailPageConfig.files;

      // the index could be -1 if the files fetched doesn't contain the newly
      // edited files
      int selectionIndex =
          files.indexWhere((file) => file.generatedID == newFile.generatedID);
      if (selectionIndex == -1) {
        files.add(newFile);
        selectionIndex = files.length - 1;
      }
      Navigator.of(dialogKey.currentContext!).pop('dialog');

      replacePage(
        context,
        DetailPage(
          widget.detailPageConfig.copyWith(
            files: files,
            selectedIndex: min(selectionIndex, files.length - 1),
          ),
        ),
=======
            newFile.generatedID = await FilesDB.instance.insertAndGetId(
              newFile,
            );

            Bus.instance.fire(
              LocalPhotosUpdatedEvent([newFile], source: "editSave"),
            );

            SyncService.instance.sync().ignore();

            showShortToast(context, AppLocalizations.of(context).editsSaved);
            final files = widget.detailPageConfig.files;

            // the index could be -1 if the files fetched doesn't contain the newly
            // edited files
            int selectionIndex = files.indexWhere(
              (file) => file.generatedID == newFile.generatedID,
            );
            if (selectionIndex == -1) {
              files.add(newFile);
              selectionIndex = files.length - 1;
            }
            Navigator.of(dialogKey.currentContext!).pop('dialog');

            replacePage(
              context,
              DetailPage(
                widget.detailPageConfig.copyWith(
                  files: files,
                  selectedIndex: min(selectionIndex, files.length - 1),
                ),
              ),
            );
          } catch (e, s) {
            _logger.severe("Error in post-processing", e, s);
            Navigator.of(dialogKey.currentContext!).pop('dialog');
          }
        },
>>>>>>> 782732fe
      );
    } catch (e, s) {
      _logger.severe("Unexpected error in export process", e, s);
      Navigator.of(dialogKey.currentContext!).pop('dialog');
    }
  }

<<<<<<< HEAD
  Future<void> _doRotationCorrectionIfAndroid() async {
=======
  Future<void> _openSubEditor(Widget child) {
    return Navigator.of(context).push(_VideoEditorSubPageRoute(child));
  }

  void _doRotationCorrectionIfAndroid() {
>>>>>>> 782732fe
    if (Platform.isAndroid) {
      try {
        // Use native method to get video info more efficiently
        final videoInfo =
            await NativeVideoEditor.getVideoInfo(widget.ioFile.path);
        final rotation = videoInfo['rotation'] as int? ?? 0;
        final width = videoInfo['width'] as int? ?? 0;
        final height = videoInfo['height'] as int? ?? 0;

        _logger.fine('Video info: ${width}x$height, rotation=$rotation');

        if (rotation != 0) {
          _quarterTurnsForRotationCorrection = (rotation / 90).round();
          _logger.fine(
            'Applying rotation correction: $rotation° → $_quarterTurnsForRotationCorrection quarter turns',
          );
        } else {
          _quarterTurnsForRotationCorrection = 0;
        }
        setState(() {});
      } catch (e) {
        _logger.warning(
          'Failed to get native video info, falling back to ffprobe',
          e,
        );
        // Fallback to the original method if native fails
        await getVideoPropsAsync(widget.ioFile).then((props) async {
          _logger.fine(
            'FFprobe fallback: ${props?.width}x${props?.height}, rotation=${props?.rotation}',
          );
          if (props?.rotation != null) {
            _quarterTurnsForRotationCorrection =
                (props!.rotation! / 90).round();
          } else {
            _quarterTurnsForRotationCorrection = 0;
          }
          setState(() {});
        });
      }
    } else {
      _quarterTurnsForRotationCorrection = 0;
      setState(() {});
    }
  }
}

class _VideoEditorSubPageRoute extends PageRouteBuilder<void> {
  _VideoEditorSubPageRoute(this.child)
      : super(
          fullscreenDialog: true,
          transitionDuration: const Duration(milliseconds: 220),
          reverseTransitionDuration: const Duration(milliseconds: 180),
          pageBuilder: (_, __, ___) => child,
          transitionsBuilder: (_, animation, __, child) {
            return FadeTransition(
              opacity: CurvedAnimation(
                parent: animation,
                curve: Curves.easeOutCubic,
                reverseCurve: Curves.easeInCubic,
              ),
              child: child,
            );
          },
        );

  final Widget child;
}<|MERGE_RESOLUTION|>--- conflicted
+++ resolved
@@ -14,13 +14,11 @@
 import "package:photos/generated/l10n.dart";
 import "package:photos/models/file/file.dart";
 import "package:photos/models/location/location.dart";
-import "package:photos/service_locator.dart";
 import "package:photos/services/sync/sync_service.dart";
 import "package:photos/theme/ente_theme.dart";
 import "package:photos/ui/common/linear_progress_dialog.dart";
 import "package:photos/ui/notification/toast.dart";
 import "package:photos/ui/tools/editor/export_video_service.dart";
-import "package:photos/ui/tools/editor/native_video_export_service.dart";
 import 'package:photos/ui/tools/editor/video_crop_page.dart';
 import "package:photos/ui/tools/editor/video_editor/video_editor_app_bar.dart";
 import "package:photos/ui/tools/editor/video_editor/video_editor_bottom_action.dart";
@@ -29,7 +27,6 @@
 import "package:photos/ui/tools/editor/video_rotate_page.dart";
 import "package:photos/ui/tools/editor/video_trim_page.dart";
 import "package:photos/ui/viewer/file/detail_page.dart";
-import "package:photos/utils/exif_util.dart";
 import "package:photos/utils/navigation_util.dart";
 import "package:video_editor/video_editor.dart";
 
@@ -65,7 +62,6 @@
   void initState() {
     super.initState();
 
-<<<<<<< HEAD
     // First determine rotation correction for Android
     _doRotationCorrectionIfAndroid().then((_) {
       // Then initialize the controller
@@ -100,42 +96,6 @@
         test: (e) => e is VideoMinDurationError,
       );
     });
-=======
-    Future.microtask(
-      () {
-        _controller = VideoEditorController.file(
-          widget.ioFile,
-          minDuration: const Duration(seconds: 1),
-          cropStyle: CropGridStyle(
-            background: Theme.of(context).colorScheme.surface,
-            selectedBoundariesColor:
-                const ColorScheme.dark().videoPlayerPrimaryColor,
-          ),
-          trimStyle: TrimSliderStyle(
-            onTrimmedColor: const ColorScheme.dark().videoPlayerPrimaryColor,
-            onTrimmingColor: const ColorScheme.dark().videoPlayerPrimaryColor,
-            background: Theme.of(context).colorScheme.editorBackgroundColor,
-            positionLineColor:
-                Theme.of(context).colorScheme.videoPlayerBorderColor,
-            lineColor: Theme.of(context)
-                .colorScheme
-                .videoPlayerBorderColor
-                .withValues(alpha: 0.6),
-          ),
-        );
-
-        _controller!.initialize().then((_) => setState(() {})).catchError(
-          (error) {
-            // handle minumum duration bigger than video duration error
-            Navigator.pop(context);
-          },
-          test: (e) => e is VideoMinDurationError,
-        );
-      },
-    );
-
-    _doRotationCorrectionIfAndroid();
->>>>>>> 782732fe
   }
 
   @override
@@ -148,10 +108,7 @@
 
   @override
   Widget build(BuildContext context) {
-<<<<<<< HEAD
-=======
     final colorScheme = getEnteColorScheme(context);
->>>>>>> 782732fe
     return PopScope(
       canPop: false,
       onPopInvokedWithResult: (didPop, _) {
@@ -161,50 +118,6 @@
         }
         replacePage(context, DetailPage(widget.detailPageConfig));
       },
-<<<<<<< HEAD
-      child: Scaffold(
-        appBar: AppBar(
-          elevation: 0,
-          toolbarHeight: 0,
-        ),
-        body: _controller != null &&
-                _controller!.initialized &&
-                _quarterTurnsForRotationCorrection != null
-            ? SafeArea(
-                child: Stack(
-                  children: [
-                    Column(
-                      children: [
-                        Expanded(
-                          child: Column(
-                            children: [
-                              Expanded(
-                                child: Hero(
-                                  tag: "video-editor-preview",
-                                  child: Builder(
-                                    builder: (context) {
-                                      // For videos with metadata rotation, we need to swap dimensions
-                                      final shouldSwap = _quarterTurnsForRotationCorrection! % 2 == 1;
-                                      final width = _controller!.video.value.size.width;
-                                      final height = _controller!.video.value.size.height;
-
-                                      return RotatedBox(
-                                        quarterTurns: _quarterTurnsForRotationCorrection!,
-                                        child: CropGridViewer.preview(
-                                          controller: _controller!,
-                                          overrideWidth: shouldSwap ? height : width,
-                                          overrideHeight: shouldSwap ? width : height,
-                                        ),
-                                      );
-                                    },
-                                  ),
-                                ),
-                              ),
-                              VideoEditorPlayerControl(
-                                controller: _controller!,
-                              ),
-                              VideoEditorMainActions(
-=======
       child: ValueListenableBuilder<bool>(
         valueListenable: _isExporting,
         builder: (context, isExporting, _) {
@@ -240,17 +153,34 @@
                               borderRadius: BorderRadius.circular(24),
                               child: Stack(
                                 fit: StackFit.expand,
->>>>>>> 782732fe
                                 children: [
                                   Positioned.fill(
                                     child: Hero(
                                       tag: "video-editor-preview",
-                                      child: RotatedBox(
-                                        quarterTurns:
-                                            _quarterTurnsForRotationCorrection!,
-                                        child: CropGridViewer.preview(
-                                          controller: _controller!,
-                                        ),
+                                      child: Builder(
+                                        builder: (context) {
+                                          // For videos with metadata rotation, we need to swap dimensions
+                                          final shouldSwap =
+                                              _quarterTurnsForRotationCorrection! %
+                                                      2 ==
+                                                  1;
+                                          final width = _controller!
+                                              .video.value.size.width;
+                                          final height = _controller!
+                                              .video.value.size.height;
+
+                                          return RotatedBox(
+                                            quarterTurns:
+                                                _quarterTurnsForRotationCorrection!,
+                                            child: CropGridViewer.preview(
+                                              controller: _controller!,
+                                              overrideWidth:
+                                                  shouldSwap ? height : width,
+                                              overrideHeight:
+                                                  shouldSwap ? width : height,
+                                            ),
+                                          );
+                                        },
                                       ),
                                     ),
                                   ),
@@ -342,69 +272,12 @@
       ),
     );
 
-    try {
-      // Generate output path for the exported video
-      final tempDir = Directory.systemTemp;
-      final outputPath = path.join(
-        tempDir.path,
-        'exported_${DateTime.now().millisecondsSinceEpoch}.mp4',
-      );
-
-<<<<<<< HEAD
-      _logger.fine(
-        'Export: path=$outputPath, trim=${_controller!.isTrimmed}, rotation=${_controller!.rotation}',
-      );
-
-      // Check feature flag to decide which export method to use
-      final File result;
-      if (flagService.useNativeVideoEditor) {
-        // Use native export service for internal users
-        result = await NativeVideoExportService.exportVideo(
-          controller: _controller!,
-          outputPath: outputPath,
-          metadataRotation: _quarterTurnsForRotationCorrection != null
-              ? _quarterTurnsForRotationCorrection! * 90
-              : 0,
-          onProgress: (progress) {
-            if (dialogKey.currentState != null) {
-              dialogKey.currentState!.setProgress(progress);
-            }
-          },
-          onError: (e, s) => _logger.severe("Error exporting video", e, s),
-        );
-      } else {
-        // Use FFmpeg for regular users
-        result = await ExportService.exportVideo(
-          controller: _controller!,
-          outputPath: outputPath,
-          onProgress: (progress) {
-            if (dialogKey.currentState != null) {
-              dialogKey.currentState!.setProgress(progress);
-            }
-          },
-          onError: (e, s) => _logger.severe("Error exporting video", e, s),
-        );
-      }
-
-      _logger.fine('Export completed: ${result.path}');
-      // Process the exported file
-      await _handleExportedFile(result, dialogKey);
-    } catch (e, s) {
-      _logger.severe('Export failed', e, s);
-      Navigator.of(dialogKey.currentContext!).pop('dialog');
-      _isExporting.value = false;
-    } finally {
-      await PhotoManager.startChangeNotify();
-    }
-  }
-
-  Future<void> _handleExportedFile(
-    File result,
-    GlobalKey<LinearProgressDialogState> dialogKey,
-  ) async {
-    _isExporting.value = false;
-    if (!mounted) return;
-=======
+    final config = VideoFFmpegVideoEditorConfig(
+      _controller!,
+      format: VideoExportFormat.mp4,
+      commandBuilder: (config, videoPath, outputPath) {
+        final List<String> filters = config.getExportFilters();
+
         final String startTrimCmd = "-ss ${_controller!.startTrim}";
         final String toTrimCmd = "-t ${_controller!.trimmedDuration}";
         final command =
@@ -454,65 +327,21 @@
               widget.file.deviceFolder ?? '',
               newAsset,
             );
->>>>>>> 782732fe
-
-    final fileName = path.basenameWithoutExtension(widget.file.title!) +
-        "_edited_" +
-        DateTime.now().microsecondsSinceEpoch.toString() +
-        ".mp4";
-    //Disabling notifications for assets changing to insert the file into
-    //files db before triggering a sync.
-    await PhotoManager.stopChangeNotify();
-
-<<<<<<< HEAD
-    try {
-      final AssetEntity newAsset =
-          await (PhotoManager.editor.saveVideo(result, title: fileName));
-      result.deleteSync();
-      final newFile = await EnteFile.fromAsset(
-        widget.file.deviceFolder ?? '',
-        newAsset,
-      );
-
-      newFile.creationTime = widget.file.creationTime;
-      newFile.collectionID = widget.file.collectionID;
-      newFile.location = widget.file.location;
-      if (!newFile.hasLocation && widget.file.localID != null) {
-        final assetEntity = await widget.file.getAsset;
-        if (assetEntity != null) {
-          final latLong = await assetEntity.latlngAsync();
-          newFile.location = Location(
-            latitude: latLong.latitude,
-            longitude: latLong.longitude,
-          );
-        }
-      }
-
-      newFile.generatedID = await FilesDB.instance.insertAndGetId(newFile);
-      Bus.instance.fire(LocalPhotosUpdatedEvent([newFile], source: "editSave"));
-      SyncService.instance.sync().ignore();
-      showShortToast(context, AppLocalizations.of(context).editsSaved);
-      final files = widget.detailPageConfig.files;
-
-      // the index could be -1 if the files fetched doesn't contain the newly
-      // edited files
-      int selectionIndex =
-          files.indexWhere((file) => file.generatedID == newFile.generatedID);
-      if (selectionIndex == -1) {
-        files.add(newFile);
-        selectionIndex = files.length - 1;
-      }
-      Navigator.of(dialogKey.currentContext!).pop('dialog');
-
-      replacePage(
-        context,
-        DetailPage(
-          widget.detailPageConfig.copyWith(
-            files: files,
-            selectedIndex: min(selectionIndex, files.length - 1),
-          ),
-        ),
-=======
+
+            newFile.creationTime = widget.file.creationTime;
+            newFile.collectionID = widget.file.collectionID;
+            newFile.location = widget.file.location;
+            if (!newFile.hasLocation && widget.file.localID != null) {
+              final assetEntity = await widget.file.getAsset;
+              if (assetEntity != null) {
+                final latLong = await assetEntity.latlngAsync();
+                newFile.location = Location(
+                  latitude: latLong.latitude,
+                  longitude: latLong.longitude,
+                );
+              }
+            }
+
             newFile.generatedID = await FilesDB.instance.insertAndGetId(
               newFile,
             );
@@ -551,23 +380,20 @@
             Navigator.of(dialogKey.currentContext!).pop('dialog');
           }
         },
->>>>>>> 782732fe
       );
     } catch (e, s) {
       _logger.severe("Unexpected error in export process", e, s);
       Navigator.of(dialogKey.currentContext!).pop('dialog');
+    } finally {
+      await PhotoManager.startChangeNotify();
     }
   }
 
-<<<<<<< HEAD
-  Future<void> _doRotationCorrectionIfAndroid() async {
-=======
   Future<void> _openSubEditor(Widget child) {
     return Navigator.of(context).push(_VideoEditorSubPageRoute(child));
   }
 
-  void _doRotationCorrectionIfAndroid() {
->>>>>>> 782732fe
+  Future<void> _doRotationCorrectionIfAndroid() async {
     if (Platform.isAndroid) {
       try {
         // Use native method to get video info more efficiently
@@ -589,23 +415,9 @@
         }
         setState(() {});
       } catch (e) {
-        _logger.warning(
-          'Failed to get native video info, falling back to ffprobe',
-          e,
-        );
-        // Fallback to the original method if native fails
-        await getVideoPropsAsync(widget.ioFile).then((props) async {
-          _logger.fine(
-            'FFprobe fallback: ${props?.width}x${props?.height}, rotation=${props?.rotation}',
-          );
-          if (props?.rotation != null) {
-            _quarterTurnsForRotationCorrection =
-                (props!.rotation! / 90).round();
-          } else {
-            _quarterTurnsForRotationCorrection = 0;
-          }
-          setState(() {});
-        });
+        _logger.warning('Failed to get video info, using fallback', e);
+        _quarterTurnsForRotationCorrection = 0;
+        setState(() {});
       }
     } else {
       _quarterTurnsForRotationCorrection = 0;
