--- conflicted
+++ resolved
@@ -7,7 +7,7 @@
 import "package:photos/ui/tools/editor/video_editor/video_editor_player_control.dart";
 import 'package:video_editor/video_editor.dart';
 
-class VideoRotatePage extends StatefulWidget {
+class VideoRotatePage extends StatelessWidget {
   final int quarterTurnsForRotationCorrection;
   const VideoRotatePage({
     super.key,
@@ -18,18 +18,9 @@
   final VideoEditorController controller;
 
   @override
-  State<VideoRotatePage> createState() => _VideoRotatePageState();
-}
-
-class _VideoRotatePageState extends State<VideoRotatePage> {
-  @override
   Widget build(BuildContext context) {
-<<<<<<< HEAD
-    final initialRotation = widget.controller.rotation;
-=======
     final rotation = controller.rotation;
     final colorScheme = getEnteColorScheme(context);
->>>>>>> 782732fe
     return Scaffold(
       backgroundColor: colorScheme.backgroundBase,
       appBar: VideoEditorAppBar(
@@ -45,71 +36,6 @@
         },
       ),
       body: SafeArea(
-<<<<<<< HEAD
-        child: Column(
-          children: [
-            Expanded(
-              child: Hero(
-                tag: "video-editor-preview",
-                child: Builder(
-                  builder: (context) {
-                    // For videos with metadata rotation, we need to swap dimensions
-                    final shouldSwap = widget.quarterTurnsForRotationCorrection % 2 == 1;
-                    final width = widget.controller.video.value.size.width;
-                    final height = widget.controller.video.value.size.height;
-
-                    return RotatedBox(
-                      quarterTurns: widget.quarterTurnsForRotationCorrection,
-                      child: CropGridViewer.preview(
-                        controller: widget.controller,
-                        overrideWidth: shouldSwap ? height : width,
-                        overrideHeight: shouldSwap ? width : height,
-                      ),
-                    );
-                  },
-                ),
-              ),
-            ),
-            VideoEditorPlayerControl(
-              controller: widget.controller,
-            ),
-            VideoEditorMainActions(
-              children: [
-                VideoEditorBottomAction(
-                  label: AppLocalizations.of(context).left,
-                  onPressed: () {
-                    widget.controller.rotate90Degrees(RotateDirection.left);
-                    setState(() {});
-                  },
-                  icon: Icons.rotate_left,
-                ),
-                const SizedBox(width: 40),
-                VideoEditorBottomAction(
-                  label: AppLocalizations.of(context).right,
-                  onPressed: () {
-                    widget.controller.rotate90Degrees(RotateDirection.right);
-                    setState(() {});
-                  },
-                  icon: Icons.rotate_right,
-                ),
-              ],
-            ),
-            const SizedBox(height: 40),
-            VideoEditorNavigationOptions(
-              color: Theme.of(context).colorScheme.videoPlayerPrimaryColor,
-              secondaryText: AppLocalizations.of(context).done,
-              onPrimaryPressed: () {
-                while (widget.controller.rotation != initialRotation) {
-                  widget.controller.rotate90Degrees(RotateDirection.left);
-                }
-                Navigator.pop(context);
-              },
-              onSecondaryPressed: () {
-                Navigator.pop(context);
-              },
-            ),
-          ],
-=======
         top: false,
         bottom: true,
         child: Padding(
@@ -126,11 +52,23 @@
                       Positioned.fill(
                         child: Hero(
                           tag: "video-editor-preview",
-                          child: RotatedBox(
-                            quarterTurns: quarterTurnsForRotationCorrection,
-                            child: CropGridViewer.preview(
-                              controller: controller,
-                            ),
+                          child: Builder(
+                            builder: (context) {
+                              // For videos with metadata rotation, we need to swap dimensions
+                              final shouldSwap =
+                                  quarterTurnsForRotationCorrection % 2 == 1;
+                              final width = controller.video.value.size.width;
+                              final height = controller.video.value.size.height;
+
+                              return RotatedBox(
+                                quarterTurns: quarterTurnsForRotationCorrection,
+                                child: CropGridViewer.preview(
+                                  controller: controller,
+                                  overrideWidth: shouldSwap ? height : width,
+                                  overrideHeight: shouldSwap ? width : height,
+                                ),
+                              );
+                            },
                           ),
                         ),
                       ),
@@ -162,11 +100,20 @@
                         controller.rotate90Degrees(RotateDirection.right),
                     icon: Icons.rotate_right,
                   ),
+                  const SizedBox(width: 24),
+                  VideoEditorBottomAction(
+                    label: AppLocalizations.of(context).reset,
+                    onPressed: () {
+                      while (controller.rotation != rotation) {
+                        controller.rotate90Degrees(RotateDirection.left);
+                      }
+                    },
+                    icon: Icons.restart_alt,
+                  ),
                 ],
               ),
             ],
           ),
->>>>>>> 782732fe
         ),
       ),
     );
