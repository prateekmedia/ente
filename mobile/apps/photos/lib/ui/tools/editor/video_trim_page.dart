import 'package:flutter/material.dart';
import "package:photos/generated/l10n.dart";
import "package:photos/theme/ente_theme.dart";
import "package:photos/ui/tools/editor/video_editor/video_editor_app_bar.dart";
import "package:photos/ui/tools/editor/video_editor/video_editor_player_control.dart";
import 'package:video_editor/video_editor.dart';

class VideoTrimPage extends StatefulWidget {
  final int quarterTurnsForRotationCorrection;
  const VideoTrimPage({
    super.key,
    required this.controller,
    required this.quarterTurnsForRotationCorrection,
  });

  final VideoEditorController controller;

  @override
  State<VideoTrimPage> createState() => _VideoTrimPageState();
}

class _VideoTrimPageState extends State<VideoTrimPage> {
  final double height = 60;

  @override
  Widget build(BuildContext context) {
    final minTrim = widget.controller.minTrim;
    final maxTrim = widget.controller.maxTrim;
    final colorScheme = getEnteColorScheme(context);

    return Scaffold(
      backgroundColor: colorScheme.backgroundBase,
      appBar: VideoEditorAppBar(
        onCancel: () {
          widget.controller.updateTrim(minTrim, maxTrim);
          Navigator.pop(context);
        },
        primaryActionLabel: AppLocalizations.of(context).done,
        onPrimaryAction: () {
          widget.controller.applyCacheCrop();
          Navigator.pop(context);
        },
      ),
      body: SafeArea(
<<<<<<< HEAD
        child: Column(
          children: [
            VideoEditorPlayerControl(
              controller: widget.controller,
            ),
            Expanded(
              child: Hero(
                tag: "video-editor-preview",
                child: Builder(
                  builder: (context) {
                    // For videos with metadata rotation, we need to swap dimensions
                    final shouldSwap = widget.quarterTurnsForRotationCorrection % 2 == 1;
                    final width = widget.controller.video.value.size.width;
                    final height = widget.controller.video.value.size.height;

                    return RotatedBox(
                      quarterTurns: widget.quarterTurnsForRotationCorrection,
                      child: CropGridViewer.preview(
                        controller: widget.controller,
                        overrideWidth: shouldSwap ? height : width,
                        overrideHeight: shouldSwap ? width : height,
                      ),
                    );
                  },
=======
        top: false,
        bottom: true,
        child: Padding(
          padding: const EdgeInsets.symmetric(horizontal: 16, vertical: 12),
          child: Column(
            crossAxisAlignment: CrossAxisAlignment.stretch,
            children: [
              Expanded(
                child: ClipRRect(
                  borderRadius: BorderRadius.circular(24),
                  child: Stack(
                    fit: StackFit.expand,
                    children: [
                      Positioned.fill(
                        child: Hero(
                          tag: "video-editor-preview",
                          child: RotatedBox(
                            quarterTurns:
                                widget.quarterTurnsForRotationCorrection,
                            child: CropGridViewer.preview(
                              controller: widget.controller,
                            ),
                          ),
                        ),
                      ),
                      Align(
                        alignment: Alignment.bottomCenter,
                        child: Padding(
                          padding: const EdgeInsets.only(bottom: 20),
                          child: VideoEditorPlayerControl(
                            controller: widget.controller,
                          ),
                        ),
                      ),
                    ],
                  ),
>>>>>>> 782732fe
                ),
              ),
              _buildTrimSlider(context),
            ],
          ),
        ),
      ),
    );
  }

  Widget _buildTrimSlider(BuildContext context) {
    return Padding(
      padding: const EdgeInsets.only(top: 16),
      child: TrimSlider(
        controller: widget.controller,
        height: height,
        horizontalMargin: height / 4,
      ),
    );
  }

  String formatter(Duration duration) => [
        duration.inMinutes.remainder(60).toString().padLeft(2, '0'),
        duration.inSeconds.remainder(60).toString().padLeft(2, '0'),
      ].join(":");
}<|MERGE_RESOLUTION|>--- conflicted
+++ resolved
@@ -42,32 +42,6 @@
         },
       ),
       body: SafeArea(
-<<<<<<< HEAD
-        child: Column(
-          children: [
-            VideoEditorPlayerControl(
-              controller: widget.controller,
-            ),
-            Expanded(
-              child: Hero(
-                tag: "video-editor-preview",
-                child: Builder(
-                  builder: (context) {
-                    // For videos with metadata rotation, we need to swap dimensions
-                    final shouldSwap = widget.quarterTurnsForRotationCorrection % 2 == 1;
-                    final width = widget.controller.video.value.size.width;
-                    final height = widget.controller.video.value.size.height;
-
-                    return RotatedBox(
-                      quarterTurns: widget.quarterTurnsForRotationCorrection,
-                      child: CropGridViewer.preview(
-                        controller: widget.controller,
-                        overrideWidth: shouldSwap ? height : width,
-                        overrideHeight: shouldSwap ? width : height,
-                      ),
-                    );
-                  },
-=======
         top: false,
         bottom: true,
         child: Padding(
@@ -84,12 +58,28 @@
                       Positioned.fill(
                         child: Hero(
                           tag: "video-editor-preview",
-                          child: RotatedBox(
-                            quarterTurns:
-                                widget.quarterTurnsForRotationCorrection,
-                            child: CropGridViewer.preview(
-                              controller: widget.controller,
-                            ),
+                          child: Builder(
+                            builder: (context) {
+                              // For videos with metadata rotation, we need to swap dimensions
+                              final shouldSwap =
+                                  widget.quarterTurnsForRotationCorrection %
+                                          2 ==
+                                      1;
+                              final width =
+                                  widget.controller.video.value.size.width;
+                              final height =
+                                  widget.controller.video.value.size.height;
+
+                              return RotatedBox(
+                                quarterTurns:
+                                    widget.quarterTurnsForRotationCorrection,
+                                child: CropGridViewer.preview(
+                                  controller: widget.controller,
+                                  overrideWidth: shouldSwap ? height : width,
+                                  overrideHeight: shouldSwap ? width : height,
+                                ),
+                              );
+                            },
                           ),
                         ),
                       ),
@@ -104,7 +94,6 @@
                       ),
                     ],
                   ),
->>>>>>> 782732fe
                 ),
               ),
               _buildTrimSlider(context),
