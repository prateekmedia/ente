import 'package:flutter/material.dart';
import "package:photos/generated/l10n.dart";
<<<<<<< HEAD
import "package:photos/ui/tools/editor/video_editor/video_editor_aspect_ratio.dart";
import "package:photos/ui/tools/editor/video_editor/video_editor_navigation_options.dart";
=======
import "package:photos/theme/ente_theme.dart";
import "package:photos/ui/tools/editor/video_editor/video_editor_app_bar.dart";
>>>>>>> 1b823e4d
import "package:photos/ui/tools/editor/video_editor/video_editor_player_control.dart";
import 'package:video_editor/video_editor.dart';

class VideoTrimPage extends StatefulWidget {
  final int quarterTurnsForRotationCorrection;
  final Duration? fallbackDuration;
  const VideoTrimPage({
    super.key,
    required this.controller,
    required this.quarterTurnsForRotationCorrection,
    this.fallbackDuration,
  });

  final VideoEditorController controller;

  @override
  State<VideoTrimPage> createState() => _VideoTrimPageState();
}

class _VideoTrimPageState extends State<VideoTrimPage> {
  final double height = 60;
  late double _initialMinTrim;
  late double _initialMaxTrim;

  @override
  void initState() {
    super.initState();
    _cacheInitialTrim();
  }

  @override
  void didUpdateWidget(covariant VideoTrimPage oldWidget) {
    super.didUpdateWidget(oldWidget);
    if (oldWidget.controller != widget.controller) {
      _cacheInitialTrim();
    }
  }

  void _cacheInitialTrim() {
    _initialMinTrim = widget.controller.minTrim;
    _initialMaxTrim = widget.controller.maxTrim;
  }

  @override
  Widget build(BuildContext context) {
<<<<<<< HEAD

=======
    final minTrim = widget.controller.minTrim;
    final maxTrim = widget.controller.maxTrim;
    final colorScheme = getEnteColorScheme(context);
>>>>>>> 1b823e4d

    return Scaffold(
      backgroundColor: colorScheme.backgroundBase,
      appBar: VideoEditorAppBar(
        onCancel: () {
          widget.controller.updateTrim(minTrim, maxTrim);
          Navigator.pop(context);
        },
        primaryActionLabel: AppLocalizations.of(context).done,
        onPrimaryAction: () {
          widget.controller.applyCacheCrop();
          Navigator.pop(context);
        },
      ),
      body: SafeArea(
<<<<<<< HEAD
        child: Column(
          children: [
            VideoEditorPlayerControl(
              controller: widget.controller,
              fallbackDuration: widget.fallbackDuration,
            ),
            Expanded(
              child: Hero(
                tag: "video-editor-preview",
                child: AnimatedBuilder(
                  animation: widget.controller,
                  builder: (_, __) => _buildRotatedPreview(
                    CropGridViewer.preview(
                      controller: widget.controller,
                    ),
                  ),
                ),
              ),
            ),
            ..._trimSlider(),
            const SizedBox(height: 40),
            VideoEditorNavigationOptions(
              color: Theme.of(context).colorScheme.videoPlayerPrimaryColor,
              secondaryText: AppLocalizations.of(context).done,
              onPrimaryPressed: () {
                widget.controller.updateTrim(
                  _initialMinTrim,
                  _initialMaxTrim,
                );
                widget.controller.isTrimming = false;
                Navigator.pop(context);
              },
              onSecondaryPressed: () {
                // WAY 1: validate crop parameters set in the crop view
                widget.controller.applyCacheCrop();
                // WAY 2: update manually with Offset values
                // controller.updateCrop(const Offset(0.2, 0.2), const Offset(0.8, 0.8));
                Navigator.pop(context);
              },
            ),
          ],
=======
        top: false,
        bottom: true,
        child: Padding(
          padding: const EdgeInsets.symmetric(horizontal: 16, vertical: 12),
          child: Column(
            crossAxisAlignment: CrossAxisAlignment.stretch,
            children: [
              Expanded(
                child: ClipRRect(
                  borderRadius: BorderRadius.circular(24),
                  child: Stack(
                    fit: StackFit.expand,
                    children: [
                      Positioned.fill(
                        child: Hero(
                          tag: "video-editor-preview",
                          child: RotatedBox(
                            quarterTurns:
                                widget.quarterTurnsForRotationCorrection,
                            child: CropGridViewer.preview(
                              controller: widget.controller,
                            ),
                          ),
                        ),
                      ),
                      Align(
                        alignment: Alignment.bottomCenter,
                        child: Padding(
                          padding: const EdgeInsets.only(bottom: 20),
                          child: VideoEditorPlayerControl(
                            controller: widget.controller,
                          ),
                        ),
                      ),
                    ],
                  ),
                ),
              ),
              _buildTrimSlider(context),
            ],
          ),
>>>>>>> 1b823e4d
        ),
      ),
    );
  }

  Widget _buildTrimSlider(BuildContext context) {
    return Padding(
      padding: const EdgeInsets.only(top: 16),
      child: TrimSlider(
        controller: widget.controller,
        height: height,
        horizontalMargin: height / 4,
      ),
    );
  }

  Widget _buildRotatedPreview(Widget child) {
    final normalizedQuarterTurns = widget.controller.displayQuarterTurns;
    double? aspectRatio;
    aspectRatio =
        effectiveAspectRatio(widget.controller, normalizedQuarterTurns);

    if (aspectRatio == null) {
      return child;
    }

    return Center(
      child: AspectRatio(
        aspectRatio: aspectRatio,
        child: child,
      ),
    );
  }

  String formatter(Duration duration) => [
        duration.inMinutes.remainder(60).toString().padLeft(2, '0'),
        duration.inSeconds.remainder(60).toString().padLeft(2, '0'),
      ].join(":");
}<|MERGE_RESOLUTION|>--- conflicted
+++ resolved
@@ -1,23 +1,16 @@
 import 'package:flutter/material.dart';
 import "package:photos/generated/l10n.dart";
-<<<<<<< HEAD
-import "package:photos/ui/tools/editor/video_editor/video_editor_aspect_ratio.dart";
-import "package:photos/ui/tools/editor/video_editor/video_editor_navigation_options.dart";
-=======
 import "package:photos/theme/ente_theme.dart";
 import "package:photos/ui/tools/editor/video_editor/video_editor_app_bar.dart";
->>>>>>> 1b823e4d
 import "package:photos/ui/tools/editor/video_editor/video_editor_player_control.dart";
 import 'package:video_editor/video_editor.dart';
 
 class VideoTrimPage extends StatefulWidget {
   final int quarterTurnsForRotationCorrection;
-  final Duration? fallbackDuration;
   const VideoTrimPage({
     super.key,
     required this.controller,
     required this.quarterTurnsForRotationCorrection,
-    this.fallbackDuration,
   });
 
   final VideoEditorController controller;
@@ -28,37 +21,12 @@
 
 class _VideoTrimPageState extends State<VideoTrimPage> {
   final double height = 60;
-  late double _initialMinTrim;
-  late double _initialMaxTrim;
-
-  @override
-  void initState() {
-    super.initState();
-    _cacheInitialTrim();
-  }
-
-  @override
-  void didUpdateWidget(covariant VideoTrimPage oldWidget) {
-    super.didUpdateWidget(oldWidget);
-    if (oldWidget.controller != widget.controller) {
-      _cacheInitialTrim();
-    }
-  }
-
-  void _cacheInitialTrim() {
-    _initialMinTrim = widget.controller.minTrim;
-    _initialMaxTrim = widget.controller.maxTrim;
-  }
 
   @override
   Widget build(BuildContext context) {
-<<<<<<< HEAD
-
-=======
     final minTrim = widget.controller.minTrim;
     final maxTrim = widget.controller.maxTrim;
     final colorScheme = getEnteColorScheme(context);
->>>>>>> 1b823e4d
 
     return Scaffold(
       backgroundColor: colorScheme.backgroundBase,
@@ -74,49 +42,6 @@
         },
       ),
       body: SafeArea(
-<<<<<<< HEAD
-        child: Column(
-          children: [
-            VideoEditorPlayerControl(
-              controller: widget.controller,
-              fallbackDuration: widget.fallbackDuration,
-            ),
-            Expanded(
-              child: Hero(
-                tag: "video-editor-preview",
-                child: AnimatedBuilder(
-                  animation: widget.controller,
-                  builder: (_, __) => _buildRotatedPreview(
-                    CropGridViewer.preview(
-                      controller: widget.controller,
-                    ),
-                  ),
-                ),
-              ),
-            ),
-            ..._trimSlider(),
-            const SizedBox(height: 40),
-            VideoEditorNavigationOptions(
-              color: Theme.of(context).colorScheme.videoPlayerPrimaryColor,
-              secondaryText: AppLocalizations.of(context).done,
-              onPrimaryPressed: () {
-                widget.controller.updateTrim(
-                  _initialMinTrim,
-                  _initialMaxTrim,
-                );
-                widget.controller.isTrimming = false;
-                Navigator.pop(context);
-              },
-              onSecondaryPressed: () {
-                // WAY 1: validate crop parameters set in the crop view
-                widget.controller.applyCacheCrop();
-                // WAY 2: update manually with Offset values
-                // controller.updateCrop(const Offset(0.2, 0.2), const Offset(0.8, 0.8));
-                Navigator.pop(context);
-              },
-            ),
-          ],
-=======
         top: false,
         bottom: true,
         child: Padding(
@@ -158,7 +83,6 @@
               _buildTrimSlider(context),
             ],
           ),
->>>>>>> 1b823e4d
         ),
       ),
     );
@@ -175,24 +99,6 @@
     );
   }
 
-  Widget _buildRotatedPreview(Widget child) {
-    final normalizedQuarterTurns = widget.controller.displayQuarterTurns;
-    double? aspectRatio;
-    aspectRatio =
-        effectiveAspectRatio(widget.controller, normalizedQuarterTurns);
-
-    if (aspectRatio == null) {
-      return child;
-    }
-
-    return Center(
-      child: AspectRatio(
-        aspectRatio: aspectRatio,
-        child: child,
-      ),
-    );
-  }
-
   String formatter(Duration duration) => [
         duration.inMinutes.remainder(60).toString().padLeft(2, '0'),
         duration.inSeconds.remainder(60).toString().padLeft(2, '0'),
