--- conflicted
+++ resolved
@@ -820,14 +820,10 @@
         _logger.internalInfo(
           "[UPLOAD-DEBUG] Non-multipart upload: Getting thumbnail upload URL...",
         );
-<<<<<<< HEAD
-        final thumbnailUploadURL = await _getUploadURL();
-=======
         final thumbnailUploadURL = await _getUploadURL(
           contentLength: useChecksumThumbnailUpload ? encThumbSize : null,
           contentMd5: useChecksumThumbnailUpload ? thumbnailMd5 : null,
         );
->>>>>>> b00e1968
         _logger.internalInfo(
           "[UPLOAD-DEBUG] Thumbnail URL obtained, uploading thumbnail (size: ${formatBytes(encThumbSize)})...",
         );
@@ -858,21 +854,6 @@
         _logger.internalInfo(
           "[UPLOAD-DEBUG] Actual file uploaded successfully!",
         );
-<<<<<<< HEAD
-        _logger.internalInfo(
-          "[UPLOAD-DEBUG] Thumbnail uploaded successfully! Now getting file upload URL...",
-        );
-        final fileUploadURL = await _getUploadURL();
-        _logger.internalInfo(
-          "[UPLOAD-DEBUG] File URL obtained, uploading actual file (size: ${formatBytes(encFileSize)})...",
-        );
-        fileObjectKey =
-            await _putFile(fileUploadURL, encryptedFile, encFileSize);
-        _logger.internalInfo(
-          "[UPLOAD-DEBUG] Actual file uploaded successfully!",
-        );
-=======
->>>>>>> b00e1968
       } else {
         isMultipartUpload = true;
         _logger.info(
@@ -1116,13 +1097,9 @@
   }
 
   bool isPutOrMultiPartError(Object e) {
-<<<<<<< HEAD
-    if (e is MultiPartFileMissingError || e is MultiPartError) {
-=======
     if (e is MultiPartFileMissingError ||
         e is MultiPartError ||
         e is BadMD5DigestError) {
->>>>>>> b00e1968
       return true;
     }
     if (e is DioException) {
@@ -1526,9 +1503,6 @@
     }
   }
 
-<<<<<<< HEAD
-  Future<UploadURL> _getUploadURL() async {
-=======
   Future<UploadURL> _getUploadURL({
     int? contentLength,
     String? contentMd5,
@@ -1568,7 +1542,6 @@
   }
 
   Future<UploadURL> _getLegacyUploadURL() async {
->>>>>>> b00e1968
     _logger.internalInfo(
       "[UPLOAD-DEBUG] _getUploadURL() called. URL queue size: ${_uploadURLs.length}, Upload queue size: ${_queue.length}",
     );
@@ -1584,19 +1557,11 @@
       );
     }
     try {
-<<<<<<< HEAD
-      final url = _uploadURLs.removeFirst();
-      _logger.internalInfo(
-        "[UPLOAD-DEBUG] Returning upload URL. Remaining URLs in queue: ${_uploadURLs.length}",
-      );
-      return url;
-=======
       final uploadURL = _uploadURLs.removeFirst();
       _logger.internalInfo(
         "[UPLOAD-DEBUG] Returning upload URL. Remaining URLs in queue: ${_uploadURLs.length}",
       );
       return uploadURL;
->>>>>>> b00e1968
     } catch (e) {
       if (e is StateError && e.message == 'No element' && _queue.isEmpty) {
         _logger.warning("Oops, uploadUrls has no element now, fetching again");
