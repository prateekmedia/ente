--- conflicted
+++ resolved
@@ -19,12 +19,7 @@
 import 'package:photos/events/force_reload_home_gallery_event.dart';
 import 'package:photos/events/local_photos_updated_event.dart';
 import 'package:photos/events/sync_status_update_event.dart';
-<<<<<<< HEAD
-import 'package:photos/extensions/logger_extension.dart';
 import 'package:photos/main.dart' show isProcessBg;
-=======
-import "package:photos/main.dart" show isProcessBg;
->>>>>>> 2d684769
 import 'package:photos/models/device_collection.dart';
 import 'package:photos/models/file/extensions/file_props.dart';
 import 'package:photos/models/file/file.dart';
@@ -648,10 +643,16 @@
       Bus.instance.fire(
         SyncStatusUpdate(SyncStatus.preparingForUpload, total: toBeUploaded),
       );
+
+      // Step 1: Verify media location access permission
       await _uploader.verifyMediaLocationAccess();
+
+      // Step 2: Check network availability for upload
       await _uploader.checkNetworkForUpload();
+
+      // Step 3: Fetch upload URLs from server
       await _uploader.fetchUploadURLs(toBeUploaded);
-    }
+    } else {}
     final List<Future> futures = [];
 
     for (final file in filesToBeUploaded) {
@@ -667,31 +668,13 @@
               file.deviceFolder ?? 'Unknown Folder',
             ))
                 .id;
-<<<<<<< HEAD
-        _logger.internalInfo(
-          "[UPLOAD-DEBUG] Resolved collectionID: $collectionID for file ${file.title}",
-        );
         // Files queued from _uploadFiles are from background auto-sync
         _uploadFile(
           file,
           collectionID,
           futures,
         );
-        queuedCount++;
-        _logger.internalInfo(
-          "[UPLOAD-DEBUG] Successfully queued file ${file.title} ($queuedCount queued so far)",
-        );
-      } catch (e, s) {
-        _logger.internalSevere(
-          "[UPLOAD-DEBUG] Failed to queue file ${file.title}",
-          e,
-          s,
-        );
-      }
-=======
-        _uploadFile(file, collectionID, futures);
       } catch (_) {}
->>>>>>> 2d684769
     }
 
     for (final uploadedFileID in updatedFileIDs) {
@@ -740,33 +723,21 @@
       // Do nothing
     }
 
-    return _completedUploads > 0;
-  }
-
-<<<<<<< HEAD
+    final hasUploaded = _completedUploads > 0;
+    return hasUploaded;
+  }
+
   void _uploadFile(
     EnteFile file,
     int collectionID,
     List<Future> futures,
   ) {
-    _logger.internalInfo(
-      "[UPLOAD-DEBUG] _uploadFile() called for ${file.title} "
-      "(localID: ${file.localID}, collectionID: $collectionID). "
-      "Calling FileUploader.upload()...",
-    );
     final future = _uploader
         .upload(
       file,
       collectionID,
     )
         .then((uploadedFile) {
-      _logger.internalInfo(
-        "[UPLOAD-DEBUG] Upload completed successfully for ${uploadedFile.title}",
-      );
-=======
-  void _uploadFile(EnteFile file, int collectionID, List<Future> futures) {
-    final future = _uploader.upload(file, collectionID).then((uploadedFile) {
->>>>>>> 2d684769
       return _onFileUploaded(uploadedFile);
     }).onError((error, stackTrace) {
       return _onFileUploadError(error, stackTrace, file);
