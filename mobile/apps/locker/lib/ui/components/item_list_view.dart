--- conflicted
+++ resolved
@@ -1,28 +1,12 @@
 import 'package:ente_ui/theme/ente_theme.dart';
 import 'package:flutter/material.dart';
 import 'package:locker/l10n/l10n.dart';
-<<<<<<< HEAD
 import 'package:locker/models/file_type.dart';
-import 'package:locker/models/info/info_item.dart';
-import 'package:locker/services/collections/collections_service.dart';
-=======
->>>>>>> f6ee1903
 import 'package:locker/services/collections/models/collection.dart';
 import 'package:locker/services/files/sync/models/file.dart';
-<<<<<<< HEAD
 import 'package:locker/services/info_file_service.dart';
-import 'package:locker/ui/components/file_edit_dialog.dart';
-import 'package:locker/ui/pages/account_credentials_page.dart';
-import 'package:locker/ui/pages/base_info_page.dart';
-import 'package:locker/ui/pages/collection_page.dart';
-import 'package:locker/ui/pages/emergency_contact_page.dart';
-import 'package:locker/ui/pages/personal_note_page.dart';
-import 'package:locker/ui/pages/physical_records_page.dart';
-import 'package:locker/utils/collection_actions.dart';
-=======
 import "package:locker/ui/components/collection_row_widget.dart";
 import "package:locker/ui/components/file_row_widget.dart";
->>>>>>> f6ee1903
 import 'package:locker/utils/collection_sort_util.dart';
 
 class OverflowMenuAction {
@@ -240,11 +224,7 @@
                             ? Icons.arrow_upward
                             : Icons.arrow_downward,
                         size: 16,
-<<<<<<< HEAD
-                        color: getEnteColorScheme(context).primary500,
-=======
                         color: getEnteColorScheme(context).textMuted,
->>>>>>> f6ee1903
                       ),
                   ],
                 ),
@@ -277,11 +257,7 @@
                             ? Icons.arrow_upward
                             : Icons.arrow_downward,
                         size: 16,
-<<<<<<< HEAD
-                        color: getEnteColorScheme(context).primary500,
-=======
                         color: getEnteColorScheme(context).textMuted,
->>>>>>> f6ee1903
                       ),
                   ],
                 ),
@@ -405,875 +381,6 @@
   }
 }
 
-<<<<<<< HEAD
-class CollectionRowWidget extends StatelessWidget {
-  final Collection collection;
-  final List<OverflowMenuAction>? overflowActions;
-  final bool isLastItem;
-
-  const CollectionRowWidget({
-    super.key,
-    required this.collection,
-    this.overflowActions,
-    this.isLastItem = false,
-  });
-
-  @override
-  Widget build(BuildContext context) {
-    final updateTime =
-        DateTime.fromMicrosecondsSinceEpoch(collection.updationTime);
-
-    return InkWell(
-      onTap: () => _openCollection(context),
-      child: Container(
-        padding: EdgeInsets.fromLTRB(16.0, 2, 16.0, isLastItem ? 8 : 2),
-        decoration: BoxDecoration(
-          border: isLastItem
-              ? null
-              : Border(
-                  bottom: BorderSide(
-                    color: Theme.of(context).dividerColor.withOpacity(0.3),
-                    width: 0.5,
-                  ),
-                ),
-        ),
-        child: Row(
-          children: [
-            Expanded(
-              flex: 2,
-              child: Column(
-                crossAxisAlignment: CrossAxisAlignment.start,
-                children: [
-                  Row(
-                    children: [
-                      Icon(
-                        Icons.folder_open,
-                        color: collection.type == CollectionType.favorites
-                            ? getEnteColorScheme(context).primary500
-                            : Colors.grey,
-                        size: 20,
-                      ),
-                      const SizedBox(width: 12),
-                      Flexible(
-                        child: Text(
-                          collection.name ?? 'Unnamed Collection',
-                          overflow: TextOverflow.ellipsis,
-                          maxLines: 1,
-                          style: getEnteTextTheme(context).body,
-                        ),
-                      ),
-                    ],
-                  ),
-                ],
-              ),
-            ),
-            Expanded(
-              flex: 1,
-              child: Text(
-                formatDate(context, updateTime),
-                style: getEnteTextTheme(context).small.copyWith(
-                      color: Theme.of(context).textTheme.bodySmall?.color,
-                    ),
-                overflow: TextOverflow.ellipsis,
-                maxLines: 1,
-              ),
-            ),
-            PopupMenuButton<String>(
-              onSelected: (value) => _handleMenuAction(context, value),
-              icon: const Icon(
-                Icons.more_vert,
-                size: 20,
-              ),
-              itemBuilder: (BuildContext context) {
-                if (overflowActions != null && overflowActions!.isNotEmpty) {
-                  return overflowActions!
-                      .map(
-                        (action) => PopupMenuItem<String>(
-                          value: action.id,
-                          child: Row(
-                            children: [
-                              Icon(action.icon, size: 16),
-                              const SizedBox(width: 8),
-                              Text(action.label),
-                            ],
-                          ),
-                        ),
-                      )
-                      .toList();
-                } else {
-                  return [
-                    PopupMenuItem<String>(
-                      value: 'edit',
-                      child: Row(
-                        children: [
-                          const Icon(Icons.edit, size: 16),
-                          const SizedBox(width: 8),
-                          Text(context.l10n.edit),
-                        ],
-                      ),
-                    ),
-                    PopupMenuItem<String>(
-                      value: 'delete',
-                      child: Row(
-                        children: [
-                          const Icon(Icons.delete, size: 16),
-                          const SizedBox(width: 8),
-                          Text(context.l10n.delete),
-                        ],
-                      ),
-                    ),
-                  ];
-                }
-              },
-            ),
-          ],
-        ),
-      ),
-    );
-  }
-
-  void _handleMenuAction(BuildContext context, String action) {
-    if (overflowActions != null && overflowActions!.isNotEmpty) {
-      final customAction = overflowActions!.firstWhere(
-        (a) => a.id == action,
-        orElse: () => throw StateError('Action not found'),
-      );
-      customAction.onTap(context, null, collection);
-    } else {
-      switch (action) {
-        case 'edit':
-          _editCollection(context);
-          break;
-        case 'delete':
-          _deleteCollection(context);
-          break;
-      }
-    }
-  }
-
-  void _editCollection(BuildContext context) {
-    CollectionActions.editCollection(context, collection);
-  }
-
-  void _deleteCollection(BuildContext context) {
-    CollectionActions.deleteCollection(context, collection);
-  }
-
-  void _openCollection(BuildContext context) {
-    Navigator.of(context).push(
-      MaterialPageRoute(
-        builder: (context) => CollectionPage(collection: collection),
-      ),
-    );
-  }
-}
-
-class FileRowWidget extends StatelessWidget {
-  final EnteFile file;
-  final List<Collection> collections;
-  final List<OverflowMenuAction>? overflowActions;
-  final bool isLastItem;
-
-  const FileRowWidget({
-    super.key,
-    required this.file,
-    required this.collections,
-    this.overflowActions,
-    this.isLastItem = false,
-  });
-
-  @override
-  Widget build(BuildContext context) {
-    final updateTime = file.updationTime != null
-        ? DateTime.fromMicrosecondsSinceEpoch(file.updationTime!)
-        : (file.modificationTime != null
-            ? DateTime.fromMillisecondsSinceEpoch(file.modificationTime!)
-            : (file.creationTime != null
-                ? DateTime.fromMillisecondsSinceEpoch(file.creationTime!)
-                : DateTime.now()));
-
-    return InkWell(
-      onTap: () => _openFile(context),
-      child: Container(
-        padding: EdgeInsets.fromLTRB(16.0, 2, 16.0, isLastItem ? 8 : 2),
-        decoration: BoxDecoration(
-          border: isLastItem
-              ? null
-              : Border(
-                  bottom: BorderSide(
-                    color: Theme.of(context).dividerColor.withOpacity(0.3),
-                    width: 0.5,
-                  ),
-                ),
-        ),
-        child: Row(
-          children: [
-            Expanded(
-              flex: 2,
-              child: Padding(
-                padding: const EdgeInsets.only(right: 16.0),
-                child: Column(
-                  crossAxisAlignment: CrossAxisAlignment.start,
-                  children: [
-                    Row(
-                      children: [
-                        _buildFileIcon(),
-                        const SizedBox(width: 12),
-                        Flexible(
-                          child: Text(
-                            file.displayName,
-                            overflow: TextOverflow.ellipsis,
-                            maxLines: 1,
-                            style: getEnteTextTheme(context).body,
-                          ),
-                        ),
-                      ],
-                    ),
-                  ],
-                ),
-              ),
-            ),
-            Expanded(
-              flex: 1,
-              child: Text(
-                formatDate(context, updateTime),
-                style: getEnteTextTheme(context).small.copyWith(
-                      color: Theme.of(context).textTheme.bodySmall?.color,
-                    ),
-                overflow: TextOverflow.ellipsis,
-                maxLines: 1,
-              ),
-            ),
-            PopupMenuButton<String>(
-              onSelected: (value) => _handleMenuAction(context, value),
-              icon: const Icon(
-                Icons.more_vert,
-                size: 20,
-              ),
-              itemBuilder: (BuildContext context) {
-                if (overflowActions != null && overflowActions!.isNotEmpty) {
-                  return overflowActions!
-                      .map(
-                        (action) => PopupMenuItem<String>(
-                          value: action.id,
-                          child: Row(
-                            children: [
-                              Icon(action.icon, size: 16),
-                              const SizedBox(width: 8),
-                              Text(action.label),
-                            ],
-                          ),
-                        ),
-                      )
-                      .toList();
-                } else {
-                  return [
-                    PopupMenuItem<String>(
-                      value: 'edit',
-                      child: Row(
-                        children: [
-                          const Icon(Icons.edit, size: 16),
-                          const SizedBox(width: 8),
-                          Text(context.l10n.edit),
-                        ],
-                      ),
-                    ),
-                    PopupMenuItem<String>(
-                      value: 'share_link',
-                      child: Row(
-                        children: [
-                          const Icon(Icons.share, size: 16),
-                          const SizedBox(width: 8),
-                          Text(context.l10n.share),
-                        ],
-                      ),
-                    ),
-                    PopupMenuItem<String>(
-                      value: 'delete',
-                      child: Row(
-                        children: [
-                          const Icon(Icons.delete, size: 16),
-                          const SizedBox(width: 8),
-                          Text(context.l10n.delete),
-                        ],
-                      ),
-                    ),
-                  ];
-                }
-              },
-            ),
-          ],
-        ),
-      ),
-    );
-  }
-
-  void _handleMenuAction(BuildContext context, String action) {
-    if (overflowActions != null && overflowActions!.isNotEmpty) {
-      final customAction = overflowActions!.firstWhere(
-        (a) => a.id == action,
-        orElse: () => throw StateError('Action not found'),
-      );
-      customAction.onTap(context, file, null);
-    } else {
-      switch (action) {
-        case 'edit':
-          _showEditDialog(context);
-          break;
-        case 'share_link':
-          _shareLink(context);
-          break;
-        case 'delete':
-          _showDeleteConfirmationDialog(context);
-          break;
-      }
-    }
-  }
-
-  Future<void> _shareLink(BuildContext context) async {
-    final dialog = createProgressDialog(
-      context,
-      context.l10n.creatingShareLink,
-      isDismissible: false,
-    );
-
-    try {
-      await dialog.show();
-
-      // Get or create the share link
-      final shareableLink = await LinksService.instance.getOrCreateLink(file);
-
-      await dialog.hide();
-
-      // Show the link dialog with copy and delete options
-      if (context.mounted) {
-        await _showShareLinkDialog(
-          context,
-          shareableLink.fullURL!,
-          shareableLink.linkID,
-        );
-      }
-    } catch (e) {
-      await dialog.hide();
-
-      if (context.mounted) {
-        SnackBarUtils.showWarningSnackBar(
-          context,
-          '${context.l10n.failedToCreateShareLink}: ${e.toString()}',
-        );
-      }
-    }
-  }
-
-  Future<void> _showShareLinkDialog(
-    BuildContext context,
-    String url,
-    String linkID,
-  ) async {
-    final colorScheme = getEnteColorScheme(context);
-    final textTheme = getEnteTextTheme(context);
-    // Capture the root context (with Scaffold) before showing dialog
-    final rootContext = context;
-
-    await showDialog<void>(
-      context: context,
-      builder: (BuildContext dialogContext) {
-        return StatefulBuilder(
-          builder: (context, setState) {
-            return AlertDialog(
-              title: Text(
-                dialogContext.l10n.share,
-                style: textTheme.largeBold,
-              ),
-              content: Column(
-                mainAxisSize: MainAxisSize.min,
-                crossAxisAlignment: CrossAxisAlignment.start,
-                children: [
-                  Text(
-                    dialogContext.l10n.shareThisLink,
-                    style: textTheme.body,
-                  ),
-                  const SizedBox(height: 20),
-                  Container(
-                    padding: const EdgeInsets.all(12),
-                    decoration: BoxDecoration(
-                      color: colorScheme.fillFaint,
-                      borderRadius: BorderRadius.circular(8),
-                      border: Border.all(color: colorScheme.strokeFaint),
-                    ),
-                    child: Row(
-                      children: [
-                        Expanded(
-                          child: SelectableText(
-                            url,
-                            style: textTheme.small,
-                          ),
-                        ),
-                        const SizedBox(width: 8),
-                        _CopyButton(
-                          url: url,
-                        ),
-                      ],
-                    ),
-                  ),
-                ],
-              ),
-              actions: [
-                TextButton(
-                  onPressed: () async {
-                    Navigator.of(context).pop();
-                    await _deleteShareLink(rootContext, file.uploadedFileID!);
-                  },
-                  child: Text(
-                    dialogContext.l10n.deleteLink,
-                    style:
-                        textTheme.body.copyWith(color: colorScheme.warning500),
-                  ),
-                ),
-                TextButton(
-                  onPressed: () async {
-                    Navigator.of(dialogContext).pop();
-                    // Use system share sheet to share the URL
-                    await shareText(
-                      url,
-                      context: rootContext,
-                    );
-                  },
-                  child: Text(
-                    dialogContext.l10n.shareLink,
-                    style:
-                        textTheme.body.copyWith(color: colorScheme.primary500),
-                  ),
-                ),
-              ],
-            );
-          },
-        );
-      },
-    );
-  }
-
-  Future<void> _deleteShareLink(BuildContext context, int fileID) async {
-    final result = await showChoiceDialog(
-      context,
-      title: context.l10n.deleteShareLinkDialogTitle,
-      body: context.l10n.deleteShareLinkConfirmation,
-      firstButtonLabel: context.l10n.delete,
-      secondButtonLabel: context.l10n.cancel,
-      firstButtonType: ButtonType.critical,
-      isCritical: true,
-    );
-    if (result?.action == ButtonAction.first && context.mounted) {
-      final dialog = createProgressDialog(
-        context,
-        context.l10n.deletingShareLink,
-        isDismissible: false,
-      );
-
-      try {
-        await dialog.show();
-        await LinksService.instance.deleteLink(fileID);
-        await dialog.hide();
-
-        if (context.mounted) {
-          SnackBarUtils.showInfoSnackBar(
-            context,
-            context.l10n.shareLinkDeletedSuccessfully,
-          );
-        }
-      } catch (e) {
-        await dialog.hide();
-
-        if (context.mounted) {
-          SnackBarUtils.showWarningSnackBar(
-            context,
-            '${context.l10n.failedToDeleteShareLink}: ${e.toString()}',
-          );
-        }
-      }
-    }
-  }
-
-  Future<void> _showDeleteConfirmationDialog(BuildContext context) async {
-    final result = await showChoiceDialog(
-      context,
-      title: context.l10n.deleteFile,
-      body: context.l10n.deleteFileConfirmation(file.displayName),
-      firstButtonLabel: context.l10n.delete,
-      secondButtonLabel: context.l10n.cancel,
-      firstButtonType: ButtonType.critical,
-      isCritical: true,
-    );
-
-    if (result?.action == ButtonAction.first && context.mounted) {
-      await _deleteFile(context);
-    }
-  }
-
-  Future<void> _deleteFile(BuildContext context) async {
-    final dialog = createProgressDialog(
-      context,
-      context.l10n.deletingFile,
-      isDismissible: false,
-    );
-
-    try {
-      await dialog.show();
-
-      final collections =
-          await CollectionService.instance.getCollectionsForFile(file);
-      if (collections.isNotEmpty) {
-        await CollectionService.instance.trashFile(file, collections.first);
-      }
-
-      await dialog.hide();
-
-      SnackBarUtils.showInfoSnackBar(
-        context,
-        context.l10n.fileDeletedSuccessfully,
-      );
-    } catch (e) {
-      await dialog.hide();
-
-      SnackBarUtils.showWarningSnackBar(
-        context,
-        context.l10n.failedToDeleteFile(e.toString()),
-      );
-    }
-  }
-
-  Future<void> _showEditDialog(BuildContext context) async {
-    final allCollections = await CollectionService.instance.getCollections();
-    allCollections.removeWhere(
-      (c) => c.type == CollectionType.uncategorized,
-    );
-
-    final result = await showFileEditDialog(
-      context,
-      file: file,
-      collections: allCollections,
-    );
-
-    if (result != null && context.mounted) {
-      List<Collection> currentCollections;
-      try {
-        currentCollections =
-            await CollectionService.instance.getCollectionsForFile(file);
-      } catch (e) {
-        currentCollections = <Collection>[];
-      }
-
-      final currentCollectionsSet = currentCollections.toSet();
-
-      final newCollectionsSet = result.selectedCollections.toSet();
-
-      final collectionsToAdd =
-          newCollectionsSet.difference(currentCollectionsSet).toList();
-
-      final collectionsToRemove =
-          currentCollectionsSet.difference(newCollectionsSet).toList();
-
-      final currentTitle = file.displayName;
-      final currentCaption = file.caption ?? '';
-      final hasMetadataChanged =
-          result.title != currentTitle || result.caption != currentCaption;
-
-      if (hasMetadataChanged || currentCollectionsSet != newCollectionsSet) {
-        final dialog = createProgressDialog(
-          context,
-          context.l10n.pleaseWait,
-          isDismissible: false,
-        );
-        await dialog.show();
-
-        try {
-          final List<Future<void>> apiCalls = [];
-          for (final collection in collectionsToAdd) {
-            apiCalls.add(
-              CollectionService.instance.addToCollection(collection, file),
-            );
-          }
-          await Future.wait(apiCalls);
-          apiCalls.clear();
-
-          for (final collection in collectionsToRemove) {
-            apiCalls.add(
-              CollectionService.instance
-                  .move(file, collection, newCollectionsSet.first),
-            );
-          }
-          if (hasMetadataChanged) {
-            apiCalls.add(
-              MetadataUpdaterService.instance
-                  .editFileNameAndCaption(file, result.title, result.caption),
-            );
-          }
-          await Future.wait(apiCalls);
-
-          await dialog.hide();
-
-          SnackBarUtils.showInfoSnackBar(
-            context,
-            context.l10n.fileUpdatedSuccessfully,
-          );
-        } catch (e) {
-          await dialog.hide();
-
-          SnackBarUtils.showWarningSnackBar(
-            context,
-            context.l10n.failedToUpdateFile(e.toString()),
-          );
-        }
-      } else {
-        SnackBarUtils.showWarningSnackBar(
-          context,
-          context.l10n.noChangesWereMade,
-        );
-      }
-    }
-  }
-
-  Widget _buildFileIcon() {
-    // Check if this is an info file
-    if (InfoFileService.instance.isInfoFile(file)) {
-      try {
-        final infoItem = InfoFileService.instance.extractInfoFromFile(file);
-        if (infoItem != null) {
-          return Icon(
-            _getInfoTypeIcon(infoItem.type),
-            color: _getInfoTypeColor(infoItem.type),
-            size: 20,
-          );
-        }
-      } catch (e) {
-        // Fallback to default icon if extraction fails
-      }
-    }
-
-    // For non-info files or if extraction fails, use the original logic
-    return Icon(
-      FileIconUtils.getFileIcon(file.displayName),
-      color: FileIconUtils.getFileIconColor(file.displayName),
-      size: 20,
-    );
-  }
-
-  IconData _getInfoTypeIcon(InfoType type) {
-    switch (type) {
-      case InfoType.note:
-        return Icons.note;
-      case InfoType.accountCredential:
-        return Icons.key;
-      case InfoType.physicalRecord:
-        return Icons.inventory;
-      case InfoType.emergencyContact:
-        return Icons.emergency;
-    }
-  }
-
-  Color _getInfoTypeColor(InfoType type) {
-    switch (type) {
-      case InfoType.note:
-        return Colors.blue;
-      case InfoType.accountCredential:
-        return Colors.orange;
-      case InfoType.physicalRecord:
-        return Colors.green;
-      case InfoType.emergencyContact:
-        return Colors.red;
-    }
-  }
-
-  Future<void> _openFile(BuildContext context) async {
-    // Check if this is an info file
-    if (InfoFileService.instance.isInfoFile(file)) {
-      return _openInfoFile(context);
-    }
-
-    // Original file opening logic for non-info files
-    if (file.localPath != null) {
-      final localFile = File(file.localPath!);
-      if (await localFile.exists()) {
-        await _launchFile(context, localFile, file.displayName);
-        return;
-      }
-    }
-
-    final String cachedFilePath =
-        "${Configuration.instance.getCacheDirectory()}${file.displayName}";
-    final File cachedFile = File(cachedFilePath);
-    if (await cachedFile.exists()) {
-      await _launchFile(context, cachedFile, file.displayName);
-      return;
-    }
-
-    final dialog = createProgressDialog(
-      context,
-      context.l10n.downloading,
-      isDismissible: false,
-    );
-
-    try {
-      await dialog.show();
-      final fileKey = await CollectionService.instance.getFileKey(file);
-      final decryptedFile = await downloadAndDecrypt(
-        file,
-        fileKey,
-        progressCallback: (downloaded, total) {
-          if (total > 0 && downloaded >= 0) {
-            final percentage =
-                ((downloaded / total) * 100).clamp(0, 100).round();
-            dialog.update(
-              message: context.l10n.downloadingProgress(percentage),
-            );
-          } else {
-            dialog.update(message: context.l10n.downloading);
-          }
-        },
-        shouldUseCache: true,
-      );
-
-      await dialog.hide();
-
-      if (decryptedFile != null) {
-        await _launchFile(context, decryptedFile, file.displayName);
-      } else {
-        await showErrorDialog(
-          context,
-          context.l10n.downloadFailed,
-          context.l10n.failedToDownloadOrDecrypt,
-        );
-      }
-    } catch (e) {
-      await dialog.hide();
-      await showErrorDialog(
-        context,
-        context.l10n.errorOpeningFile,
-        context.l10n.errorOpeningFileMessage(e.toString()),
-      );
-    }
-  }
-
-  Future<void> _openInfoFile(BuildContext context) async {
-    try {
-      final infoItem = InfoFileService.instance.extractInfoFromFile(file);
-      if (infoItem == null) {
-        await showErrorDialog(
-          context,
-          context.l10n.errorOpeningFile,
-          'Unable to extract information from this file',
-        );
-        return;
-      }
-
-      // Navigate to the appropriate page based on info type in view mode
-      Widget page;
-      switch (infoItem.type) {
-        case InfoType.note:
-          page = PersonalNotePage(
-            mode: InfoPageMode.view,
-            existingFile: file,
-          );
-          break;
-        case InfoType.accountCredential:
-          page = AccountCredentialsPage(
-            mode: InfoPageMode.view,
-            existingFile: file,
-          );
-          break;
-        case InfoType.physicalRecord:
-          page = PhysicalRecordsPage(
-            mode: InfoPageMode.view,
-            existingFile: file,
-          );
-          break;
-        case InfoType.emergencyContact:
-          page = EmergencyContactPage(
-            mode: InfoPageMode.view,
-            existingFile: file,
-          );
-          break;
-      }
-
-      await Navigator.of(context).push(
-        MaterialPageRoute(builder: (context) => page),
-      );
-    } catch (e) {
-      await showErrorDialog(
-        context,
-        context.l10n.errorOpeningFile,
-        'Failed to open info file: ${e.toString()}',
-      );
-    }
-  }
-
-  Future<void> _launchFile(
-    BuildContext context,
-    File file,
-    String fileName,
-  ) async {
-    try {
-      await OpenFile.open(file.path);
-    } catch (e) {
-      await showErrorDialog(
-        context,
-        context.l10n.errorOpeningFile,
-        context.l10n.couldNotOpenFile(e.toString()),
-      );
-    }
-  }
-}
-
-class _CopyButton extends StatefulWidget {
-  final String url;
-
-  const _CopyButton({
-    required this.url,
-  });
-
-  @override
-  State<_CopyButton> createState() => _CopyButtonState();
-}
-
-class _CopyButtonState extends State<_CopyButton> {
-  bool _isCopied = false;
-
-  @override
-  Widget build(BuildContext context) {
-    final colorScheme = getEnteColorScheme(context);
-
-    return IconButton(
-      onPressed: () async {
-        await Clipboard.setData(ClipboardData(text: widget.url));
-        setState(() {
-          _isCopied = true;
-        });
-        // Reset the state after 2 seconds
-        Future.delayed(const Duration(seconds: 2), () {
-          if (mounted) {
-            setState(() {
-              _isCopied = false;
-            });
-          }
-        });
-      },
-      icon: Icon(
-        _isCopied ? Icons.check : Icons.copy,
-        size: 16,
-        color: _isCopied ? colorScheme.primary500 : colorScheme.primary500,
-      ),
-      iconSize: 16,
-      constraints: const BoxConstraints(),
-      padding: const EdgeInsets.all(4),
-      tooltip: _isCopied
-          ? context.l10n.linkCopiedToClipboard
-          : context.l10n.copyLink,
-    );
-  }
-}
-
-=======
->>>>>>> f6ee1903
 class FileListViewHelpers {
   static Widget createSearchEmptyState({
     required String searchQuery,
